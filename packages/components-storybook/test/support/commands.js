--- conflicted
+++ resolved
@@ -6,22 +6,12 @@
     failureThresholdType: 'percent', // percent of image or number of pixels
 });
 
-<<<<<<< HEAD
-beforeEach(() => {
-    cy.document().then(doc => {
-        cy.wrap(null).then(() => {
-            // return a promise to cy.then() that
-            // is awaited until it resolves
-            return doc.fonts.ready.then(fontSet => {
-                cy.expect(fontSet.status).to.equal('loaded');
-=======
 Cypress.Commands.add('getTestElement', selector => cy.get(`[data-test="${selector}"]`));
 Cypress.Commands.add('loadContent', url => {
     return cy.visit(url).then(() => {
         return cy.document().then(doc => {
             doc.fonts.ready.then(() => {
                 return doc.fonts.load('12px Roboto');
->>>>>>> 7ddffdb2
             });
         });
     });
