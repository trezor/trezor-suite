/* eslint-disable @typescript-eslint/no-use-before-define */

// origin: https://github.com/trezor/connect/blob/develop/src/js/popup/popup.js/
import {
    POPUP,
    IFRAME,
    UI_REQUEST,
    RESPONSE_EVENT,
    parseMessage,
    createPopupMessage,
    UiEvent,
    PopupEvent,
    PopupInit,
    PopupHandshake,
    MethodResponseMessage,
    IFrameCallMessage,
    IFrameLogRequest,
    CoreEventMessage,
    PopupContentScriptLoaded,
} from '@trezor/connect/src/exports';
import type { Core } from '@trezor/connect/src/core';
import { config } from '@trezor/connect/src/data/config';
import { parseConnectSettings } from '@trezor/connect-iframe/src/connectSettings';
import { initLogWriterWithSrcPath } from '@trezor/connect-iframe/src/sharedLoggerUtils';

import { reactEventBus } from '@trezor/connect-ui/src/utils/eventBus';
import { ErrorViewProps } from '@trezor/connect-ui/src/views/Error';
import { analytics, EventType } from '@trezor/connect-analytics';
import { getSystemInfo } from '@trezor/connect-common';

import * as view from './view';
import {
    getState,
    setState,
    initMessageChannelWithIframe,
    postMessageToParent,
    renderConnectUI,
    showView,
} from './view/common';
import { isPhishingDomain } from './utils/isPhishingDomain';
import { initLog, setLogWriter, LogWriter } from '@trezor/connect/src/utils/debug';
import { DEFAULT_DOMAIN } from '@trezor/connect/src/data/version';

const INTERVAL_CHECK_PARENT_ALIVE_MS = 1000;
const INTERVAL_HANDSHAKE_TIMEOUT_MS = 90 * 1000;

const log = initLog('@trezor/connect-popup');
const proxyLogger = initLog('@trezor/connect-webextension');

let handshakeTimeout: ReturnType<typeof setTimeout>;
let renderConnectUIPromise: Promise<void> | undefined;

// browser built-in functionality to quickly and safely escape the string
const escapeHtml = (payload: any) => {
    if (!payload) return;
    try {
        const div = document.createElement('div');
        div.appendChild(document.createTextNode(JSON.stringify(payload)));

        return JSON.parse(div.innerHTML);
    } catch (error) {
        // do nothing
    }
};

export const handleUIAffectingMessage = (message: CoreEventMessage) => {
    switch (message.type) {
        case POPUP.METHOD_INFO:
            setState({
                method: message.payload.method,
                info: message.payload.info,
            });
            reactEventBus.dispatch({ type: 'state-update', payload: getState() });

            return;
        case UI_REQUEST.TRANSPORT:
        case UI_REQUEST.FIRMWARE_OUTDATED:
        case UI_REQUEST.DEVICE_NEEDS_BACKUP:
        case UI_REQUEST.REQUEST_PASSPHRASE:
            // todo: I don't have power to solve this now
            // @ts-expect-error
            reactEventBus.dispatch(message);

            // already implemented in react. return here
            return;
        default:
        // no default
    }

    // otherwise we still render in legacy way
    switch (message.type) {
        case UI_REQUEST.LOADING:
        case UI_REQUEST.REQUEST_UI_WINDOW:
            showView('loader');
            break;
        case UI_REQUEST.SELECT_DEVICE:
            view.selectDevice(message.payload);
            break;
        case UI_REQUEST.SELECT_ACCOUNT:
            view.selectAccount(message.payload);
            break;
        case UI_REQUEST.SELECT_FEE:
            view.selectFee(message.payload);
            break;
        case UI_REQUEST.UPDATE_CUSTOM_FEE:
            view.updateCustomFee(message.payload);
            break;
        case UI_REQUEST.INSUFFICIENT_FUNDS:
            showView('insufficient-funds');
            break;
        case UI_REQUEST.REQUEST_BUTTON:
            view.requestButton(message.payload);
            break;
        case UI_REQUEST.BOOTLOADER:
            showView('bootloader');
            break;
        case UI_REQUEST.NOT_IN_BOOTLOADER:
            showView('not-in-bootloader');
            break;
        case UI_REQUEST.INITIALIZE:
            showView('initialize');
            break;
        case UI_REQUEST.SEEDLESS:
            showView('seedless');
            break;
        case UI_REQUEST.FIRMWARE_NOT_INSTALLED:
            showView('firmware-install');
            break;
        case UI_REQUEST.FIRMWARE_OLD:
            view.firmwareRequiredUpdate(message.payload);
            break;
        case UI_REQUEST.FIRMWARE_NOT_SUPPORTED:
            view.firmwareNotSupported(message.payload);
            break;
        case UI_REQUEST.FIRMWARE_NOT_COMPATIBLE:
            view.firmwareNotCompatible(message.payload);
            break;
        case UI_REQUEST.REQUEST_PERMISSION:
            view.initPermissionsView(message.payload);
            break;
        case UI_REQUEST.REQUEST_CONFIRMATION:
            view.initConfirmationView(message.payload);
            break;
        case UI_REQUEST.REQUEST_PIN:
            view.initPinView(message.payload);
            break;
        case UI_REQUEST.REQUEST_WORD:
            view.initWordView(message.payload);
            break;
        case UI_REQUEST.INVALID_PIN:
            showView('invalid-pin');
            break;
        // comes when user clicks "enter on device"
        case UI_REQUEST.REQUEST_PASSPHRASE_ON_DEVICE:
            view.passphraseOnDeviceView(message.payload);
            break;
        case UI_REQUEST.INVALID_PASSPHRASE:
            view.initInvalidPassphraseView(message.payload);
            break;
        // no default
    }
};

const handleResponseEvent = (data: MethodResponseMessage) => {
    if (getState().core) {
        // If we send this event to parent when iframe mode it gets duplicated in connect-web.
        postMessageToParent(data);
    }

    // When success we can close popup.
    if (data.success) {
        window.closeWindow();
    }

    if (!data.success && typeof data.payload === 'object') {
        const code =
            'code' in data.payload && typeof data.payload.code === 'string'
                ? data.payload.code
                : undefined;
        switch (code) {
            case 'Device_CallInProgress':
                // Ignoring when device call is in progress.
                // User triggers new call but device call is in progress PopupManager will focus popup.
                break;
            case 'Transport_Missing':
                // Ignore this error. It is handled after.
                break;
            case 'Method_PermissionsNotGranted':
            case 'Method_Cancel':
                // User canceled process, close popup.
                window.closeWindow();
                break;
            default:
                fail({
                    type: 'error',
                    detail: 'response-event-error',
                    message: ('error' in data.payload && data.payload.error) || 'Unknown error',
                });
                analytics.report({
                    type: EventType.ViewChangeError,
                    payload: { code: code || 'Code missing' },
                });
        }
    }
};

/**
 * receive initial configuration from npm package
 */
const handleInitMessage = (event: MessageEvent<PopupEvent | IFrameLogRequest>) => {
    const { data } = event;
    if (!data) return;

    // case of webextension which uses cross origin communication via content script
    if (data.type === POPUP.CONTENT_SCRIPT_LOADED) {
        handleContentScriptLoaded(data);

        return;
    }

    // This is message from the window.opener
    if (data.type === POPUP.INIT) {
        init(escapeHtml(data.payload));
        window.removeEventListener('message', handleInitMessage);
    }
};

const handleMessageInIframeMode = (
    event: MessageEvent<PopupEvent | UiEvent | MethodResponseMessage>,
) => {
    const { data } = event;

    if (!data) return;

    if (disposed) return;

    log.debug('handleMessage', data);
    if (data.type === RESPONSE_EVENT) {
        handleResponseEvent(data);
    }

    // This is message from the window.opener
    if (data.type === UI_REQUEST.IFRAME_FAILURE) {
        fail({
            type: 'error',
            detail: 'iframe-failure',
        });

        return;
    }

    // ignore messages from origin other then MessagePort (iframe)
    const isMessagePort =
        event.target instanceof MessagePort ||
        (typeof BroadcastChannel !== 'undefined' && event.target instanceof BroadcastChannel);
    if (!isMessagePort) return;

    // catch first message from iframe
    if (data.type === POPUP.HANDSHAKE) {
        handshake(data, event.origin);

        return;
    }

    const message = parseMessage<CoreEventMessage>(data);

    analytics.report({ type: EventType.ViewChange, payload: { nextView: message.type } });

    if (
        message?.payload &&
        typeof message.payload === 'object' &&
        'analytics' in message.payload &&
        message.payload.analytics
    ) {
        analytics.report(message.payload.analytics);
    }

    handleUIAffectingMessage(message);
};

const handleMessageInCoreMode = (
    event: MessageEvent<
        PopupEvent | UiEvent | IFrameLogRequest | IFrameCallMessage | MethodResponseMessage
    >,
) => {
    const { data } = event;

    if (!data) return;

    if (disposed) return;

    if (data.type === POPUP.CONTENT_SCRIPT_LOADED) {
        handleContentScriptLoaded(data);

        return;
    }

    if (data.type === POPUP.HANDSHAKE) {
        handshake(data, getState().settings?.origin || '');
        const core = ensureCore();
        const transport = core.getTransportInfo();
        setState({
            ...data,
            transport,
        });
        reactEventBus.dispatch({ type: 'state-update', payload: getState() });

        return;
    }

    if (data.type === IFRAME.CALL) {
        const core = ensureCore();
        core.handleMessage(data);

        core.getCurrentMethod().then(method => {
            log.debug('handling method in popup', method.name);

            setState({
                method: method.name,
                info: method.info,
            });
            reactEventBus.dispatch({ type: 'state-update', payload: getState() });

            const { settings } = getState();
            const transport = core.getTransportInfo();
            analytics.report({
                type: EventType.AppReady,
                payload: {
                    version: settings?.version,
                    origin: settings?.origin,
                    referrerApp: settings?.manifest?.appUrl,
                    referrerEmail: settings?.manifest?.email,
                    method: method?.name,
                    payload: method?.payload ? Object.keys(method.payload) : undefined,
                    transportType: transport?.type,
                    transportVersion: transport?.version,
                },
            });
        });
    }

    const message = parseMessage<CoreEventMessage>(data);

    handleUIAffectingMessage(message);
};

const handleWindowBeforeUnload = (_e: BeforeUnloadEvent) => {
    if (getState().core) {
        const core = ensureCore();
        core.handleMessage({
            type: POPUP.CLOSED,
            payload: null,
        });
    }
};

const handleParentClosed = () => {
    window.close();
};

const handleLogMessage = (event: MessageEvent<IFrameLogRequest>) => {
    const { data } = event;
    if (!data) return;

    if (data.type === IFRAME.LOG) {
        proxyLogger.addMessage(
            {
                level: data.payload.level,
                prefix: data.payload.prefix,
                timestamp: data.payload.timestamp,
            },
            ...data.payload.message,
        );
    }
};

const handleContentScriptLoaded = (data: PopupContentScriptLoaded) => {
    log.debug('content-script loaded', data.payload);
    // Check if extension ID matches the popup URL
    const urlParams = new URLSearchParams(window.location.search);
    const targetExtensionId = urlParams.get('extension-id');
    if (targetExtensionId && targetExtensionId !== data.payload.id) {
        // Wrong extension ID, ignore it
        return;
    }
    setState({
        settings: {
            ...getState().settings!,
            origin: data.payload.id,
        },
    });
    reactEventBus.dispatch({ type: 'state-update', payload: getState() });
};

// handle POPUP.INIT message from window.opener
const init = async (payload: PopupInit['payload']) => {
    log.debug('popup init', payload);

    if (!payload) return;

    // try to establish connection with iframe
    try {
        if (!payload.systemInfo) {
            payload.systemInfo = getSystemInfo(config.supportedBrowsers);
        }

        const isBrowserSupported = await view.initBrowserView(payload.systemInfo);
        log.debug('browser supported: ', isBrowserSupported);
        if (!isBrowserSupported) {
            return;
        }

        // render react view
        renderConnectUIPromise = renderConnectUI();
        await renderConnectUIPromise;
        log.debug('connect-ui rendered');

        let logWriterFactory;
        if (payload.settings.sharedLogger !== false) {
            logWriterFactory = initLogWriterWithSrcPath('./workers/shared-logger-worker.js');
            setLogWriter(logWriterFactory);
        }

        if (payload.useCore) {
            addWindowEventListener('message', handleMessageInCoreMode, false);
            addWindowEventListener('beforeunload', handleWindowBeforeUnload, false);
            if (window.opener) {
                // Most reliable way to detect parent close seems to be to check it periodically
                setInterval(() => {
                    if (!window.opener || window.opener.closed) {
                        handleParentClosed();
                    }
                }, INTERVAL_CHECK_PARENT_ALIVE_MS);
            }
            await initCoreInPopup(payload, logWriterFactory);
        } else {
            addWindowEventListener('message', handleMessageInIframeMode, false);
            await initCoreInIframe(payload);
        }
    } catch (error) {
        postMessageToParent(createPopupMessage(POPUP.ERROR, { error: error.message }));
    }
};

const initCoreInPopup = async (
    payload: PopupInit['payload'],
    logWriterFactory?: () => LogWriter | undefined,
) => {
    // dynamically load core module
    reactEventBus.dispatch({ type: 'loading', message: 'loading core' });

    const connectSrc = payload.settings.connectSrc ?? DEFAULT_DOMAIN;
    // core is built in a separate build step.
    const { initCoreState, initTransport } = await import(
        /* webpackIgnore: true */ `${connectSrc}js/core.js`
    ).catch(_err => {
        fail({
            type: 'error',
            detail: 'core-failed-to-load',
        });
    });

    if (!initCoreState) return;
    if (disposed) return;

    const state = getState();
    if (!payload.settings.origin) {
        // Assign origin for core in popup modes
        if (state.settings?.origin) {
            payload.settings.origin = state.settings.origin;
        } else if (window.opener) {
            payload.settings.origin = window.opener.origin;
        }
    }

    // init core
    log.debug('initiating core with settings: ', payload.settings);
    reactEventBus.dispatch({ type: 'loading', message: 'initiating core' });
    const onCoreEvent = (event: any) => {
        const message = parseMessage<CoreEventMessage>(event);
        handleUIAffectingMessage(message);
        if (message.type === RESPONSE_EVENT) {
            handleResponseEvent(message);
        }
    };
    const coreManager = initCoreState();
    const core: Core = await coreManager.getOrInit(
        { ...payload.settings, trustedHost: false },
        onCoreEvent,
        logWriterFactory,
    );
    if (disposed) return;

    setState({ core });
    log.debug('initiated core');

    // init transport - deprecated, here for backward compatibility
    if (initTransport) {
        log.debug('initiating transport with settings: ', payload.settings);
        reactEventBus.dispatch({ type: 'loading', message: 'initiating transport' });
        await initTransport(payload.settings);
        if (disposed) return;
    }
    log.debug('initiated transport');

    // done, in popup, we are ready to handle incoming messages
    // todo: would it make sense to unify this with IFRAME.LOADED?
    postMessageToParent(createPopupMessage(POPUP.CORE_LOADED));
    reactEventBus.dispatch({
        type: 'loading',
        message: `waiting for handshake from a 3rd party application`,
    });
};

const initCoreInIframe = async (payload: PopupInit['payload']) => {
    reactEventBus.dispatch({ type: 'loading', message: 'waiting for iframe init' });
    await initMessageChannelWithIframe(payload, handleMessageInIframeMode);
    // done, popup is ready to handle incoming messages, waiting for handshake from iframe
    reactEventBus.dispatch({ type: 'loading', message: 'waiting for handshake' });
};

// handle POPUP.HANDSHAKE message from iframe or npm-client
const handshake = (handshake: PopupHandshake, origin: string) => {
    const { payload, ...handshakeRest } = handshake;
    log.debug('handshake with origin: ', origin, 'payload: ', payload);

    if (!payload) return;

    clearTimeout(handshakeTimeout);

    let thirdPartyOrigin = origin;
    // `origin` is empty string when using `BroadcastChannel` in iframe popup mode,
    // so when that happens we use origin from settings and validate it with `parseConnectSettings`.
    if (origin === '' && payload.settings.origin) {
        thirdPartyOrigin = payload.settings.origin;
    }
    // when this message comes from iframe, settings is already validated.
    // when there is no iframe, we must validate it here
    const trustedSettings = parseConnectSettings(payload.settings, thirdPartyOrigin);
    // useCoreInPopup is internal setting passed from connect-web
    if (typeof payload.settings.useCoreInPopup === 'boolean') {
        trustedSettings.useCoreInPopup = payload.settings.useCoreInPopup;
    }
    setState({ settings: trustedSettings });

    if (isPhishingDomain(trustedSettings.origin || '')) {
        reactEventBus.dispatch({ type: 'phishing-domain' });
    }

    if (getState().core) {
        const core = ensureCore();
        core.handleMessage(handshakeRest);
    }
    reactEventBus.dispatch({ type: 'state-update', payload: handshake.payload });

    log.debug('handshake done');
};

const ensureCore = () => {
    const { core } = getState();
    if (!core) {
        fail({
            type: 'error',
            detail: 'core-missing',
        });
        throw new Error('connect core is missing');
    }

    return core;
};

// register onLoad event
const onLoad = () => {
    postMessageToParent(createPopupMessage(POPUP.LOADED));
    handshakeTimeout = setTimeout(() => {
        fail({
            type: 'error',
            detail: 'handshake-timeout',
        });
    }, INTERVAL_HANDSHAKE_TIMEOUT_MS);
};

/**
 * keep track of all window listeners
 */
const windowEventListeners: { type: keyof WindowEventMap; listener: (args: any) => void }[] = [];
const addWindowEventListener = <K extends keyof WindowEventMap>(
    type: K,
    listener: (this: Window, ev: WindowEventMap[K]) => any,
    options?: boolean | AddEventListenerOptions,
) => {
    windowEventListeners.push({ type, listener });
    window.addEventListener(type, listener, options);
};

let disposed = false;
const fail = (error: ErrorViewProps) => {
    log.debug('fail: ', error);
    renderConnectUIPromise?.then(() => {
        reactEventBus.dispatch(error);
    });
    windowEventListeners.forEach(listener => {
        window.removeEventListener(listener.type, listener.listener);
    });

    disposed = true;
};

addWindowEventListener('load', onLoad, false);
if (document.readyState === 'complete') {
    onLoad();
}
addWindowEventListener('message', handleInitMessage, false);
addWindowEventListener('message', handleLogMessage, false);

// global method used in html-inline elements
window.closeWindow = () => {
    setTimeout(() => {
        window.postMessage(
            {
                type: POPUP.CLOSE_WINDOW,
                channel: {
                    here: '@trezor/connect-popup',
                    peer: '@trezor/connect-web',
                },
            },
            window.location.origin,
        );
        window.close();
<<<<<<< HEAD
    }, 300);
};
=======
    }, 100);
};

window.addEventListener('beforeunload', () => {
    if (getState().core) {
        const core = ensureCore();
        core.dispose();
    }
});
>>>>>>> c4581ad7
<|MERGE_RESOLUTION|>--- conflicted
+++ resolved
@@ -627,11 +627,7 @@
             window.location.origin,
         );
         window.close();
-<<<<<<< HEAD
     }, 300);
-};
-=======
-    }, 100);
 };
 
 window.addEventListener('beforeunload', () => {
@@ -639,5 +635,4 @@
         const core = ensureCore();
         core.dispose();
     }
-});
->>>>>>> c4581ad7
+});