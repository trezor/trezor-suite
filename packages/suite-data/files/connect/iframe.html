<!DOCTYPE html>
<html lang="en">
<head>
    <meta charset="UTF-8" />
    <meta http-equiv="X-UA-Compatible" content="IE=Edge" />
    <meta name="viewport" content="width=device-width,initial-scale=1" />
    <title>TrezorConnect | Trezor</title>
    <meta name="description" content="" />
    <meta name="keywords" content="" />
    <meta name="author" content="Trezor info@trezor.io" />
    <meta name="robots" content="index, follow" />
    <meta name="title" content="TrezorConnect | Trezor" />
    <meta http-equiv="Cache-control" content="no-cache" />
    <meta http-equiv="pragma" content="no-cache" />
</head>
<body>

    <script type="text/javascript">
        window.parent.postMessage({
            event: 'UI_EVENT',
            type: 'iframe-bootstrap',
        }, '*');

        const iframeScript = document.createElement('script');
        iframeScript.setAttribute('type', 'text/javascript');
<<<<<<< HEAD
        iframeScript.setAttribute('src', './js/iframe.9c4a20d9e08c9473a6d6.js');
=======
        iframeScript.setAttribute('src', './js/iframe.eb7d92df8300c1087b2d.js');
>>>>>>> e0f48dc8
        iframeScript.setAttribute('async', 'false');
        document.body.appendChild(iframeScript);
    </script>
</body>
</html><|MERGE_RESOLUTION|>--- conflicted
+++ resolved
@@ -23,11 +23,7 @@
 
         const iframeScript = document.createElement('script');
         iframeScript.setAttribute('type', 'text/javascript');
-<<<<<<< HEAD
-        iframeScript.setAttribute('src', './js/iframe.9c4a20d9e08c9473a6d6.js');
-=======
         iframeScript.setAttribute('src', './js/iframe.eb7d92df8300c1087b2d.js');
->>>>>>> e0f48dc8
         iframeScript.setAttribute('async', 'false');
         document.body.appendChild(iframeScript);
     </script>
