--- conflicted
+++ resolved
@@ -6,13 +6,16 @@
     "main": "src/electron.js",
     "homepage": "./build",
     "scripts": {
-<<<<<<< HEAD
+        "dev:desktop": "electron .",
         "dev": "electron .",
         "build": "next build && next export -o build",
         "preelectron-pack": "yarn build",
         "pack": "electron-builder --dir build",
         "dist": "rimraf ./build-electron && electron-builder",
-        "postinstall": "electron-builder install-app-deps"
+        "postinstall": "electron-builder install-app-deps",
+        "build:desktop": "next build && next export -o build",
+        "lint": "eslint '**/*{.ts,.tsx}'",
+        "tsc": "tsc"
     },
     "build": {
         "appId": "com.electron.${name}",
@@ -32,12 +35,6 @@
             "target": "squirrel",
             "icon": "build/icon.ico"
         }
-=======
-        "dev:desktop": "electron .",
-        "build:desktop": "next build && next export -o build",
-        "lint": "eslint '**/*{.ts,.tsx}'",
-        "tsc": "tsc"
->>>>>>> 61b52d48
     },
     "dependencies": {
         "electron-is-dev": "^1.1.0",
