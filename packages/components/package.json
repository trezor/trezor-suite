--- conflicted
+++ resolved
@@ -60,13 +60,7 @@
     },
     "dependencies": {
         "@tippy.js/react": "^2.1.1",
-<<<<<<< HEAD
         "@types/react-select": "^2.0.17",
-=======
-        "@types/react-router-dom": "^4.3.3",
-        "@types/react-select": "^2.0.17",
-        "@types/react-textarea-autosize": "^4.3.4",
->>>>>>> b6c0a6d5
         "@types/storybook__addon-info": "^4.1.1",
         "@types/storybook__addon-knobs": "^4.0.5",
         "@types/storybook__addon-links": "^3.3.4",
