--- conflicted
+++ resolved
@@ -100,11 +100,6 @@
     'EDIT',
     'WARNING',
     'WARNING_ACTIVE',
-<<<<<<< HEAD
-    'LABEL_ON',
-    'LABEL_OFF',
-    'TODO',
-=======
     'LABEL',
     'LABEL_ACTIVE',
     'TODO',
@@ -114,5 +109,4 @@
     'COLLAPSE',
     'NOTIFICATION',
     'SHOP',
->>>>>>> 198fde10
 ];