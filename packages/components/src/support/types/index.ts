--- conflicted
+++ resolved
@@ -1,10 +1,6 @@
 import { ICONS } from '../../components/Icon/icons';
-<<<<<<< HEAD
 import { ReactNode } from 'react';
-import { COINS } from '../../components/CoinLogo/coins';
-=======
 import { COINS } from '../../components/logos/CoinLogo/coins';
->>>>>>> 7a415164
 
 export type TextAlign = 'left' | 'center' | 'right';
 
