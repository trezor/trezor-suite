--- conflicted
+++ resolved
@@ -53,27 +53,10 @@
     className?: string;
 }
 
-<<<<<<< HEAD
-class Link extends PureComponent<Props> {
-    render() {
-        return (
-            <A
-                href={this.props.href}
-                target={this.props.target || '_blank'}
-                rel="noreferrer noopener"
-                {...this.props}
-            >
-                {this.props.children}
-            </A>
-        );
-    }
-}
-=======
 const Link: FunctionComponent<Props> = props => (
     <A href={props.href} target={props.target || '_blank'} rel="noreferrer noopener" {...props}>
         {props.children}
     </A>
 );
->>>>>>> 7ddffdb2
 
 export { Link, Props as LinkProps };