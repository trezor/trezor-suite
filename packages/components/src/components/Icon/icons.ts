/* eslint-disable global-require */
export const ICONS = {
    ARROW_DOWN: require('../../images/icons/arrow_down.svg'),
    ARROW_UP: require('../../images/icons/arrow_up.svg'),
    ARROW_LEFT: require('../../images/icons/arrow_left.svg'),
    ARROW_RIGHT: require('../../images/icons/arrow_right.svg'),
    CHECK: require('../../images/icons/check.svg'),
    CHECK_ACTIVE: require('../../images/icons/check_active.svg'),
    COINS: require('../../images/icons/coins.svg'),
    CLEAR: require('../../images/icons/clear.svg'),
    COPY: require('../../images/icons/copy.svg'),
    CROSS: require('../../images/icons/cross.svg'),
    CANCEL: require('../../images/icons/cancel.svg'),
    DASHBOARD: require('../../images/icons/dashboard.svg'),
    EXCHANGE: require('../../images/icons/exchange.svg'),
    INFO: require('../../images/icons/info.svg'),
    INFO_ACTIVE: require('../../images/icons/info_active.svg'),
    LOG: require('../../images/icons/log.svg'),
    MENU: require('../../images/icons/menu.svg'),
    MORE: require('../../images/icons/more.svg'),
    PASSWORDS: require('../../images/icons/passwords.svg'),
    PLUS: require('../../images/icons/plus.svg'),
    QR: require('../../images/icons/qr.svg'),
    QUESTION: require('../../images/icons/question.svg'),
    QUESTION_ACTIVE: require('../../images/icons/question_active.svg'),
    RECEIVE: require('../../images/icons/receive.svg'),
    REFRESH: require('../../images/icons/refresh.svg'),
    SEARCH: require('../../images/icons/search.svg'),
    SEND: require('../../images/icons/send.svg'),
    SETTINGS: require('../../images/icons/settings.svg'),
    SIGN: require('../../images/icons/sign.svg'),
    SORT: require('../../images/icons/sort.svg'),
    SUPPORT: require('../../images/icons/support.svg'),
    TIPS: require('../../images/icons/tips.svg'),
    TRANSACTIONS: require('../../images/icons/transactions.svg'),
    TREZOR: require('../../images/icons/trezor.svg'),
    WALLET: require('../../images/icons/wallet.svg'),
    WALLET_HIDDEN: require('../../images/icons/wallet_hidden.svg'),
    WARNING: require('../../images/icons/warning.svg'),
    WARNING_ACTIVE: require('../../images/icons/warning-active.svg'),
    PORTFOLIO: require('../../images/icons/portfolio.svg'),
    EXTERNAL_LINK: require('../../images/icons/external_link.svg'),
    T1: require('../../images/icons/t1.svg'),
    T2: require('../../images/icons/t2.svg'),
    SHOW: require('../../images/icons/show.svg'),
    HIDE: require('../../images/icons/hide.svg'),
    BACK: require('../../images/icons/back.svg'),
    NOTIFICATION: require('../../images/icons/notification.svg'),
    DOWNLOAD: require('../../images/icons/download.svg'),
    EDIT: require('../../images/icons/edit.svg'),
    LABEL: require('../../images/icons/label.svg'),
    LABEL_ACTIVE: require('../../images/icons/label_active.svg'),
    TODO: require('../../images/icons/todo.svg'),
    DISCREET: require('../../images/icons/discreet.svg'),
    PIN: require('../../images/icons/pin.svg'),
    BACKUP: require('../../images/icons/backup.svg'),
    COLLAPSE: require('../../images/icons/collapse.svg'),
    SHOP: require('../../images/icons/shop.svg'),
    UP: require('../../images/icons/up.svg'),
    DOWN: require('../../images/icons/down.svg'),
<<<<<<< HEAD
    TRANSFER: require('../../images/icons/transfer.svg'),
=======
    GRID: require('../../images/icons/grid.svg'),
    TABLE: require('../../images/icons/table.svg'),
    ASTERISK: require('../../images/icons/asterisk.svg'),
    EJECT: require('../../images/icons/eject.svg'),
    RBF: require('../../images/icons/rbf.svg'),
    TRANSFER: require('../../images/icons/transfer.svg'),
    LOCK: require('../../images/icons/lock.svg'),
    CLOCK: require('../../images/icons/clock.svg'),
    CALENDAR: require('../../images/icons/calendar.svg'),
    PDF: require('../../images/icons/pdf.svg'),
    CSV: require('../../images/icons/csv.svg'),
    MEDIUM: require('../../images/icons/medium.svg'),
>>>>>>> b739c8cb
};<|MERGE_RESOLUTION|>--- conflicted
+++ resolved
@@ -58,9 +58,6 @@
     SHOP: require('../../images/icons/shop.svg'),
     UP: require('../../images/icons/up.svg'),
     DOWN: require('../../images/icons/down.svg'),
-<<<<<<< HEAD
-    TRANSFER: require('../../images/icons/transfer.svg'),
-=======
     GRID: require('../../images/icons/grid.svg'),
     TABLE: require('../../images/icons/table.svg'),
     ASTERISK: require('../../images/icons/asterisk.svg'),
@@ -73,5 +70,4 @@
     PDF: require('../../images/icons/pdf.svg'),
     CSV: require('../../images/icons/csv.svg'),
     MEDIUM: require('../../images/icons/medium.svg'),
->>>>>>> b739c8cb
 };