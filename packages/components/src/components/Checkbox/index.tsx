import React, { FunctionComponent } from 'react';
import styled, { css } from 'styled-components';

import { FONT_SIZE } from '../../config/variables';
import { Icon } from '../Icon';
import colors from '../../config/colors';
import { useKeyPress } from '../../utils/hooks';

const Wrapper = styled.div`
    display: flex;
    flex-direction: row;
    cursor: pointer;
    align-items: center;

    &:hover,
    &:focus {
        outline: none;
    }
`;

const IconWrapper = styled.div<IconWrapperProps>`
    display: flex;
    border-radius: 2px;
    justify-content: center;
    align-items: center;
    color: ${props => (props.isChecked ? colors.WHITE : colors.GREEN_PRIMARY)};
    background: ${props => (props.isChecked ? colors.GREEN_PRIMARY : colors.WHITE)};
    border: 1px solid ${props => (props.isChecked ? colors.GREEN_PRIMARY : colors.DIVIDER)};
    width: 24px;
    height: 24px;

    &:hover,
    &:focus {
        ${props =>
            !props.isChecked &&
            css`
                border: 1px solid ${colors.GREEN_PRIMARY};
            `}
        background: ${props => (props.isChecked ? colors.GREEN_PRIMARY : colors.WHITE)};
    }
`;

const Label = styled.div<IconWrapperProps>`
    display: flex;
    padding-left: 10px;
    justify-content: center;
    ${colors.TEXT_SECONDARY};
    font-size: ${FONT_SIZE.BASE};

    &:hover,
    &:focus {
        color: ${props => (props.isChecked ? colors.TEXT_PRIMARY : colors.TEXT_PRIMARY)};
    }
`;

interface Props extends React.HTMLAttributes<HTMLDivElement> {
    onClick: (
        event: React.KeyboardEvent<HTMLElement> | React.MouseEvent<HTMLElement> | null
    ) => any;
    isChecked?: boolean;
}

type IconWrapperProps = Omit<Props, 'onClick'>;

<<<<<<< HEAD
const Checkbox: FunctionComponent<Props> = ({ isChecked, children, onClick, ...rest }) => {
    const enterPressed = useKeyPress('Enter');

    if (enterPressed) {
        onClick(null);
=======
const handleKeyboard = (event: React.KeyboardEvent<HTMLElement>, onClick: Props['onClick']) => {
    if (event.keyCode === 32) {
        onClick(event);
>>>>>>> 8df48c69
    }
};

<<<<<<< HEAD
    return (
        <Wrapper onClick={onClick} tabIndex={0} {...rest}>
            <IconWrapper isChecked={isChecked}>
                {isChecked && (
                    <Icon
                        hoverColor={colors.WHITE}
                        size={10}
                        color={isChecked ? colors.WHITE : colors.GREEN_PRIMARY}
                        icon="SUCCESS"
                    />
                )}
            </IconWrapper>
            <Label isChecked={isChecked}>{children}</Label>
        </Wrapper>
    );
};

Checkbox.propTypes = {
    onClick: PropTypes.func.isRequired,
    isChecked: PropTypes.bool,
    children: PropTypes.node,
};
=======
const Checkbox = ({ isChecked, children, onClick, ...rest }: Props) => (
    <Wrapper
        onClick={onClick}
        onKeyUp={event => handleKeyboard(event, onClick)}
        tabIndex={0}
        {...rest}
    >
        <IconWrapper isChecked={isChecked}>
            {isChecked && (
                <Icon
                    hoverColor={colors.WHITE}
                    size={10}
                    color={isChecked ? colors.WHITE : colors.GREEN_PRIMARY}
                    icon="SUCCESS"
                />
            )}
        </IconWrapper>
        <Label isChecked={isChecked}>{children}</Label>
    </Wrapper>
);
>>>>>>> 8df48c69

export { Checkbox, Props as CheckboxProps };<|MERGE_RESOLUTION|>--- conflicted
+++ resolved
@@ -1,4 +1,4 @@
-import React, { FunctionComponent } from 'react';
+import React from 'react';
 import styled, { css } from 'styled-components';
 
 import { FONT_SIZE } from '../../config/variables';
@@ -62,44 +62,12 @@
 
 type IconWrapperProps = Omit<Props, 'onClick'>;
 
-<<<<<<< HEAD
-const Checkbox: FunctionComponent<Props> = ({ isChecked, children, onClick, ...rest }) => {
-    const enterPressed = useKeyPress('Enter');
-
-    if (enterPressed) {
-        onClick(null);
-=======
 const handleKeyboard = (event: React.KeyboardEvent<HTMLElement>, onClick: Props['onClick']) => {
     if (event.keyCode === 32) {
         onClick(event);
->>>>>>> 8df48c69
     }
 };
 
-<<<<<<< HEAD
-    return (
-        <Wrapper onClick={onClick} tabIndex={0} {...rest}>
-            <IconWrapper isChecked={isChecked}>
-                {isChecked && (
-                    <Icon
-                        hoverColor={colors.WHITE}
-                        size={10}
-                        color={isChecked ? colors.WHITE : colors.GREEN_PRIMARY}
-                        icon="SUCCESS"
-                    />
-                )}
-            </IconWrapper>
-            <Label isChecked={isChecked}>{children}</Label>
-        </Wrapper>
-    );
-};
-
-Checkbox.propTypes = {
-    onClick: PropTypes.func.isRequired,
-    isChecked: PropTypes.bool,
-    children: PropTypes.node,
-};
-=======
 const Checkbox = ({ isChecked, children, onClick, ...rest }: Props) => (
     <Wrapper
         onClick={onClick}
@@ -120,6 +88,5 @@
         <Label isChecked={isChecked}>{children}</Label>
     </Wrapper>
 );
->>>>>>> 8df48c69
 
 export { Checkbox, Props as CheckboxProps };