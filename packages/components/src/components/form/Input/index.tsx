--- conflicted
+++ resolved
@@ -58,7 +58,6 @@
 `;
 
 const Label = styled.div`
-<<<<<<< HEAD
     display: flex;
     min-height: 32px;
     justify-content: space-between;
@@ -85,14 +84,23 @@
     position: absolute;
     top: 1px;
     bottom: 1px;
-=======
->>>>>>> 82801a12
-    display: flex;
-    min-height: 32px;
-    justify-content: space-between;
-`;
-
-<<<<<<< HEAD
+    display: flex;
+    align-items: center;
+    z-index: 2;
+
+    ${props =>
+        props.align === 'right' &&
+        css`
+            right: 10px;
+        `}
+
+    ${props =>
+        props.align === 'left' &&
+        css`
+            left: 10px;
+        `}
+`;
+
 const BottomText = styled.div<Props>`
     padding: 10px 10px 0 10px;
     min-height: 27px;
@@ -100,53 +108,6 @@
     color: ${props => getStateColor(props.state)};
 `;
 
-=======
-const Left = styled.div`
-    font-size: ${variables.FONT_SIZE.NORMAL};
-    font-weight: ${variables.FONT_WEIGHT.MEDIUM};
-    padding: 0 0 12px 0;
-    color: ${colors.NEUE_TYPE_DARK_GREY};
-`;
-
-const Right = styled.div`
-    display: flex;
-`;
-
-const LabelAddon = styled.div``;
-
-const VisibleRightLabel = styled.div`
-    padding-left: 5px;
-`;
-
-const InputAddon = styled.div<{ align: 'left' | 'right' }>`
-    position: absolute;
-    top: 1px;
-    bottom: 1px;
-    display: flex;
-    align-items: center;
-    z-index: 2;
-
-    ${props =>
-        props.align === 'right' &&
-        css`
-            right: 10px;
-        `}
-
-    ${props =>
-        props.align === 'left' &&
-        css`
-            left: 10px;
-        `}
-`;
-
-const BottomText = styled.div<Props>`
-    padding: 10px 10px 0 10px;
-    min-height: 27px;
-    font-size: ${variables.FONT_SIZE.TINY};
-    color: ${props => getStateColor(props.state)};
-`;
-
->>>>>>> 82801a12
 const Overlay = styled.div<Props>`
     bottom: 1px;
     top: 1px;
@@ -162,10 +123,6 @@
 interface Props extends React.InputHTMLAttributes<HTMLInputElement> {
     innerRef?: React.Ref<HTMLInputElement>;
     variant?: InputVariant;
-<<<<<<< HEAD
-    button?: InputButton;
-=======
->>>>>>> 82801a12
     label?: React.ReactElement | string;
     labelAddon?: React.ReactElement;
     labelRight?: React.ReactElement;
@@ -188,10 +145,7 @@
     noError?: boolean;
     noTopLabel?: boolean;
     labelAddonIsVisible?: boolean;
-<<<<<<< HEAD
-=======
     textIndent?: number;
->>>>>>> 82801a12
 }
 
 const Input = ({
@@ -200,10 +154,6 @@
     state,
     variant = 'large',
     width,
-<<<<<<< HEAD
-    button,
-=======
->>>>>>> 82801a12
     label,
     labelAddon,
     labelRight,
@@ -220,16 +170,10 @@
     isLoading,
     dataTest,
     isPartiallyHidden,
-<<<<<<< HEAD
-    addonAlign = 'left',
-    noError = false,
-    noTopLabel = false,
-=======
     addonAlign = 'right',
     noError = false,
     noTopLabel = false,
     textIndent = 0,
->>>>>>> 82801a12
     ...rest
 }: Props) => {
     const [isHovered, setIsHovered] = React.useState(false);
