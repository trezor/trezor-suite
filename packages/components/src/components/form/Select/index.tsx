import React from 'react';
import ReactSelect, { components, Props as SelectProps } from 'react-select';
import styled from 'styled-components';
import { colors, variables } from '../../../config';
import { InputVariant } from '../../../support/types';

const selectStyle = (
    isSearchable: boolean,
    withDropdownIndicator = true,
    variant: InputVariant,
    isClean: boolean
) => ({
    singleValue: (base: Record<string, any>) => ({
        ...base,
        display: 'flex',
        alignItems: 'center',
        width: '100%',
        color: colors.BLACK0,
        '&:hover': {
            cursor: isSearchable ? 'text' : 'pointer',
        },
    }),
    control: (
        base: Record<string, any>,
        { isDisabled, isFocused }: { isDisabled: boolean; isFocused: boolean }
    ) => {
        return {
            ...base,
            minHeight: 'initial',
            display: 'flex',
            alignItems: 'center',
            fontSize: variables.FONT_SIZE.SMALL,
            height: variant === 'small' ? '36px' : '48px',
            borderRadius: '4px',
            borderWidth: '2px',
            borderColor: colors.NEUE_STROKE_GREY,
            boxShadow: 'none',
            '&:hover, &:focus': {
                cursor: 'pointer',
                borderRadius: '4px',
                borderWidth: '2px',
                borderColor: colors.NEUE_STROKE_GREY,
            },
        };
    },
    indicatorSeparator: () => ({
        display: 'none',
    }),
    dropdownIndicator: (base: Record<string, any>, { isDisabled }: { isDisabled: boolean }) => ({
        ...base,
        display: !withDropdownIndicator || isDisabled ? 'none' : 'flex',
        alignItems: 'center',
        color: colors.NEUE_TYPE_LIGHT_GREY,
        path: '',
        '&:hover': {
            color: colors.BLACK0,
        },
    }),
    menu: (base: Record<string, any>) => ({
        ...base,
        margin: '5px 0',
        boxShadow: 'box-shadow: 0 4px 10px 0 rgba(0, 0, 0, 0.15)',
        zIndex: 9,
    }),
    menuList: (base: Record<string, any>) => ({
        ...base,
        padding: 0,
        boxShadow: '0 1px 2px 0 rgba(0, 0, 0, 0.2)',
        background: colors.WHITE,
        // border: `1px solid ${colors.BLACK80}`,
        borderRadius: '4px',
    }),
    option: (base: Record<string, any>, { isFocused }: { isFocused: boolean }) => ({
        ...base,
        color: colors.NEUE_TYPE_DARK_GREY,
        background: isFocused ? colors.NEUE_BG_GRAY : colors.WHITE,
        borderRadius: 0,
        '&:hover': {
            cursor: 'pointer',
            // background: colors.NEUE_BG_GRAY,
        },
    }),
});

const Wrapper = styled.div<Props>`
    width: ${props => (props.width ? `${props.width}px` : '100%')};
    display: flex;
    flex-direction: column;
    justify-content: flex-start;
`;

const Label = styled.span`
    min-height: 32px;
`;

interface Props extends Omit<SelectProps, 'components'> {
    withDropdownIndicator?: boolean;
    isClean?: boolean;
    label?: React.ReactNode;
    wrapperProps?: Record<string, any>;
    variant?: InputVariant;
    noTopLabel?: boolean;
}

const Select = ({
    isSearchable = true,
    withDropdownIndicator = true,
    className,
    wrapperProps,
    isClean = false,
    label,
    width,
    variant = 'large',
    noTopLabel = false,
    ...props
}: Props) => {
    // customize control to pass data-test attribute
    const Control = (controlProps: any) => {
        return (
            <components.Control
                {...controlProps}
                innerProps={{
                    ...controlProps.innerProps,
                    'data-test': `${props['data-test']}/input`,
                }}
            />
        );
    };

    // customize options to pass data-test attribute
    const Option = (optionProps: any) => {
        return (
            <components.Option
                {...optionProps}
                innerProps={{
                    ...optionProps.innerProps,
                    'data-test': `${props['data-test']}/option/${optionProps.value}`,
                }}
            />
        );
    };

    return (
        <Wrapper className={className} width={width} {...wrapperProps}>
<<<<<<< HEAD
            <Label>{label}</Label>
=======
            {!noTopLabel && <Label>{label}</Label>}
>>>>>>> 5e639373
            <ReactSelect
                styles={selectStyle(isSearchable, withDropdownIndicator, variant, isClean)}
                isSearchable={isSearchable}
                {...props}
                components={{ Control, Option, ...props.components }}
            />
        </Wrapper>
    );
};

export { Select, Props as SelectProps };<|MERGE_RESOLUTION|>--- conflicted
+++ resolved
@@ -142,11 +142,7 @@
 
     return (
         <Wrapper className={className} width={width} {...wrapperProps}>
-<<<<<<< HEAD
-            <Label>{label}</Label>
-=======
             {!noTopLabel && <Label>{label}</Label>}
->>>>>>> 5e639373
             <ReactSelect
                 styles={selectStyle(isSearchable, withDropdownIndicator, variant, isClean)}
                 isSearchable={isSearchable}
