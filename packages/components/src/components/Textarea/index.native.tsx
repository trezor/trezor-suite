--- conflicted
+++ resolved
@@ -6,10 +6,7 @@
 import { FONT_FAMILY, FONT_SIZE_NATIVE as FONT_SIZE, FONT_WEIGHT } from '../../config/variables';
 import { getPrimaryColor } from '../../utils/colors';
 import colors from '../../config/colors';
-<<<<<<< HEAD
-import { Omit, FeedbackState } from '../../support/types';
-=======
->>>>>>> d45c328b
+import { FeedbackState } from '../../support/types';
 
 const Wrapper = styled.View`
     width: 100%;
@@ -59,11 +56,7 @@
 }
 
 // TODO: proper types for wrapperProps (should be same as React.HTMLAttributes<HTMLDivElement>)
-<<<<<<< HEAD
-interface Props extends React.HTMLProps<HTMLTextAreaElement>, StyledTextareaProps, FeedbackState {
-=======
-interface Props extends TextInputProps {
->>>>>>> d45c328b
+interface Props extends StyledTextareaProps, FeedbackState {
     isDisabled?: boolean;
     topLabel?: React.ReactNode;
     bottomText?: React.ReactNode;
