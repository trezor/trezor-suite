--- conflicted
+++ resolved
@@ -79,7 +79,6 @@
         };
     };
 
-<<<<<<< HEAD
     const describeArc = (
         x: number,
         y: number,
@@ -138,9 +137,6 @@
     });
 
     useEffect(() => {
-=======
-    componentDidMount() {
->>>>>>> 8df48c69
         Animated.loop(
             Animated.sequence([
                 Animated.timing(progress, {
@@ -181,13 +177,4 @@
     );
 };
 
-Loader.propTypes = {
-    text: PropTypes.string,
-    isWhiteText: PropTypes.bool,
-    isSmallText: PropTypes.bool,
-    transparentRoute: PropTypes.bool,
-    size: PropTypes.number,
-    strokeWidth: PropTypes.number,
-};
-
 export { Loader, Props as LoaderProps };