--- conflicted
+++ resolved
@@ -2,11 +2,7 @@
 import styled, { css } from 'styled-components/native';
 import { getPrimaryColor, getSecondaryColor } from '../../../utils/colors';
 import colors from '../../../config/colors';
-<<<<<<< HEAD
-import { FeedbackVariant } from '../../../support/types';
-=======
-import { Omit } from '../../../support/types';
->>>>>>> d45c328b
+import { Omit, FeedbackVariant } from '../../../support/types';
 
 const Spinner = styled.ActivityIndicator`
     padding-right: 10px;
