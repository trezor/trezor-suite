--- conflicted
+++ resolved
@@ -161,13 +161,9 @@
         `}
 `;
 
-<<<<<<< HEAD
-const TextWrapper = styled.div``;
-=======
 const TextWrapper = styled.div`
     display: flex;
 `;
->>>>>>> 43231ae3
 
 const IconWrapper = styled.div`
     align-items: center;
