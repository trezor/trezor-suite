import React, { FunctionComponent } from 'react';
import { Switch as SwitchNative, SwitchProps } from 'react-native';
import colors from '../../config/colors';

interface Props extends SwitchProps {
    onChange: (checked: boolean) => boolean | void;
    disabled?: boolean;
    isSmall?: boolean;
    checked: boolean;
}

const Switch: FunctionComponent<Props> = ({ onChange, disabled, isSmall, checked, ...rest }) => {
    const smallProps = isSmall ? { transform: [{ scaleX: 0.8 }, { scaleY: 0.8 }] } : {};

<<<<<<< HEAD
    const handleChange = (checked: boolean) => {
        onChange(!checked);
    };

    return (
        <SwitchNative
            value={checked}
            disabled={disabled}
            onValueChange={handleChange}
            ios_backgroundColor={colors.TEXT_SECONDARY}
            trackColor={{
                false: colors.TEXT_SECONDARY,
                true: colors.GREEN_PRIMARY,
            }}
            style={smallProps}
            {...rest}
        />
    );
};
=======
    constructor(props: Props) {
        super(props);
        this.state.checked = props.checked;
        this.handleChange = this.handleChange.bind(this);
    }

    handleChange(checked: boolean) {
        const shouldUpdateState = this.props.onChange(checked);
        if (shouldUpdateState !== false) {
            this.setState({ checked });
        }
    }
>>>>>>> 8df48c69

Switch.propTypes = {
    onChange: PropTypes.func.isRequired,
    disabled: PropTypes.bool,
    isSmall: PropTypes.bool,
    checked: PropTypes.bool.isRequired,
};

export { Switch, Props as SwitchProps };<|MERGE_RESOLUTION|>--- conflicted
+++ resolved
@@ -12,7 +12,6 @@
 const Switch: FunctionComponent<Props> = ({ onChange, disabled, isSmall, checked, ...rest }) => {
     const smallProps = isSmall ? { transform: [{ scaleX: 0.8 }, { scaleY: 0.8 }] } : {};
 
-<<<<<<< HEAD
     const handleChange = (checked: boolean) => {
         onChange(!checked);
     };
@@ -32,26 +31,5 @@
         />
     );
 };
-=======
-    constructor(props: Props) {
-        super(props);
-        this.state.checked = props.checked;
-        this.handleChange = this.handleChange.bind(this);
-    }
-
-    handleChange(checked: boolean) {
-        const shouldUpdateState = this.props.onChange(checked);
-        if (shouldUpdateState !== false) {
-            this.setState({ checked });
-        }
-    }
->>>>>>> 8df48c69
-
-Switch.propTypes = {
-    onChange: PropTypes.func.isRequired,
-    disabled: PropTypes.bool,
-    isSmall: PropTypes.bool,
-    checked: PropTypes.bool.isRequired,
-};
 
 export { Switch, Props as SwitchProps };