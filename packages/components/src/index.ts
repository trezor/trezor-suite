--- conflicted
+++ resolved
@@ -9,13 +9,8 @@
 import { Checkbox, CheckboxProps } from './components/form/Checkbox';
 import { Switch, SwitchProps } from './components/form/Switch';
 import { Icon, IconProps } from './components/Icon';
-<<<<<<< HEAD
-import { H1, H2 } from './components/Heading';
-import { P, PProps } from './components/Paragraph';
-=======
 import { H1, H2 } from './components/typography/Heading';
-import { P } from './components/typography/Paragraph';
->>>>>>> e9c1f9b2
+import { P, PProps } from './components/typography/Paragraph';
 import { Prompt, PromptProps } from './components/Prompt';
 import { Link, LinkProps } from './components/typography/Link';
 import { Modal, ModalProps } from './components/Modal';
