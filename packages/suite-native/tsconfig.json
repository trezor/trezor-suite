--- conflicted
+++ resolved
@@ -798,14 +798,10 @@
         "sourceMap": true,
         "strict": true
     },
-<<<<<<< HEAD
-    "include": ["./src/App.tsx", "./index.d.ts"],
-=======
     "include": [
         "./src/App.tsx",
         "./index.d.ts",
-        "./src/utils/suite/oauth.ts", // todo: remove when used somewhere, otherwise eslint complaints
+        "./src/utils/suite/oauth.ts" // todo: remove when used somewhere, otherwise eslint complaints
     ],
->>>>>>> e1612456
     "exclude": ["node_modules", "babel.config.js", "metro.config.js", "jest.config.js"]
 }