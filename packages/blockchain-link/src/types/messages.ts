--- conflicted
+++ resolved
@@ -1,6 +1,5 @@
 import { SubscriptionAccountInfo, BlockchainSettings } from './common';
 import * as MESSAGES from '../constants/messages';
-import { AccountBalanceHistoryParams } from './blockbook';
 
 // messages sent from blockchain.js to worker
 
@@ -59,8 +58,6 @@
     };
 }
 
-<<<<<<< HEAD
-=======
 export interface AccountBalanceHistoryParams {
     descriptor: string;
     from: number;
@@ -69,7 +66,6 @@
     groupBy?: number;
 }
 
->>>>>>> ecd760e2
 export interface GetAccountBalanceHistory {
     type: typeof MESSAGES.GET_ACCOUNT_BALANCE_HISTORY;
     payload: AccountBalanceHistoryParams;
@@ -90,11 +86,7 @@
     };
 }
 
-<<<<<<< HEAD
-export interface EstimateFeeOptions {
-=======
 export interface EstimateFeeParams {
->>>>>>> ecd760e2
     blocks?: number[];
     specific?: {
         conservative?: boolean; // btc
