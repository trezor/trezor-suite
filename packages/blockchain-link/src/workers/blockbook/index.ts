import { CustomError } from '../../constants/errors';
import { MESSAGES, RESPONSES } from '../../constants';
import Connection from './websocket';
import * as utils from './utils';

import { Message, Response, SubscriptionAccountInfo } from '../../types';
import {
    AddressNotification,
    BlockNotification,
    FiatRatesNotification,
} from '../../types/blockbook';
import * as MessageTypes from '../../types/messages';
import WorkerCommon from '../common';

declare function postMessage(data: Response): void;

const common = new WorkerCommon(postMessage);

let api: Connection | undefined;
let endpoints: string[] = [];

const cleanup = () => {
    if (api) {
        api.dispose();
        api.removeAllListeners();
        api = undefined;
    }
    endpoints = [];
    common.removeAccounts(common.getAccounts());
    common.removeAddresses(common.getAddresses());
    common.clearSubscriptions();
};

const connect = async (): Promise<Connection> => {
    if (api && api.isConnected()) return api;

    // validate endpoints
    const { server, timeout, pingTimeout, keepAlive } = common.getSettings();
    if (!server || !Array.isArray(server) || server.length < 1) {
        throw new CustomError('connect', 'Endpoint not set');
    }

    if (endpoints.length < 1) {
        endpoints = common.shuffleEndpoints(server.slice(0));
    }

    common.debug('Connecting to', endpoints[0]);
    const connection = new Connection({
        url: endpoints[0],
        timeout,
        pingTimeout,
        keepAlive,
    });

    try {
        await connection.connect();
        api = connection;
    } catch (error) {
        common.debug('Websocket connection failed');
        api = undefined;
        // connection error. remove endpoint
        endpoints.splice(0, 1);
        // and try another one or throw error
        if (endpoints.length < 1) {
            throw new CustomError('connect', 'All backends are down');
        }
        return connect();
    }

    connection.on('disconnected', () => {
        common.response({ id: -1, type: RESPONSES.DISCONNECTED, payload: true });
        cleanup();
    });

    common.response({
        id: -1,
        type: RESPONSES.CONNECTED,
    });

    common.debug('Connected');
    return connection;
};

const getInfo = async (data: { id: number } & MessageTypes.GetInfo): Promise<void> => {
    try {
        const socket = await connect();
        const info = await socket.getServerInfo();
        common.response({
            id: data.id,
            type: RESPONSES.GET_INFO,
            payload: {
                url: socket.options.url,
                ...utils.transformServerInfo(info),
            },
        });
    } catch (error) {
        common.errorHandler({ id: data.id, error });
    }
};

const getBlockHash = async (data: { id: number } & MessageTypes.GetBlockHash): Promise<void> => {
    try {
        const socket = await connect();
        const info = await socket.getBlockHash(data.payload);
        common.response({
            id: data.id,
            type: RESPONSES.GET_BLOCK_HASH,
            payload: info.hash,
        });
    } catch (error) {
        common.errorHandler({ id: data.id, error });
    }
};

const getAccountInfo = async (
    data: { id: number } & MessageTypes.GetAccountInfo
): Promise<void> => {
    const { payload } = data;
    try {
        const socket = await connect();
        const info = await socket.getAccountInfo(payload);
        common.response({
            id: data.id,
            type: RESPONSES.GET_ACCOUNT_INFO,
            payload: utils.transformAccountInfo(info),
        });
    } catch (error) {
        common.errorHandler({ id: data.id, error });
    }
};

const getAccountUtxo = async (
    data: { id: number } & MessageTypes.GetAccountUtxo
): Promise<void> => {
    const { payload } = data;
    try {
        const socket = await connect();
        const utxos = await socket.getAccountUtxo(payload);
        common.response({
            id: data.id,
            type: RESPONSES.GET_ACCOUNT_UTXO,
            payload: utils.transformAccountUtxo(utxos),
        });
    } catch (error) {
        common.errorHandler({ id: data.id, error });
    }
};

const getAccountBalanceHistory = async (
    data: { id: number } & MessageTypes.GetAccountBalanceHistory
): Promise<void> => {
    const { payload } = data;
    try {
        const socket = await connect();
        const history = await socket.getAccountBalanceHistory(payload);
        common.response({
            id: data.id,
            type: RESPONSES.GET_ACCOUNT_BALANCE_HISTORY,
            payload: history,
        });
    } catch (error) {
        common.errorHandler({ id: data.id, error });
    }
};

const getCurrentFiatRates = async (
    data: { id: number } & MessageTypes.GetCurrentFiatRates
): Promise<void> => {
    const { payload } = data;
    try {
        const socket = await connect();
<<<<<<< HEAD
        const fiatRates = await socket.getCurrentFiatRates(payload.currencies);
        common.response({
            id: data.id,
            type: RESPONSES.GET_CURRENT_FIAT_RATES,
            payload: {
                ts: fiatRates.ts,
                rates: fiatRates.rates,
            },
=======
        const fiatRates = await socket.getCurrentFiatRates(payload);
        common.response({
            id: data.id,
            type: RESPONSES.GET_CURRENT_FIAT_RATES,
            payload: fiatRates,
>>>>>>> ecd760e2
        });
    } catch (error) {
        common.errorHandler({ id: data.id, error });
    }
};

const getFiatRatesForTimestamps = async (
    data: { id: number } & MessageTypes.GetFiatRatesForTimestamps
): Promise<void> => {
    const { payload } = data;
    try {
        const socket = await connect();
<<<<<<< HEAD
        const tickers = await socket.getFiatRatesForTimestamps(
            payload.timestamps,
            payload.currencies
        );
        common.response({
            id: data.id,
            type: RESPONSES.GET_FIAT_RATES_FOR_TIMESTAMPS,
            payload: {
                tickers: tickers.tickers,
            },
=======
        const { tickers } = await socket.getFiatRatesForTimestamps(payload);
        common.response({
            id: data.id,
            type: RESPONSES.GET_FIAT_RATES_FOR_TIMESTAMPS,
            payload: { tickers },
>>>>>>> ecd760e2
        });
    } catch (error) {
        common.errorHandler({ id: data.id, error });
    }
};

const getFiatRatesTickersList = async (
    data: { id: number } & MessageTypes.GetFiatRatesTickersList
): Promise<void> => {
    const { payload } = data;
    try {
        const socket = await connect();
<<<<<<< HEAD
        const tickers = await socket.getFiatRatesTickersList(payload.timestamp);
=======
        const tickers = await socket.getFiatRatesTickersList(payload);
>>>>>>> ecd760e2
        common.response({
            id: data.id,
            type: RESPONSES.GET_FIAT_RATES_TICKERS_LIST,
            payload: {
                ts: tickers.ts,
                availableCurrencies: tickers.available_currencies, // convert to camelCase
            },
        });
    } catch (error) {
        common.errorHandler({ id: data.id, error });
    }
};

const getTransaction = async (
    data: { id: number } & MessageTypes.GetTransaction
): Promise<void> => {
    const { payload } = data;
    try {
        const socket = await connect();
        const tx = await socket.getTransaction(payload);
        common.response({
            id: data.id,
            type: RESPONSES.GET_TRANSACTION,
            payload: {
                type: 'blockbook',
                tx,
            },
        });
    } catch (error) {
        common.errorHandler({ id: data.id, error });
    }
};

const pushTransaction = async (
    data: { id: number } & MessageTypes.PushTransaction
): Promise<void> => {
    try {
        const socket = await connect();
        const resp = await socket.pushTransaction(data.payload);
        common.response({
            id: data.id,
            type: RESPONSES.PUSH_TRANSACTION,
            payload: resp.result,
        });
    } catch (error) {
        common.errorHandler({ id: data.id, error });
    }
};

const estimateFee = async (data: { id: number } & MessageTypes.EstimateFee): Promise<void> => {
    try {
        const socket = await connect();
        const resp = await socket.estimateFee(data.payload);
        common.response({
            id: data.id,
            type: RESPONSES.ESTIMATE_FEE,
            payload: resp,
        });
    } catch (error) {
        common.errorHandler({ id: data.id, error });
    }
};

const onNewBlock = (event: BlockNotification) => {
    common.response({
        id: -1,
        type: RESPONSES.NOTIFICATION,
        payload: {
            type: 'block',
            payload: {
                blockHeight: event.height,
                blockHash: event.hash,
            },
        },
    });
};

const onTransaction = (event: AddressNotification) => {
    if (!event.tx) return;
    const descriptor = event.address;
    // check if there is subscribed account with received address
    const account = common.getAccount(descriptor);
    common.response({
        id: -1,
        type: RESPONSES.NOTIFICATION,
        payload: {
            type: 'notification',
            payload: {
                descriptor: account ? account.descriptor : descriptor,
                tx: account
                    ? utils.transformTransaction(account.descriptor, account.addresses, event.tx)
                    : utils.transformTransaction(descriptor, undefined, event.tx),
            },
        },
    });
};

const onNewFiatRates = (event: FiatRatesNotification) => {
    common.response({
        id: -1,
        type: RESPONSES.NOTIFICATION,
        payload: {
            type: 'fiatRates',
            payload: {
                rates: event.rates,
            },
        },
    });
};

const subscribeAccounts = async (accounts: SubscriptionAccountInfo[]) => {
    common.addAccounts(accounts);
    // subscribe to new blocks, confirmed and mempool transactions for given addresses
    const socket = await connect();
    if (!common.getSubscription('notification')) {
        socket.on('notification', onTransaction);
        common.addSubscription('notification');
    }
    return socket.subscribeAddresses(common.getAddresses());
};

const subscribeAddresses = async (addresses: string[]) => {
    common.addAddresses(addresses);
    // subscribe to new blocks, confirmed and mempool transactions for given addresses
    const socket = await connect();
    if (!common.getSubscription('notification')) {
        socket.on('notification', onTransaction);
        common.addSubscription('notification');
    }
    return socket.subscribeAddresses(common.getAddresses());
};

const subscribeBlock = async () => {
    if (common.getSubscription('block')) return { subscribed: true };
    const socket = await connect();
    common.addSubscription('block');
    socket.on('block', onNewBlock);
    return socket.subscribeBlock();
};

const subscribeFiatRates = async (currency?: string) => {
    const socket = await connect();
<<<<<<< HEAD
    common.addSubscription('fiatRates');
    socket.on('fiatRates', onNewFiatRates);
=======
    if (!common.getSubscription('fiatRates')) {
        common.addSubscription('fiatRates');
        socket.on('fiatRates', onNewFiatRates);
    }
>>>>>>> ecd760e2
    return socket.subscribeFiatRates(currency);
};

const subscribe = async (data: { id: number } & MessageTypes.Subscribe): Promise<void> => {
    const { payload } = data;
    try {
        let response;
        if (payload.type === 'accounts') {
            response = await subscribeAccounts(payload.accounts);
        } else if (payload.type === 'addresses') {
            response = await subscribeAddresses(payload.addresses);
        } else if (payload.type === 'block') {
            response = await subscribeBlock();
        } else if (payload.type === 'fiatRates') {
            response = await subscribeFiatRates(payload.currency);
        } else {
            throw new CustomError('invalid_param', '+type');
        }

        common.response({
            id: data.id,
            type: RESPONSES.SUBSCRIBE,
            payload: response,
        });
    } catch (error) {
        common.errorHandler({ id: data.id, error });
    }
};

const unsubscribeAccounts = async (accounts?: SubscriptionAccountInfo[]) => {
    common.removeAccounts(accounts || common.getAccounts());

    const socket = await connect();
    const subscribed = common.getAddresses();
    if (subscribed.length < 1) {
        // there are no subscribed addresses left
        // remove listeners
        socket.removeListener('notification', onTransaction);
        common.removeSubscription('notification');
        return socket.unsubscribeAddresses();
    }
    // subscribe remained addresses
    return socket.subscribeAddresses(subscribed);
};

const unsubscribeAddresses = async (addresses?: string[]) => {
    const socket = await connect();
    // remove accounts
    if (!addresses) {
        common.removeAccounts(common.getAccounts());
    }
    const subscribed = common.removeAddresses(addresses || common.getAddresses());
    if (subscribed.length < 1) {
        // there are no subscribed addresses left
        // remove listeners
        socket.removeListener('notification', onTransaction);
        common.removeSubscription('notification');
        return socket.unsubscribeAddresses();
    }
    // subscribe remained addresses
    return socket.subscribeAddresses(subscribed);
};

const unsubscribeBlock = async () => {
    if (!common.getSubscription('block')) return { subscribed: false };
    const socket = await connect();
    socket.removeListener('block', onNewBlock);
    common.removeSubscription('block');
    return socket.unsubscribeBlock();
};

const unsubscribeFiatRates = async () => {
    if (!common.getSubscription('fiatRates')) return { subscribed: false };
    const socket = await connect();
    socket.removeListener('fiatRates', onNewBlock);
    common.removeSubscription('fiatRates');
    return socket.unsubscribeFiatRates();
};

const unsubscribe = async (data: { id: number } & MessageTypes.Unsubscribe): Promise<void> => {
    const { payload } = data;
    try {
        let response;
        if (payload.type === 'accounts') {
            response = await unsubscribeAccounts(payload.accounts);
        } else if (payload.type === 'addresses') {
            response = await unsubscribeAddresses(payload.addresses);
        } else if (payload.type === 'block') {
            response = await unsubscribeBlock();
        } else if (payload.type === 'fiatRates') {
            response = await unsubscribeFiatRates();
        } else {
            throw new CustomError('invalid_param', '+type');
        }

        common.response({
            id: data.id,
            type: RESPONSES.UNSUBSCRIBE,
            payload: response,
        });
    } catch (error) {
        common.errorHandler({ id: data.id, error });
    }
};

const disconnect = async (data: { id: number }) => {
    if (!api) {
        common.response({ id: data.id, type: RESPONSES.DISCONNECTED, payload: true });
        return;
    }
    try {
        await api.disconnect();
        common.response({ id: data.id, type: RESPONSES.DISCONNECTED, payload: true });
    } catch (error) {
        common.errorHandler({ id: data.id, error });
    }
};

// WebWorker message handling
onmessage = (event: { data: Message }) => {
    if (!event.data) return;
    const { data } = event;
    const { id, type } = data;

    common.debug('onmessage', data);
    switch (data.type) {
        case MESSAGES.HANDSHAKE:
            common.setSettings(data.settings);
            break;
        case MESSAGES.CONNECT:
            connect()
                .then(async () => {
                    common.response({ id, type: RESPONSES.CONNECT, payload: true });
                })
                .catch(error => common.errorHandler({ id, error }));
            break;
        case MESSAGES.GET_INFO:
            getInfo(data);
            break;
        case MESSAGES.GET_BLOCK_HASH:
            getBlockHash(data);
            break;
        case MESSAGES.GET_ACCOUNT_INFO:
            getAccountInfo(data);
            break;
        case MESSAGES.GET_ACCOUNT_UTXO:
            getAccountUtxo(data);
            break;
        case MESSAGES.GET_TRANSACTION:
            getTransaction(data);
            break;
        case MESSAGES.GET_ACCOUNT_BALANCE_HISTORY:
            getAccountBalanceHistory(data);
            break;
        case MESSAGES.GET_CURRENT_FIAT_RATES:
            getCurrentFiatRates(data);
            break;
        case MESSAGES.GET_FIAT_RATES_FOR_TIMESTAMPS:
            getFiatRatesForTimestamps(data);
            break;
        case MESSAGES.GET_FIAT_RATES_TICKERS_LIST:
            getFiatRatesTickersList(data);
            break;
        case MESSAGES.ESTIMATE_FEE:
            estimateFee(data);
            break;
        case MESSAGES.PUSH_TRANSACTION:
            pushTransaction(data);
            break;
        case MESSAGES.SUBSCRIBE:
            subscribe(data);
            break;
        case MESSAGES.UNSUBSCRIBE:
            unsubscribe(data);
            break;
        case MESSAGES.DISCONNECT:
            disconnect(data);
            break;
        // @ts-ignore this message is used in tests
        case 'terminate':
            cleanup();
            break;
        default:
            common.errorHandler({
                id,
                error: new CustomError('worker_unknown_request', `+${type}`),
            });
            break;
    }
};

// Handshake to host
common.handshake();<|MERGE_RESOLUTION|>--- conflicted
+++ resolved
@@ -169,22 +169,11 @@
     const { payload } = data;
     try {
         const socket = await connect();
-<<<<<<< HEAD
-        const fiatRates = await socket.getCurrentFiatRates(payload.currencies);
-        common.response({
-            id: data.id,
-            type: RESPONSES.GET_CURRENT_FIAT_RATES,
-            payload: {
-                ts: fiatRates.ts,
-                rates: fiatRates.rates,
-            },
-=======
         const fiatRates = await socket.getCurrentFiatRates(payload);
         common.response({
             id: data.id,
             type: RESPONSES.GET_CURRENT_FIAT_RATES,
             payload: fiatRates,
->>>>>>> ecd760e2
         });
     } catch (error) {
         common.errorHandler({ id: data.id, error });
@@ -197,24 +186,11 @@
     const { payload } = data;
     try {
         const socket = await connect();
-<<<<<<< HEAD
-        const tickers = await socket.getFiatRatesForTimestamps(
-            payload.timestamps,
-            payload.currencies
-        );
-        common.response({
-            id: data.id,
-            type: RESPONSES.GET_FIAT_RATES_FOR_TIMESTAMPS,
-            payload: {
-                tickers: tickers.tickers,
-            },
-=======
         const { tickers } = await socket.getFiatRatesForTimestamps(payload);
         common.response({
             id: data.id,
             type: RESPONSES.GET_FIAT_RATES_FOR_TIMESTAMPS,
             payload: { tickers },
->>>>>>> ecd760e2
         });
     } catch (error) {
         common.errorHandler({ id: data.id, error });
@@ -227,11 +203,7 @@
     const { payload } = data;
     try {
         const socket = await connect();
-<<<<<<< HEAD
-        const tickers = await socket.getFiatRatesTickersList(payload.timestamp);
-=======
         const tickers = await socket.getFiatRatesTickersList(payload);
->>>>>>> ecd760e2
         common.response({
             id: data.id,
             type: RESPONSES.GET_FIAT_RATES_TICKERS_LIST,
@@ -374,15 +346,10 @@
 
 const subscribeFiatRates = async (currency?: string) => {
     const socket = await connect();
-<<<<<<< HEAD
-    common.addSubscription('fiatRates');
-    socket.on('fiatRates', onNewFiatRates);
-=======
     if (!common.getSubscription('fiatRates')) {
         common.addSubscription('fiatRates');
         socket.on('fiatRates', onNewFiatRates);
     }
->>>>>>> ecd760e2
     return socket.subscribeFiatRates(currency);
 };
 
