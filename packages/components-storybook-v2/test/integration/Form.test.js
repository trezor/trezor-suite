--- conflicted
+++ resolved
@@ -60,14 +60,10 @@
     ].forEach(testName => {
         it(`${testName}`, () => {
             cy.loadContent('/iframe.html?selectedKind=Form&selectedStory=All&full=0');
-<<<<<<< HEAD
             if (
                 testName.match(/error|warning|success|monospace-button|monospace-hidden/) &&
                 !testName.match(/textarea/)
             ) {
-=======
-            if (testName.match(/error|warning|success|checked/) && !testName.match(/textarea/)) {
->>>>>>> 78876842
                 cy.getTestElement(testName)
                     .find('svg')
                     .each(el => {
