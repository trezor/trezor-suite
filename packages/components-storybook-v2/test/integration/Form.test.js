--- conflicted
+++ resolved
@@ -4,14 +4,12 @@
     });
 
     [
-<<<<<<< HEAD
         'switch-off',
         'switch-on',
         'switch-off-small',
         'switch-on-small',
         'checkbox',
         'checkbox-checked',
-=======
         'textarea-short',
         'textarea-short-success',
         'textarea-short-warning',
@@ -30,7 +28,6 @@
         'textarea-block-error',
         'textarea-block-label',
         'textarea-block-disabled',
->>>>>>> 55bab51e
         'input-short',
         'input-short-small',
         'input-short-error',
