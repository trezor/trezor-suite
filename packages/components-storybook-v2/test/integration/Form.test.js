describe('Form', () => {
    beforeEach(() => {
        cy.viewport(1024, 768);
    });

    [
<<<<<<< HEAD
        'select',
        'select-selected',
        'select-disabled',
=======
        'switch-off',
        'switch-on',
        'switch-off-small',
        'switch-on-small',
        'checkbox',
        'checkbox-checked',
>>>>>>> 70111eed
        'textarea-short',
        'textarea-short-success',
        'textarea-short-warning',
        'textarea-short-error',
        'textarea-short-label',
        'textarea-short-disabled',
        'textarea-default',
        'textarea-success',
        'textarea-warning',
        'textarea-error',
        'textarea-label',
        'textarea-disabled',
        'textarea-block-default',
        'textarea-block-success',
        'textarea-block-warning',
        'textarea-block-error',
        'textarea-block-label',
        'textarea-block-disabled',
        'input-short',
        'input-short-small',
        'input-short-error',
        'input-short-warning',
        'input-short-success',
        'input-short-disabled',
        'input-default',
        'input-default-small',
        'input-default-error',
        'input-default-warning',
        'input-default-success',
        'input-default-disabled',
        'input-label',
        'input-small-label',
        'input-error-label',
        'input-warning-label',
        'input-success-label',
        'input-disabled-label',
        'input-block',
        'input-block-small',
        'input-block-error',
        'input-block-warning',
        'input-block-success',
        'input-block-disabled',
        'input-block-monospace-button',
        'input-block-monospace-hidden',
    ].forEach(testName => {
        it(`${testName}`, () => {
            cy.loadContent('/iframe.html?selectedKind=Form&selectedStory=All&full=0');
            if (testName.match(/error|warning|success/) && !testName.match(/textarea/)) {
                cy.getTestElement(testName)
                    .find('svg')
                    .each(el => {
                        cy.get(el).should('be.visible');
                    });
            }
            cy.getTestElement(testName)
                .should('be.visible')
                .matchImageSnapshot();
        });
    });
});<|MERGE_RESOLUTION|>--- conflicted
+++ resolved
@@ -4,18 +4,15 @@
     });
 
     [
-<<<<<<< HEAD
         'select',
         'select-selected',
         'select-disabled',
-=======
         'switch-off',
         'switch-on',
         'switch-off-small',
         'switch-on-small',
         'checkbox',
         'checkbox-checked',
->>>>>>> 70111eed
         'textarea-short',
         'textarea-short-success',
         'textarea-short-warning',
