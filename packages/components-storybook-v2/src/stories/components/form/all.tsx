--- conflicted
+++ resolved
@@ -1,10 +1,6 @@
 import React from 'react';
 import styled from 'styled-components';
-<<<<<<< HEAD
-import { Input, Textarea, Select } from '@trezor/components-v2';
-=======
-import { Input, Textarea, Checkbox, Switch } from '@trezor/components-v2';
->>>>>>> 70111eed
+import { Input, Textarea, Select, Checkbox, Switch } from '@trezor/components-v2';
 import { storiesOf } from '@storybook/react';
 
 const Wrapper = styled.div`
@@ -35,7 +31,6 @@
     () => {
         return (
             <Wrapper>
-<<<<<<< HEAD
                 <Heading>Select</Heading>
                 <Col>
                     <ComponentWrapper>
@@ -97,9 +92,7 @@
                     </ComponentWrapper>
                 </Col>
                 <Heading>Textarea short</Heading>
-=======
                 <Heading>Switch</Heading>
->>>>>>> 70111eed
                 <Col>
                     <SubHeading>Off</SubHeading>
                     <ComponentWrapper>
