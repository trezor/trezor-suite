{
    "name": "@trezor/suite-web",
    "version": "2020.05.13-beta",
    "private": true,
    "scripts": {
        "type-check": "tsc --project tsconfig.json",
        "type-check:watch": "yarn type-check -- --watch",
        "lint": "eslint . --ext .tsx,.ts",
        "copy-files": "yarn workspace @trezor/suite-data copy-static-files",
        "dev": "yarn workspace @trezor/suite-data copy-static-files && next",
        "cert": "sh ./scripts/gencert.sh",
        "dev:https": "yarn workspace @trezor/suite-data copy-static-files && node ./scripts/httpsServer.js",
        "build:app": "next build && next export -o build",
        "build": "run-s copy-files build:app"
    },
    "dependencies": {
        "@sentry/browser": "^5.15.0",
<<<<<<< HEAD
        "@trezor/suite": "2020.05.13-beta",
=======
        "@trezor/suite": "^1.0.0",
        "@zeit/next-workers": "^1.0.0",
>>>>>>> 66242f60
        "next": "^9.3.3",
        "next-redux-wrapper": "^5.0.0",
        "worker-loader": "^2.0.0"
    },
    "devDependencies": {
        "@types/next": "^9.0.0",
        "@types/next-redux-wrapper": "^3.0.0",
        "@types/react": "^16.7.11",
        "@types/react-dom": "^16.0.11",
        "@types/react-redux": "^7.1.7",
        "git-revision-webpack-plugin": "^3.0.6",
        "is-website-vulnerable": "^1.14.0",
        "next-images": "^1.3.1",
        "next-plugin-custom-babel-config": "^1.0.2",
        "next-transpile-modules": "^2.3.1",
        "ts-loader": "^7.0.1"
    }
}<|MERGE_RESOLUTION|>--- conflicted
+++ resolved
@@ -15,12 +15,8 @@
     },
     "dependencies": {
         "@sentry/browser": "^5.15.0",
-<<<<<<< HEAD
         "@trezor/suite": "2020.05.13-beta",
-=======
-        "@trezor/suite": "^1.0.0",
         "@zeit/next-workers": "^1.0.0",
->>>>>>> 66242f60
         "next": "^9.3.3",
         "next-redux-wrapper": "^5.0.0",
         "worker-loader": "^2.0.0"
