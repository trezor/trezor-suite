{
    "name": "@trezor/suite-web",
    "version": "1.0.0",
    "private": true,
    "scripts": {
        "type-check": "tsc --project tsconfig.json",
        "type-check:watch": "yarn type-check -- --watch",
        "lint": "eslint . --ext .tsx,.ts",
        "copy-files": "yarn workspace @trezor/suite-data copy-static-files",
        "dev": "yarn workspace @trezor/suite-data copy-static-files && next",
        "build:app": "next build && next export -o build",
        "build": "run-s copy-files build:app"
    },
    "dependencies": {
        "@sentry/browser": "^5.14.2",
        "@trezor/suite": "^1.0.0",
<<<<<<< HEAD
        "next": "^9.2.0",
        "next-redux-wrapper": "^4.0.1",
        "worker-loader": "^2.0.0"
=======
        "next": "^9.3.0",
        "next-redux-wrapper": "^4.0.1"
>>>>>>> 63cfa20a
    },
    "devDependencies": {
        "@types/next": "^9.0.0",
        "@types/next-redux-wrapper": "^3.0.0",
        "@types/react": "^16.7.11",
        "@types/react-dom": "^16.0.11",
        "@types/react-redux": "^7.1.5",
        "git-revision-webpack-plugin": "^3.0.4",
        "is-website-vulnerable": "^1.10.2",
        "next-images": "^1.3.1",
        "next-plugin-custom-babel-config": "^1.0.2",
        "next-transpile-modules": "^2.3.1",
        "ts-loader": "^6.2.1"
    }
}<|MERGE_RESOLUTION|>--- conflicted
+++ resolved
@@ -14,14 +14,9 @@
     "dependencies": {
         "@sentry/browser": "^5.14.2",
         "@trezor/suite": "^1.0.0",
-<<<<<<< HEAD
-        "next": "^9.2.0",
+        "next": "^9.3.0",
         "next-redux-wrapper": "^4.0.1",
         "worker-loader": "^2.0.0"
-=======
-        "next": "^9.3.0",
-        "next-redux-wrapper": "^4.0.1"
->>>>>>> 63cfa20a
     },
     "devDependencies": {
         "@types/next": "^9.0.0",
