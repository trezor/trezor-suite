{
    "name": "@trezor/suite",
    "version": "1.0.0",
    "private": true,
    "scripts": {
        "lint": "yarn lint:styles && yarn lint:js",
        "lint:js": "eslint '**/*{.ts,.tsx}'",
        "lint:styles": "npx stylelint './src/**/*{.ts,.tsx}'",
        "translations:extract": "rimraf translations/extractedMessages && cross-env NODE_ENV=translations npx babel src/**/*.{tsx,ts} && yarn ttm merge-msgs && yarn ttm build-csv",
        "translations:download": "yarn ttm build-translations && sleep 1 && yarn ttm export-translations",
        "type-check": "tsc --project tsconfig.json",
        "test": "run-s test:*",
        "test:unit": "jest",
        "test-unit:watch": "jest -o --watch",
        "test-health": "jest -c jest.config.health.js"
    },
    "dependencies": {
        "@next/bundle-analyzer": "^9.0.5",
        "@trezor/components": "^1.0.0",
        "@trezor/rollout": "^1.0.0",
        "@trezor/suite-data": "^1.0.0",
        "@trezor/suite-storage": "^1.0.0",
        "@trezor/typescript-typings": "^1.0.0",
        "@types/jest": "^24.0.13",
        "@types/react-intl": "^2.3.17",
        "@types/react-qr-reader": "^2.1.2",
        "@types/react-window": "^1.8.0",
        "bignumber.js": "^9.0.0",
        "color-hash": "^1.0.3",
        "ethereumjs-util": "^6.0.0",
        "fork-ts-checker-webpack-plugin": "^1.5.0",
        "pako": "^1.0.10",
        "react": "16.8.6",
        "react-dom": "16.8.6",
        "react-focus-lock": "^2.0.5",
        "react-hotkeys-hook": "^1.5.1",
        "react-intl": "3.0.0-beta-6",
        "react-native-web": "^0.11.2",
        "react-qr-reader": "^2.2.1",
        "react-qr-svg": "^2.2.1",
        "react-redux": "^7.0.3",
        "react-scale-text": "^1.2.2",
        "react-transition-group": "^4.2.2",
        "react-window": "^1.8.4",
        "redux": "^4.0.1",
        "redux-devtools-extension": "^2.13.8",
        "redux-logger": "^3.0.6",
        "redux-thunk": "^2.3.0",
        "short-uuid": "^3.1.1",
        "styled-components": "^4.3.2",
        "styled-reset": "^3.0.2",
<<<<<<< HEAD
        "trezor-connect": "extended",
        "validator": "^11.1.0",
        "wallet-address-validator": "^0.2.4"
=======
        "trezor-connect": "8.0.3-extended"
>>>>>>> c2d5367e
    },
    "devDependencies": {
        "@babel/cli": "^7.4.4",
        "@babel/core": "^7.4.5",
        "@babel/preset-typescript": "^7.3.3",
        "@trezor/translations-manager": "^1.0.0",
        "@types/pako": "^1.0.1",
        "@types/react": "^16.7.11",
        "@types/react-dom": "^16.0.11",
        "@types/react-redux": "^7.0.8",
        "@types/redux-logger": "^3.0.7",
        "@types/redux-mock-store": "^1.0.1",
        "babel-plugin-react-intl": "^3.3.2",
        "canvas": "^2.5.0",
        "cross-env": "^5.2.0",
        "jest": "^24.8.0",
        "jest-watch-typeahead": "^0.4.0",
        "redux-mock-store": "^1.5.3",
        "stylelint": "^10.0.1",
        "stylelint-config-recommended": "^2.2.0",
        "stylelint-config-styled-components": "^0.1.1",
        "stylelint-processor-styled-components": "^1.8.0"
    }
}<|MERGE_RESOLUTION|>--- conflicted
+++ resolved
@@ -49,13 +49,9 @@
         "short-uuid": "^3.1.1",
         "styled-components": "^4.3.2",
         "styled-reset": "^3.0.2",
-<<<<<<< HEAD
-        "trezor-connect": "extended",
         "validator": "^11.1.0",
-        "wallet-address-validator": "^0.2.4"
-=======
+        "wallet-address-validator": "^0.2.4",
         "trezor-connect": "8.0.3-extended"
->>>>>>> c2d5367e
     },
     "devDependencies": {
         "@babel/cli": "^7.4.4",
