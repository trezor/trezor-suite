<<<<<<< HEAD
import { MODAL, CONNECT } from '@suite-actions/constants';
import { UI } from 'trezor-connect';
import { TrezorDevice, Action } from '@suite-types';
=======
import { UI, DEVICE } from 'trezor-connect';
import { MODAL, SUITE } from '@suite-actions/constants';
import { Action } from '@suite-types';
>>>>>>> 87f98153

export type State =
    | { context: typeof MODAL.CONTEXT_NONE }
    | {
          context: typeof MODAL.CONTEXT_DEVICE;
          devicePath: string;
          windowType?: string;
      }
    | {
          context: typeof MODAL.CONTEXT_CONFIRMATION;
          windowType: string;
      }
    | {
          context: typeof MODAL.CONTEXT_EXTERNAL_WALLET;
          windowType?: string;
      }
    | {
          context: typeof MODAL.CONTEXT_SCAN_QR;
      };

const initialState: State = {
    context: MODAL.CONTEXT_NONE,
};

export default (state: State = initialState, action: Action): State => {
    switch (action.type) {
<<<<<<< HEAD
        // @ts-ignore
        case UI.REQUEST_BUTTON:
            return {
                context: MODAL.CONTEXT_DEVICE,
                // @ts-ignore
                device: action.payload.device,
                // @ts-ignore
                windowType: action.payload.code,
            };

        // @ts-ignore
        case UI.CLOSE_UI_WINDOW:
        case MODAL.CLOSE:
            return initialState;
        // @ts-ignore TODO fix after connect types
        // case CONNECT.FORGET_REQUEST:
        // case CONNECT.TRY_TO_DUPLICATE:
        case CONNECT.REQUEST_WALLET_TYPE:
=======
        // close modal if modal is not a 'device' context
        case DEVICE.CONNECT:
        case DEVICE.CONNECT_UNACQUIRED:
            if (state.context !== MODAL.CONTEXT_DEVICE) {
                return initialState;
            }
            return state;
        // device with context assigned to modal was disconnected
        case DEVICE.DISCONNECT:
            if (
                state.context === MODAL.CONTEXT_DEVICE &&
                action.payload.path === state.devicePath
            ) {
                return initialState;
            }
            return state;
        // assign device to modal context
        case UI.REQUEST_PIN:
        case UI.INVALID_PIN:
        case UI.REQUEST_PASSPHRASE:
>>>>>>> 87f98153
            return {
                context: MODAL.CONTEXT_DEVICE,
                devicePath: action.payload.device.path,
                windowType: action.type,
            };
        case UI.REQUEST_BUTTON:
            return {
                context: MODAL.CONTEXT_DEVICE,
                devicePath: action.payload.device.path,
                windowType: action.payload.code,
            };
        case UI.REQUEST_CONFIRMATION:
            return {
                context: MODAL.CONTEXT_CONFIRMATION,
                windowType: action.payload.view,
            };
        // TODO: case RECEIVE.REQUEST_UNVERIFIED:
        case SUITE.REQUEST_FORGET_DEVICE:
        case SUITE.REQUEST_DEVICE_INSTANCE:
        case SUITE.REQUEST_PASSPHRASE_MODE:
            return {
                context: MODAL.CONTEXT_DEVICE,
                devicePath: action.payload.path,
                windowType: action.type,
            };
        // close modal
        case UI.CLOSE_UI_WINDOW:
        case MODAL.CLOSE:
        case SUITE.FORGET_DEVICE:
        case SUITE.FORGET_DEVICE_INSTANCE:
        case SUITE.REMEMBER_DEVICE:
            return initialState;

        // other contexts
        case MODAL.OPEN_EXTERNAL_WALLET:
            return {
                context: MODAL.CONTEXT_EXTERNAL_WALLET,
                windowType: action.id,
            };
        case MODAL.OPEN_SCAN_QR:
            return {
                context: MODAL.CONTEXT_SCAN_QR,
            };

        default:
            return state;
    }
};<|MERGE_RESOLUTION|>--- conflicted
+++ resolved
@@ -1,12 +1,6 @@
-<<<<<<< HEAD
-import { MODAL, CONNECT } from '@suite-actions/constants';
-import { UI } from 'trezor-connect';
-import { TrezorDevice, Action } from '@suite-types';
-=======
 import { UI, DEVICE } from 'trezor-connect';
 import { MODAL, SUITE } from '@suite-actions/constants';
 import { Action } from '@suite-types';
->>>>>>> 87f98153
 
 export type State =
     | { context: typeof MODAL.CONTEXT_NONE }
@@ -33,26 +27,6 @@
 
 export default (state: State = initialState, action: Action): State => {
     switch (action.type) {
-<<<<<<< HEAD
-        // @ts-ignore
-        case UI.REQUEST_BUTTON:
-            return {
-                context: MODAL.CONTEXT_DEVICE,
-                // @ts-ignore
-                device: action.payload.device,
-                // @ts-ignore
-                windowType: action.payload.code,
-            };
-
-        // @ts-ignore
-        case UI.CLOSE_UI_WINDOW:
-        case MODAL.CLOSE:
-            return initialState;
-        // @ts-ignore TODO fix after connect types
-        // case CONNECT.FORGET_REQUEST:
-        // case CONNECT.TRY_TO_DUPLICATE:
-        case CONNECT.REQUEST_WALLET_TYPE:
-=======
         // close modal if modal is not a 'device' context
         case DEVICE.CONNECT:
         case DEVICE.CONNECT_UNACQUIRED:
@@ -73,7 +47,6 @@
         case UI.REQUEST_PIN:
         case UI.INVALID_PIN:
         case UI.REQUEST_PASSPHRASE:
->>>>>>> 87f98153
             return {
                 context: MODAL.CONTEXT_DEVICE,
                 devicePath: action.payload.device.path,
