import { UI, DEVICE, Device } from 'trezor-connect';
import { MODAL, SUITE } from '@suite-actions/constants';
<<<<<<< HEAD
import { RECEIVE } from '@suite/actions/wallet/constants';
=======
import { ACCOUNT } from '@wallet-actions/constants';
>>>>>>> 3787772c
import { Action, TrezorDevice } from '@suite-types';

export type State =
    | { context: typeof MODAL.CONTEXT_NONE }
    | {
          context: typeof MODAL.CONTEXT_DEVICE;
          device: TrezorDevice | Device;
          windowType?: string;
          addressPath?: string;
      }
    | {
          context: typeof MODAL.CONTEXT_CONFIRMATION;
          windowType: string;
      }
    | {
          context: typeof MODAL.CONTEXT_EXTERNAL_WALLET;
          windowType?: string;
      }
    | {
          context: typeof MODAL.CONTEXT_SCAN_QR;
      }
    | {
          context: typeof MODAL.OVERLAY_ONLY;
      };

const initialState: State = {
    context: MODAL.CONTEXT_NONE,
};

export default (state: State = initialState, action: Action): State => {
    switch (action.type) {
        // close modal if modal is not a 'device' context
        case DEVICE.CONNECT:
        case DEVICE.CONNECT_UNACQUIRED:
            if (state.context !== MODAL.CONTEXT_DEVICE) {
                return initialState;
            }
            return state;
        // device with context assigned to modal was disconnected
        case DEVICE.DISCONNECT:
            if (
                state.context === MODAL.CONTEXT_DEVICE &&
                action.payload.path === state.device.path
            ) {
                return initialState;
            }
            return state;
        // assign device to modal context
        case UI.REQUEST_PIN:
        case UI.INVALID_PIN:
        case UI.REQUEST_PASSPHRASE:
            return {
                context: MODAL.CONTEXT_DEVICE,
                device: action.payload.device,
                windowType: action.type,
            };
        case UI.REQUEST_BUTTON:
            return {
                context: MODAL.CONTEXT_DEVICE,
                device: action.payload.device,
                windowType: action.payload.code,
            };
        case UI.REQUEST_CONFIRMATION:
            return {
                context: MODAL.CONTEXT_CONFIRMATION,
                windowType: action.payload.view,
            };
        case SUITE.REQUEST_REMEMBER_DEVICE:
        case SUITE.REQUEST_FORGET_DEVICE:
        case SUITE.REQUEST_DEVICE_INSTANCE:
        case SUITE.REQUEST_PASSPHRASE_MODE:
        case ACCOUNT.REQUEST_NEW_ACCOUNT:
            return {
                context: MODAL.CONTEXT_DEVICE,
                device: action.payload,
                windowType: action.type,
            };
        case RECEIVE.REQUEST_UNVERIFIED:
            return {
                context: MODAL.CONTEXT_DEVICE,
                device: action.device,
                windowType: action.type,
                addressPath: action.addressPath,
            };
        // close modal
        // case UI.CLOSE_UI_WINDOW: // TODO: this brakes few things (remember when discovery is running)
        case MODAL.CLOSE:
        case SUITE.AUTH_DEVICE:
        case SUITE.FORGET_DEVICE:
        case SUITE.FORGET_DEVICE_INSTANCE:
        case SUITE.REMEMBER_DEVICE:
            return initialState;

        // other contexts
        case MODAL.OPEN_EXTERNAL_WALLET:
            return {
                context: MODAL.CONTEXT_EXTERNAL_WALLET,
                windowType: action.id,
            };
        case MODAL.OPEN_SCAN_QR:
            return {
                context: MODAL.CONTEXT_SCAN_QR,
            };

        case MODAL.OVERLAY_ONLY:
            return {
                context: MODAL.OVERLAY_ONLY,
            };

        default:
            return state;
    }
};<|MERGE_RESOLUTION|>--- conflicted
+++ resolved
@@ -1,10 +1,6 @@
 import { UI, DEVICE, Device } from 'trezor-connect';
 import { MODAL, SUITE } from '@suite-actions/constants';
-<<<<<<< HEAD
-import { RECEIVE } from '@suite/actions/wallet/constants';
-=======
-import { ACCOUNT } from '@wallet-actions/constants';
->>>>>>> 3787772c
+import { ACCOUNT, RECEIVE } from '@wallet-actions/constants';
 import { Action, TrezorDevice } from '@suite-types';
 
 export type State =
