--- conflicted
+++ resolved
@@ -1,10 +1,4 @@
-<<<<<<< HEAD
-import produce, { Draft } from 'immer';
-import { ACCOUNT } from '@wallet-actions/constants';
-import { Action } from '@wallet-types/index';
-=======
 import produce from 'immer';
->>>>>>> 78be7436
 import { AccountInfo } from 'trezor-connect';
 import { ACCOUNT } from '@wallet-actions/constants';
 import { Action, Network } from '@wallet-types';
@@ -67,7 +61,7 @@
     });
 };
 
-const update = (draft: Draft<Account[]>, account: Account) => {
+const update = (draft: Account[], account: Account) => {
     const accountIndex = draft.findIndex(
         ac =>
             ac.deviceState === account.deviceState &&
