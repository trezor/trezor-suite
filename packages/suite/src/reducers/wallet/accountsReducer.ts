--- conflicted
+++ resolved
@@ -11,7 +11,7 @@
     | {
           networkType: 'ripple';
           misc: { sequence: number; reserve: string };
-          marker: NonNullable<AccountInfo['marker']>;
+          marker: AccountInfo['marker'] | null;
       }
     | {
           networkType: 'ethereum';
@@ -34,14 +34,7 @@
     addresses: AccountInfo['addresses'];
     utxo: AccountInfo['utxo'];
     history: AccountInfo['history'];
-<<<<<<< HEAD
-    misc: AccountInfo['misc'];
-    marker: AccountInfo['marker'] | null;
-    page: AccountInfo['page'];
-}
-=======
 } & AccountNetworkSpecific;
->>>>>>> f8e74c4d
 
 const initialState: Account[] = [];
 
