import produce from 'immer';
import { ACCOUNT } from '@wallet-actions/constants';
import { Action } from '@wallet-types/index';

export interface Account {
    index: number;
    type: 'normal' | 'segwit' | 'legacy';
    networkType: 'bitcoin' | 'ethereum' | 'ripple';
    network: string;
    path: string;

    // connect
    availableBalance: string;
    balance: string;
    descriptor: string;
    empty: boolean;
    history: {
        total: number;
        unconfirmed: number;
    };
}

export const initialState: Account[] = [];

<<<<<<< HEAD
export const findDeviceAccounts = (
    accounts: Account[],
    // device: TrezorDevice,
    networkShortcut?: string,
) => {
    // TODO: should also filter deviceState
    if (networkShortcut) {
        return accounts.filter(a => a.network === networkShortcut);
    }
    return accounts;
};

const create = (state: Account[], action: Action) => {
    // const { network, rates } = action;
    // const affected = state.find(f => f.network === network);
    // Object.keys(rates).map(k => rates[k].toFixed(2));
    // if (!affected) {
    //     state.push({
    //         network,
    //         rates,
    //     });
    // } else {
    //     affected.network = network;
    //     affected.rates = rates;
    // }
};
=======
// const create = (state: Account[], action: Action) => {
// const { network, rates } = action;
// const affected = state.find(f => f.network === network);
// Object.keys(rates).map(k => rates[k].toFixed(2));
// if (!affected) {
//     state.push({
//         network,
//         rates,
//     });
// } else {
//     affected.network = network;
//     affected.rates = rates;
// }
// };
>>>>>>> fc8f68d9

export default (state: Account[] = initialState, action: Action): Account[] => {
    return produce(state, draft => {
        switch (action.type) {
            case ACCOUNT.CREATE:
                draft.push(action.payload);
                break;
            // no default
        }
    });
};<|MERGE_RESOLUTION|>--- conflicted
+++ resolved
@@ -22,34 +22,6 @@
 
 export const initialState: Account[] = [];
 
-<<<<<<< HEAD
-export const findDeviceAccounts = (
-    accounts: Account[],
-    // device: TrezorDevice,
-    networkShortcut?: string,
-) => {
-    // TODO: should also filter deviceState
-    if (networkShortcut) {
-        return accounts.filter(a => a.network === networkShortcut);
-    }
-    return accounts;
-};
-
-const create = (state: Account[], action: Action) => {
-    // const { network, rates } = action;
-    // const affected = state.find(f => f.network === network);
-    // Object.keys(rates).map(k => rates[k].toFixed(2));
-    // if (!affected) {
-    //     state.push({
-    //         network,
-    //         rates,
-    //     });
-    // } else {
-    //     affected.network = network;
-    //     affected.rates = rates;
-    // }
-};
-=======
 // const create = (state: Account[], action: Action) => {
 // const { network, rates } = action;
 // const affected = state.find(f => f.network === network);
@@ -64,7 +36,18 @@
 //     affected.rates = rates;
 // }
 // };
->>>>>>> fc8f68d9
+
+export const findDeviceAccounts = (
+    accounts: Account[],
+    // device: TrezorDevice,
+    networkShortcut?: string,
+) => {
+    // TODO: should also filter deviceState
+    if (networkShortcut) {
+        return accounts.filter(a => a.network === networkShortcut);
+    }
+    return accounts;
+};
 
 export default (state: Account[] = initialState, action: Action): Account[] => {
     return produce(state, draft => {
