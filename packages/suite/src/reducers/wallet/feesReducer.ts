import produce from 'immer';
import { FeeInfo } from '@wallet-types/sendForm';
import { BLOCKCHAIN } from '@wallet-actions/constants';
import { NETWORKS } from '@wallet-config';
import { Network, WalletAction } from '@wallet-types';

// type Symbol = Network['symbol'] | 'erc20';
export type State = {
    [key in Network['symbol']]: FeeInfo;
};

const initialStatePredefined: Partial<State> = {
    // erc20: {
    //     blockHeight: 0,
    //     blockTime: 10,
    //     minFee: 1,
    //     maxFee: 100,
    //     levels: [{ label: 'normal', feePerUnit: '1', blocks: 0 }],
    // },
};

// fill initial state, those values will be changed by BLOCKCHAIN.UPDATE_FEE action
<<<<<<< HEAD
export const initialState = NETWORKS.reduce(
    (state, network) => {
        if (network.accountType) return state;
        state[network.symbol] = {
            blockHeight: 0,
            blockTime: 10,
            minFee: 1,
            maxFee: 100,
            levels: [
                {
                    label: 'normal',
                    feePerUnit: '1',
                    blocks: 0,
                    value: '1',
                },
            ],
        };
        return state;
    },
    initialStatePredefined as State,
);
=======
export const initialState = NETWORKS.reduce((state, network) => {
    if (network.accountType) return state;
    state[network.symbol] = {
        blockHeight: 0,
        blockTime: 10,
        minFee: 1,
        maxFee: 100,
        levels: [{ label: 'normal', feePerUnit: '1', blocks: 0, value: '1' }],
    };
    return state;
}, initialStatePredefined as State);
>>>>>>> f243a850

export default (state: State = initialState, action: WalletAction) => {
    return produce(state, draft => {
        switch (action.type) {
            case BLOCKCHAIN.UPDATE_FEE:
                return {
                    ...draft,
                    ...action.payload,
                };
            // no default
        }
    });
};<|MERGE_RESOLUTION|>--- conflicted
+++ resolved
@@ -20,29 +20,6 @@
 };
 
 // fill initial state, those values will be changed by BLOCKCHAIN.UPDATE_FEE action
-<<<<<<< HEAD
-export const initialState = NETWORKS.reduce(
-    (state, network) => {
-        if (network.accountType) return state;
-        state[network.symbol] = {
-            blockHeight: 0,
-            blockTime: 10,
-            minFee: 1,
-            maxFee: 100,
-            levels: [
-                {
-                    label: 'normal',
-                    feePerUnit: '1',
-                    blocks: 0,
-                    value: '1',
-                },
-            ],
-        };
-        return state;
-    },
-    initialStatePredefined as State,
-);
-=======
 export const initialState = NETWORKS.reduce((state, network) => {
     if (network.accountType) return state;
     state[network.symbol] = {
@@ -54,7 +31,6 @@
     };
     return state;
 }, initialStatePredefined as State);
->>>>>>> f243a850
 
 export default (state: State = initialState, action: WalletAction) => {
     return produce(state, draft => {
