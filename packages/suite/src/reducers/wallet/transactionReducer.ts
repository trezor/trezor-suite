import produce from 'immer';
import { AccountTransaction } from 'trezor-connect';
import { ACCOUNT, TRANSACTION, FIAT_RATES } from '@wallet-actions/constants';
import { getAccountKey, enhanceTransaction } from '@wallet-utils/accountUtils';
import { findTransaction } from '@wallet-utils/transactionUtils';
import { SETTINGS } from '@suite-config';
import { Account, WalletAction, Network } from '@wallet-types';
import { Action } from '@suite-types';
import { STORAGE } from '@suite-actions/constants';
import { TimestampedRates } from './fiatRateReducer';

export interface WalletAccountTransaction extends AccountTransaction {
    id?: number;
    page?: number;
    deviceState: string;
    descriptor: string;
    symbol: Network['symbol'];
    rates?: TimestampedRates['rates'];
}

export interface State {
    transactions: { [key: string]: WalletAccountTransaction[] }; // object where a key is accountHash and a value is sparse array of fetched txs
    isLoading: boolean;
    error: string | null;
}

const initialState: State = {
    transactions: {},
    isLoading: false,
    error: null,
};

// const sortByBlockHeight = (a: WalletAccountTransaction, b: WalletAccountTransaction) => {
//     // if both are missing the blockHeight don't change their order
//     if (!a.blockHeight && !b.blockHeight) return 0;
//     // tx with no blockHeight comes first
//     if (!a.blockHeight) return -1;
//     if (!b.blockHeight) return 1;
//     return b.blockHeight - a.blockHeight;
// };

const initializeAccount = (draft: State, accountHash: string) => {
    // initialize an empty array at 'accountHash' index if not yet initialized
    if (!draft.transactions[accountHash]) {
        draft.transactions[accountHash] = [];
    }
};

const update = (
    draft: State,
    account: Account,
    txid: string,
    updateObject: Partial<WalletAccountTransaction>,
) => {
    const accountHash = getAccountKey(account.descriptor, account.symbol, account.deviceState);
    initializeAccount(draft, accountHash);
    const accountTxs = draft.transactions[accountHash];
    if (!accountTxs) return;

    const index = accountTxs.findIndex(t => t && t.txid === txid);
    accountTxs[index] = {
        ...accountTxs[index],
        ...updateObject,
    };
};

const add = (draft: State, transactions: AccountTransaction[], account: Account, page?: number) => {
    if (transactions.length < 1) return;
    const accountHash = getAccountKey(account.descriptor, account.symbol, account.deviceState);
    initializeAccount(draft, accountHash);
    const accountTxs = draft.transactions[accountHash];
    if (!accountTxs) return;

    transactions.forEach((tx, i) => {
        const enhancedTx = enhanceTransaction(tx, account);
        // first we need to make sure that tx is not undefined, then check if txid matches
        const existingTx = findTransaction(tx.txid, accountTxs);
        if (!existingTx) {
            // add a new transaction
            if (page) {
                // insert a tx object at correct index
                const txIndex = (page - 1) * SETTINGS.TXS_PER_PAGE + i;
                accountTxs[txIndex] = enhancedTx;
            } else {
                // no page arg, insert the tx at the beginning of the array
                accountTxs.unshift(enhancedTx);
            }
        } else {
            // update the transaction if conditions are met
            const existingTxIndex = accountTxs.findIndex(t => t && t.txid === existingTx.txid);
            // eslint-disable-next-line no-lonely-if
            if (
                (!existingTx.blockHeight && enhancedTx.blockHeight) ||
                (!existingTx.blockTime && enhancedTx.blockTime)
            ) {
                // pending tx got confirmed (blockHeight changed from undefined/0 to a number > 0)
                accountTxs[existingTxIndex] = { ...enhancedTx };
            }
        }
    });
};

const remove = (draft: State, account: Account, txs: WalletAccountTransaction[]) => {
    const accountHash = getAccountKey(account.descriptor, account.symbol, account.deviceState);
    const transactions = draft.transactions[accountHash] || [];
    txs.forEach(tx => {
        const index = transactions.findIndex(t => t.txid === tx.txid);
        transactions.splice(index, 1);
    });
};

export default (state: State = initialState, action: Action | WalletAction): State => {
    return produce(state, draft => {
        switch (action.type) {
            case STORAGE.LOADED:
                return action.payload.wallet.transactions;
<<<<<<< HEAD
=======
            case ACCOUNT.CREATE:
                // gather transactions from account.create action
                add(draft, action.payload.history.transactions || [], action.payload, 1);
                break;
>>>>>>> a9741da6
            case ACCOUNT.REMOVE:
                action.payload.forEach(a => {
                    delete draft.transactions[getAccountKey(a.descriptor, a.symbol, a.deviceState)];
                });
                break;
            case TRANSACTION.ADD:
                add(draft, action.transactions, action.account, action.page);
                break;
            case TRANSACTION.REMOVE:
                remove(draft, action.account, action.txs);
                break;
            case TRANSACTION.RESET:
                delete draft.transactions[
                    getAccountKey(
                        action.account.descriptor,
                        action.account.symbol,
                        action.account.deviceState,
                    )
                ];
                break;
            case FIAT_RATES.TX_FIAT_RATE_UPDATE:
                update(
                    draft,
                    action.payload.account,
                    action.payload.txid,
                    action.payload.updateObject,
                );
                break;
            case TRANSACTION.UPDATE:
                // TODO
                break;
            case TRANSACTION.FETCH_INIT:
                draft.isLoading = true;
                break;
            case TRANSACTION.FETCH_SUCCESS:
                draft.isLoading = false;
                break;
            case TRANSACTION.FETCH_ERROR:
                draft.error = action.error;
                draft.isLoading = false;
                break;
            // case TRANSACTION.FROM_STORAGE:
            //     draft.transactions = action.transactions;
            // no default
        }
    });
};<|MERGE_RESOLUTION|>--- conflicted
+++ resolved
@@ -114,13 +114,6 @@
         switch (action.type) {
             case STORAGE.LOADED:
                 return action.payload.wallet.transactions;
-<<<<<<< HEAD
-=======
-            case ACCOUNT.CREATE:
-                // gather transactions from account.create action
-                add(draft, action.payload.history.transactions || [], action.payload, 1);
-                break;
->>>>>>> a9741da6
             case ACCOUNT.REMOVE:
                 action.payload.forEach(a => {
                     delete draft.transactions[getAccountKey(a.descriptor, a.symbol, a.deviceState)];
