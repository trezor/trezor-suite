import { ThunkDispatch } from 'redux-thunk';
import { UiEvent, DeviceEvent, TransportEvent } from 'trezor-connect';
import { BlockchainActions } from '@suite-actions/blockchainActions';
import { RouterActions } from '@suite-actions/routerActions';
import { AppState } from '@suite/reducers/store';

import { StorageActions } from '@suite-actions/storageActions';
import { SuiteActions } from '@suite-actions/suiteActions';
<<<<<<< HEAD
import { settingsActions as WalletSettingsActions } from '@wallet-actions/settingsActions';
import { TransactionAction as WalletTransactionActions } from '@wallet-actions/transactionActions';
import { NotificationActions as WalletNotificationActions } from '@wallet-actions/notificationActions';
import { SignVerifyAction as WalletSignVerifyAction } from '@wallet-actions/signVerifyActions';
=======

>>>>>>> a1974f8f
import { ModalActions } from '@suite-actions/modalActions';
import { LogActions } from '@suite-actions/logActions';
import { Action as WalletActions } from '@wallet-types/index';
import OnboardingActions from '@onboarding-types/actions';

export { MessageDescriptor } from '@suite-support/ConnectedIntlProvider';
export { Messages } from '@suite-support/ConnectedIntlProvider';

export type Omit<T, K> = Pick<T, Exclude<keyof T, K>>;

type TrezorConnectEvents =
    | Omit<TransportEvent, 'event'>
    | Omit<UiEvent, 'event'>
    | Omit<DeviceEvent, 'event'>
    | { type: 'iframe-loaded'; payload: any };

export type AppState = AppState;

<<<<<<< HEAD
// actions from Wallet sub app
export type WalletActions =
    | WalletSettingsActions
    | WalletSignVerifyAction
    | WalletNotificationActions
    | WalletTokenAction
    | WalletTransactionActions
    | FiatRateAction;

// all actions from all apps
=======
// all actions from all apps used to properly type Dispatch.
>>>>>>> a1974f8f
export type Action =
    | TrezorConnectEvents
    | RouterActions
    | BlockchainActions
    | StorageActions
    | SuiteActions
    | LogActions
    | ModalActions
    | OnboardingActions;

// export type Dispatch = ReduxDispatch<Action>;
export type Dispatch = ThunkDispatch<AppState, any, Action | WalletActions>;
export type GetState = () => AppState;

// tmp
type Features = any;
type FirmwareRelease = any;
// type DeviceStatus = 'available' | 'occupied' | 'used';
// type DeviceMode = 'normal' | 'bootloader' | 'initialize' | 'seedless';
// type DeviceFirmwareStatus = 'valid' | 'outdated' | 'required' | 'unknown' | 'none';
type DeviceStatus = any;
type DeviceMode = any;
type DeviceFirmwareStatus = any;

export interface AcquiredDevice {
    type: 'acquired';
    path: string;
    label: string;
    features: Features;
    firmware: DeviceFirmwareStatus;
    firmwareRelease?: FirmwareRelease;
    status: DeviceStatus;
    mode: DeviceMode;
    state?: string;
    useEmptyPassphrase: boolean;

    remember: boolean; // device should be remembered
    connected: boolean; // device is connected
    available: boolean; // device cannot be used because of features.passphrase_protection is different then expected
    instance?: number;
    instanceLabel: string;
    instanceName?: string;
    ts: number;
}

export interface UnknownDevice {
    type: 'unacquired' | 'unreadable';
    path: string;
    label: string;
    features: undefined;
    state: undefined;
    useEmptyPassphrase: boolean;

    remember: boolean; // device should be remembered
    connected: boolean; // device is connected
    available: boolean; // device cannot be used because of features.passphrase_protection is different then expected
    instance?: number;
    instanceLabel: string;
    instanceName?: string;
    ts: number;
}

export type TrezorDevice = AcquiredDevice | UnknownDevice;<|MERGE_RESOLUTION|>--- conflicted
+++ resolved
@@ -6,14 +6,6 @@
 
 import { StorageActions } from '@suite-actions/storageActions';
 import { SuiteActions } from '@suite-actions/suiteActions';
-<<<<<<< HEAD
-import { settingsActions as WalletSettingsActions } from '@wallet-actions/settingsActions';
-import { TransactionAction as WalletTransactionActions } from '@wallet-actions/transactionActions';
-import { NotificationActions as WalletNotificationActions } from '@wallet-actions/notificationActions';
-import { SignVerifyAction as WalletSignVerifyAction } from '@wallet-actions/signVerifyActions';
-=======
-
->>>>>>> a1974f8f
 import { ModalActions } from '@suite-actions/modalActions';
 import { LogActions } from '@suite-actions/logActions';
 import { Action as WalletActions } from '@wallet-types/index';
@@ -32,20 +24,7 @@
 
 export type AppState = AppState;
 
-<<<<<<< HEAD
-// actions from Wallet sub app
-export type WalletActions =
-    | WalletSettingsActions
-    | WalletSignVerifyAction
-    | WalletNotificationActions
-    | WalletTokenAction
-    | WalletTransactionActions
-    | FiatRateAction;
-
-// all actions from all apps
-=======
 // all actions from all apps used to properly type Dispatch.
->>>>>>> a1974f8f
 export type Action =
     | TrezorConnectEvents
     | RouterActions
