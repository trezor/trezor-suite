--- conflicted
+++ resolved
@@ -1,26 +1,3 @@
-<<<<<<< HEAD
-import {
-    SendFormActions,
-    SendFormBtcActions,
-    SendFormXrpActions,
-    SendFormEthActions,
-} from './actions';
-import { Output } from './output';
-import { PrecomposedTransactionXrp, PrecomposedTransactionEth } from './transactions';
-import { State, InitialState, FeeLevel, FeeInfo } from './state';
-
-export type SendFormActions = SendFormActions;
-export type SendFormBtcActions = SendFormBtcActions;
-export type SendFormXrpActions = SendFormXrpActions;
-export type SendFormEthActions = SendFormEthActions;
-export type Output = Output;
-export type FeeInfo = FeeInfo;
-export type InitialState = InitialState;
-export type State = State;
-export type FeeLevel = FeeLevel;
-export type PrecomposedTransactionXrp = PrecomposedTransactionXrp;
-export type PrecomposedTransactionEth = PrecomposedTransactionEth;
-=======
 import { Actions } from './actions';
 import { Output as Output$ } from './output';
 import { PrecomposedTransactionXrp as PrecomposedTransactionXrp$ } from './transactions';
@@ -37,5 +14,4 @@
 export type InitialState = InitialState$;
 export type State = State$;
 export type FeeLevel = FeeLevel$;
-export type PrecomposedTransactionXrp = PrecomposedTransactionXrp$;
->>>>>>> f243a850
+export type PrecomposedTransactionXrp = PrecomposedTransactionXrp$;