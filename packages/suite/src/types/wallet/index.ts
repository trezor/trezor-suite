import { SettingsActions } from '@wallet-actions/settingsActions';
import { ReceiveActions } from '@wallet-actions/receiveActions';
import { SignVerifyActions } from '@wallet-actions/signVerifyActions';

import { SendFormActions } from '@wallet-actions/sendFormActions';
<<<<<<< HEAD
=======
import { SendFormBitcoinActions } from '@wallet-actions/sendFormSpecific/bitcoinActions';
>>>>>>> 39da11f2
import { SendFormRippleActions } from '@wallet-actions/sendFormSpecific/rippleActions';

import { DiscoveryActions } from '@wallet-actions/discoveryActions';
import { AccountActions } from '@wallet-actions/accountActions';
import { Discovery as Discovery$ } from '@wallet-reducers/discoveryReducer';
import { Account as Account$ } from '@wallet-reducers/accountsReducer';
import { Fiat as Fiat$ } from '@wallet-reducers/fiatRateReducer';
import { Fee as Fee$ } from '@wallet-reducers/feesReducer';

import { FiatRateActions } from '@wallet-middlewares/coingeckoMiddleware';
import { BlockchainActions } from '@wallet-actions/blockchainActions';
import { TransactionAction } from '@wallet-actions/transactionActions';
import { SelectedAccountActions } from '@wallet-actions/selectedAccountActions';
import { NETWORKS, EXTERNAL_NETWORKS } from '@wallet-config';
import { Icon as Icon$ } from './iconTypes';
import { NetworkToken as NetworkToken$, Token as Token$ } from './tokenTypes';
import { ArrayElement } from '../utils';

export type Network = ArrayElement<typeof NETWORKS>;
export type ExternalNetwork = ArrayElement<typeof EXTERNAL_NETWORKS>;

// this weird export is because of --isolatedModules and next.js 9
export type Fee = Fee$;
export type NetworkToken = NetworkToken$;
export type Token = Token$;
export type Account = Account$;
export type Icon = Icon$;
export type Fiat = Fiat$;
export type Discovery = Discovery$;

interface BlockchainLinkToken {
    name: string;
    symbol: string;
    value: string;
}

export type WalletAction =
    | BlockchainActions
    | SettingsActions
    | ReceiveActions
    | SendFormActions
<<<<<<< HEAD
=======
    | SendFormBitcoinActions
>>>>>>> 39da11f2
    | SendFormRippleActions
    | SignVerifyActions
    | TransactionAction
    | FiatRateActions
    | DiscoveryActions
    | AccountActions
    | SelectedAccountActions;

export interface BlockchainLinkTransaction {
    type: 'send' | 'recv';
    timestamp?: number;
    blockHeight?: number;
    blockHash?: string;
    descriptor: string;
    inputs: any;
    outputs: any;

    hash: string;
    amount: string;
    fee: string;
    total: string;

    tokens?: BlockchainLinkToken[];
    sequence?: number; // eth: nonce || ripple: sequence
}
// TODO END

export interface Transaction extends BlockchainLinkTransaction {
    deviceState: string;
    symbol: string;
    rejected?: boolean;
}<|MERGE_RESOLUTION|>--- conflicted
+++ resolved
@@ -3,10 +3,7 @@
 import { SignVerifyActions } from '@wallet-actions/signVerifyActions';
 
 import { SendFormActions } from '@wallet-actions/sendFormActions';
-<<<<<<< HEAD
-=======
 import { SendFormBitcoinActions } from '@wallet-actions/sendFormSpecific/bitcoinActions';
->>>>>>> 39da11f2
 import { SendFormRippleActions } from '@wallet-actions/sendFormSpecific/rippleActions';
 
 import { DiscoveryActions } from '@wallet-actions/discoveryActions';
@@ -48,10 +45,7 @@
     | SettingsActions
     | ReceiveActions
     | SendFormActions
-<<<<<<< HEAD
-=======
     | SendFormBitcoinActions
->>>>>>> 39da11f2
     | SendFormRippleActions
     | SignVerifyActions
     | TransactionAction
