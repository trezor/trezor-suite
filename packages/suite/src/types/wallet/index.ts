import { ReceiveActions } from '@wallet-actions/receiveActions';
import { SignVerifyActions } from '@wallet-actions/signVerifyActions';
import { CoinmarketBuyActions } from '@wallet-actions/coinmarketBuyActions';

import {
    FiatTicker as FiatTicker$,
    CoinFiatRates as CoinFiatRates$,
} from '@wallet-types/fiatRates';
import { DiscoveryActions } from '@wallet-actions/discoveryActions';
import { AccountActions } from '@wallet-actions/accountActions';
import { Discovery as Discovery$ } from '@wallet-reducers/discoveryReducer';
import { Account as Account$ } from '@wallet-reducers/accountsReducer';
import { WalletAccountTransaction as WalletAccountTransaction$ } from '@wallet-reducers/transactionReducer';
import { ReceiveInfo as ReceiveInfo$ } from '@wallet-reducers/receiveReducer';

import { FiatRatesActions } from '@wallet-actions/fiatRatesActions';
import { GraphActions } from '@wallet-actions/graphActions';
import { BlockchainActions } from '@wallet-actions/blockchainActions';
import { SendFormActions } from '@wallet-actions/sendFormActions';
import { TransactionAction } from '@wallet-actions/transactionActions';
import { SelectedAccountActions } from '@wallet-actions/selectedAccountActions';
import { NETWORKS, EXTERNAL_NETWORKS } from '@wallet-config';
import { Icon as Icon$ } from './iconTypes';
import { NetworkToken as NetworkToken$, Token as Token$ } from './tokenTypes';
import { WalletParams as WalletParams$ } from '@suite-utils/router';
import { ArrayElement } from '../utils';
import { CoinmarketExchangeActions } from '@suite/actions/wallet/coinmarketExchangeActions';

export type Network = ArrayElement<typeof NETWORKS>;
export type ExternalNetwork = ArrayElement<typeof EXTERNAL_NETWORKS>;
export type NetworkToken = NetworkToken$;
export type Token = Token$;
export type Account = Account$;
export type Icon = Icon$;
export type CoinFiatRates = CoinFiatRates$;
export type Discovery = Discovery$;
export type DiscoveryStatus =
    | {
          status: 'loading';
          type: 'waiting-for-device' | 'auth' | 'discovery';
      }
    | {
          status: 'exception';
          type:
              | 'auth-failed'
              | 'auth-confirm-failed'
              | 'discovery-empty'
              | 'discovery-failed'
              | 'device-unavailable';
      };
export type WalletParams = WalletParams$;
export type WalletAccountTransaction = WalletAccountTransaction$;
export type FiatTicker = FiatTicker$;
export type ReceiveInfo = ReceiveInfo$;

export type WalletAction =
    | BlockchainActions
    | ReceiveActions
    | SignVerifyActions
    | TransactionAction
    | FiatRatesActions
    | GraphActions
    | DiscoveryActions
    | AccountActions
    | SelectedAccountActions
<<<<<<< HEAD
    | CoinmarketExchangeActions
    | CoinmarketBuyActions;
=======
    | SendFormActions;
>>>>>>> 60f50552
<|MERGE_RESOLUTION|>--- conflicted
+++ resolved
@@ -63,9 +63,6 @@
     | DiscoveryActions
     | AccountActions
     | SelectedAccountActions
-<<<<<<< HEAD
     | CoinmarketExchangeActions
-    | CoinmarketBuyActions;
-=======
-    | SendFormActions;
->>>>>>> 60f50552
+    | CoinmarketBuyActions
+    | SendFormActions;