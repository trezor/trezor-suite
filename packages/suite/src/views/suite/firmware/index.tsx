import React, { useState } from 'react';
import { connect } from 'react-redux';
import { bindActionCreators } from 'redux';
import styled from 'styled-components';
// import { FormattedMessage } from 'react-intl';
import { FirmwareRelease } from 'trezor-connect';
<<<<<<< HEAD
import { Button, Checkbox, Tooltip, variables } from '@trezor/components';
import { H1, H2, P } from '@trezor/components-v2';
=======
import { Checkbox, Tooltip, P, H1, H4, H5, variables } from '@trezor/components';
import { Button } from '@trezor/components-v2';
>>>>>>> bdf599e0
import * as routerActions from '@suite-actions/routerActions';
import * as firmwareActions from '@suite-actions/firmwareActions';
import * as suiteActions from '@suite-actions/suiteActions';

import { ConnectPrompt } from '@suite-components/Prompts';

// todo move to suite components;
import { Loaders } from '@onboarding-components';

import { AppState, Dispatch } from '@suite-types';
// import l10nMessages from './index.messages';

const Wrapper = styled.div`
    display: flex;
    flex-direction: column;
    align-items: center;
    justify-content: center;
    padding: 60px 24px 30px 24px;
    flex: 1;
    width: 100%;
`;

const Top = styled.div`
    display: flex;
    flex-direction: column;
    max-width: 500px;
    text-align: center;
    flex: 1;
`;

const Middle = styled.div`
    display: flex;
    flex: 1;
    text-align: center;
`;

const MiddleLeft = styled.div`
    display: none;
    @media only screen and (min-width: ${variables.SCREEN_SIZE.SM}) {
        display: flex;
        flex: 1;
    }
`;

const MiddleRight = styled.div`
    flex: 1;
`;

const Bottom = styled.div`
    display: flex;
    flex-direction: row;
    justify-content: space-between;
    width: 100%;
    & > * {
        align-self: flex-start;
    }
    @media only screen and (min-width: ${variables.SCREEN_SIZE.SM}) {
        justify-content: space-around;
    }
`;

const Checkboxes = styled.div`
    display: flex;
    flex-direction: column;
    flex: 1;
    margin-top: 10px;
    & > * {
        padding: 5px 0 5px 0;
    }
`;

const ChangelogWrapper = styled.div`
    /* padding: 17px 20px 0 20px; */
    text-align: left;
`;

// todo: consider sharing between firmware and onboarding
interface ButtonProps {
    onClick: () => void;
    isConnected: boolean;
    isInBootloader: boolean;
    userUnderstands: boolean;
    children: React.ReactNode;
}

const InstallButton = ({
    isConnected,
    isInBootloader,
    userUnderstands,
    onClick,
    ...props
}: ButtonProps) => {
    let content = '';
    if (!isConnected) {
        content = 'Connect device to continue';
    } else if (!isInBootloader) {
        content = 'Go to bootloader';
    } else if (!userUnderstands) {
        content = 'Make sure you have either correct seed or your device is empty';
    }

    const isDisabled = !isConnected || !isInBootloader || !userUnderstands;
    return (
        <Tooltip
            trigger={!isDisabled ? 'manual' : 'mouseenter focus'}
            placement="bottom"
            content={content}
        >
            <Button isDisabled={isDisabled} onClick={() => onClick()} inlineWidth>
                {props.children}
            </Button>
        </Tooltip>
    );
};

const ChangeLog = ({
    firmwareRelease,
    isLatest,
    currentVersion,
}: {
    firmwareRelease?: FirmwareRelease;
    isLatest?: boolean;
    currentVersion?: string;
}) => {
    if (isLatest) {
        return (
            <ChangelogWrapper>
                <H2>{currentVersion}</H2>
                <P>Latest firmware already installed</P>
            </ChangelogWrapper>
        );
    }
    if (!firmwareRelease) {
        return (
            <ChangelogWrapper>
                <H2>Changelog</H2>
                <P>Connect your device to see changelog</P>
            </ChangelogWrapper>
        );
    }
    return (
        <ChangelogWrapper>
            <H2>Changelog</H2>
            <P>{firmwareRelease.version.join('.')}</P>
            {firmwareRelease.changelog.split('*').map((row: string) => (
                <P key={row.substr(0, 8)}>{row}</P>
            ))}
        </ChangelogWrapper>
    );
};

const TitleHeader = styled(H1)`
    display: flex;
    font-size: ${variables.FONT_SIZE.HUGE};
    justify-content: center;
    align-items: center;
    flex-wrap: wrap;
`;

const mapStateToProps = (state: AppState) => ({
    device: state.suite.device,
    firmware: state.firmware,
});

const mapDispatchToProps = (dispatch: Dispatch) => ({
    goto: bindActionCreators(routerActions.goto, dispatch),
    firmwareUpdate: bindActionCreators(firmwareActions.firmwareUpdate, dispatch),
    lockRouter: bindActionCreators(suiteActions.lockRouter, dispatch),
    exitApp: bindActionCreators(suiteActions.exitApp, dispatch),
});

type Props = ReturnType<typeof mapStateToProps> & ReturnType<typeof mapDispatchToProps>;

const FirmwareUpdate = (props: Props) => {
    const { device, firmware } = props;

    // todo:
    // this belongs to reducer, but until we have proper UX design, I am just mocking it here,
    // with local state. Dont want rewrite reducers/actions/types/tests and everything later.
    const [hasEmptyDevice, setHasEmptyDevice] = useState(false);
    const [hasSeedByHand, setHasSeedByHand] = useState(false);

    const isInProgress = () => {
        return [
            'started',
            'downloading',
            'waiting-for-confirmation',
            'installing',
            'restarting',
        ].includes(firmware.status);
    };

    const isInFinishedState = () => {
        return ['error', 'done'].includes(firmware.status);
    };

    const hasDevice = () => {
        return !!(device && device.features && device.connected);
    };

    const isInBootloader = () => {
        return !!(device && device.features && device.mode === 'bootloader');
    };

    const hasNewestFirmware = () => {
        return !!(device && device.features && device.firmware === 'valid');
    };

    const isUpdateAvailable = () => {
        return device && device.features && ['outdated', 'required'].includes(device.firmware);
    };

    const getModel = () => {
        return device && device.features && device.features.major_version;
    };

    const getFwVersion = () => {
        return (
            device &&
            device.features &&
            `${device.features.major_version}.${device.features.minor_version}.${device.features.patch_version}`
        );
    };

    const getModelForPrompt = () => {
        return (
            getModel() ||
            (firmware.device &&
                firmware.device.features &&
                firmware.device.features.major_version) ||
            2
        );
    };

    const exitApp = () => {
        if (device && device.features && device.mode === 'initialize') {
            return props.exitApp('onboarding-index');
        }
        return props.exitApp('suite-index');
    };

    const getExitButtonText = () => {
        if (device && device.features && device.mode === 'initialize') {
            return 'Continue to setup';
        }
        return 'Go to wallet';
    };

    const getTitle = () => {
        if (firmware.status === 'error') {
            return 'Firmware update failed';
        }
        if (firmware.status === 'restarting') {
            return 'Waiting for device to restart';
        }
        if (hasNewestFirmware()) {
            return 'Device is up to date';
        }
        if (isUpdateAvailable() && !isInBootloader()) {
            return 'Switch to bootloader';
        }
        return 'Firmware update';
    };

    const userUnderstandsWarning = () => {
        return hasSeedByHand || hasEmptyDevice;
    };

    const getFirmwareRelease = () => {
        // currently selected device has latest firmware
        if (device && device.features && device.firmware === 'valid') {
            return;
        }
        if (device && device.features && device.firmwareRelease) {
            return device.firmwareRelease;
        }
        if (firmware.device && firmware.device.features && firmware.device.firmwareRelease) {
            return firmware.device.firmwareRelease;
        }
    };

    // todo: handle bootloader mode
    // todo: handle unacquired

    return (
        <Wrapper data-test="firmware-static-page">
            <Top>
                <TitleHeader>{getTitle()}</TitleHeader>
                {!isInBootloader() && <P>Reconnect in bootloader mode to update firmware</P>}
            </Top>
            <Middle>
                <MiddleLeft>
                    <ConnectPrompt model={getModelForPrompt()} loop={!hasDevice()} />
                </MiddleLeft>
                <MiddleRight>
                    {firmware.status === 'initial' && (
                        <ChangeLog
                            isLatest={hasNewestFirmware()}
                            firmwareRelease={getFirmwareRelease()}
                            currentVersion={getFwVersion()}
                        ></ChangeLog>
                    )}
                    {(isInProgress() || isInFinishedState()) && (
                        <div>
                            <Loaders.Donut
                                progress={firmware.installingProgress}
                                isSuccess={firmware.status === 'done'}
                                isError={firmware.status === 'error'}
                            />
                            {!isInFinishedState() && (
                                <P>
                                    {firmware.status}
                                    <Loaders.Dots />
                                </P>
                            )}
                            {/* todo: firmware.error.error ? */}
                            {/* {firmware.error && <P>{firmware.error}</P>} */}
                            {firmware.error && <P>Error</P>}
                        </div>
                    )}
                    {firmware.status === 'initial' && hasDevice() && !hasNewestFirmware() && (
                        <Checkboxes>
                            <Checkbox
                                isChecked={hasSeedByHand}
                                onClick={() => setHasSeedByHand(!hasSeedByHand)}
                            >
                                <P>I have my seed</P>
                            </Checkbox>
                            <Checkbox
                                isChecked={hasEmptyDevice}
                                onClick={() => setHasEmptyDevice(!hasEmptyDevice)}
                            >
                                <P>My Trezor is empty</P>
                            </Checkbox>
                        </Checkboxes>
                    )}
                </MiddleRight>
            </Middle>

            <Bottom>
                {firmware.status === 'initial' && (
                    <>
                        <Button variant="secondary" onClick={() => exitApp()} inlineWidth>
                            {getExitButtonText()}
                        </Button>
                        <InstallButton
                            isConnected={hasDevice()}
                            isInBootloader={isInBootloader()}
                            userUnderstands={userUnderstandsWarning()}
                            onClick={() => props.firmwareUpdate()}
                        >
                            {/* <FormattedMessage {...l10nMessages.TR_INSTALL} /> */}
                            {!isInBootloader() && hasNewestFirmware() ? 'Reinstall' : 'Install'}
                        </InstallButton>
                    </>
                )}
                {firmware.status === 'done' && (
                    <>
                        <Button onClick={() => exitApp()} inlineWidth>
                            {getExitButtonText()}
                        </Button>
                    </>
                )}
                {firmware.status === 'error' && (
                    <>
                        <Button variant="secondary" onClick={() => exitApp()} inlineWidth>
                            {getExitButtonText()}
                        </Button>
                        <InstallButton
                            isConnected={hasDevice()}
                            isInBootloader={isInBootloader()}
                            userUnderstands={userUnderstandsWarning()}
                            onClick={() => props.firmwareUpdate()}
                        >
                            Retry
                        </InstallButton>
                    </>
                )}
            </Bottom>
        </Wrapper>
    );
};

export default connect(
    mapStateToProps,
    mapDispatchToProps,
)(FirmwareUpdate);<|MERGE_RESOLUTION|>--- conflicted
+++ resolved
@@ -4,13 +4,8 @@
 import styled from 'styled-components';
 // import { FormattedMessage } from 'react-intl';
 import { FirmwareRelease } from 'trezor-connect';
-<<<<<<< HEAD
-import { Button, Checkbox, Tooltip, variables } from '@trezor/components';
-import { H1, H2, P } from '@trezor/components-v2';
-=======
-import { Checkbox, Tooltip, P, H1, H4, H5, variables } from '@trezor/components';
-import { Button } from '@trezor/components-v2';
->>>>>>> bdf599e0
+import { Checkbox, Tooltip, variables } from '@trezor/components';
+import { Button, H1, H2, P } from '@trezor/components-v2';
 import * as routerActions from '@suite-actions/routerActions';
 import * as firmwareActions from '@suite-actions/firmwareActions';
 import * as suiteActions from '@suite-actions/suiteActions';
