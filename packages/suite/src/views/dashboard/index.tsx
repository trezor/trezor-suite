--- conflicted
+++ resolved
@@ -20,12 +20,8 @@
     margin-bottom: 64px;
 `;
 
-<<<<<<< HEAD
 const Dashboard = () => {
     // set SuiteLayout
-=======
-export default () => {
->>>>>>> 5170ae56
     const { setLayout } = React.useContext(LayoutContext);
 
     React.useMemo(() => {
