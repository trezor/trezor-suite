--- conflicted
+++ resolved
@@ -92,47 +92,6 @@
 const TokenList = ({ tokens, explorerUrl, isTestnet }: Props) => {
     if (!tokens) return null;
     return (
-<<<<<<< HEAD
-        <Wrapper isTestnet={isTestnet}>
-            {tokens &&
-                tokens.map(t => {
-                    return (
-                        <Fragment key={t.address}>
-                            <Col paddingHorizontal>
-                                <TokenImage>
-                                    <ScaleText widthOnly>{t.symbol}</ScaleText>
-                                </TokenImage>
-                            </Col>
-                            <Col>
-                                <TokenName>{t.name}</TokenName>
-                            </Col>
-                            <Col justify="right">
-                                <HiddenPlaceholder>
-                                    <TokenValue>{`${
-                                        t.balance
-                                    } ${t.symbol?.toUpperCase()}`}</TokenValue>
-                                </HiddenPlaceholder>
-                            </Col>
-                            {!isTestnet && (
-                                <Col justify="right">
-                                    <FiatWrapper>
-                                        {t.balance && t.symbol && (
-                                            <HiddenPlaceholder>
-                                                <FiatValue amount={t.balance} symbol={t.symbol}>
-                                                    {({ value }) =>
-                                                        value ? <Badge>{value}</Badge> : null
-                                                    }
-                                                </FiatValue>
-                                            </HiddenPlaceholder>
-                                        )}
-                                    </FiatWrapper>
-                                </Col>
-                            )}
-                            <Col paddingHorizontal>
-                                <Link href={`${explorerUrl}${t.address}`}>
-                                    <Icon icon="EXTERNAL_LINK" size={16} color={colors.BLACK25} />
-                                </Link>
-=======
         <Wrapper isTestnet={isTestnet} noPadding>
             {tokens.map(t => {
                 return (
@@ -146,18 +105,23 @@
                             <TokenName>{t.name}</TokenName>
                         </Col>
                         <Col justify="right">
-                            <TokenValue>{`${t.balance} ${t.symbol?.toUpperCase()}`}</TokenValue>
+                            <HiddenPlaceholder>
+                                <TokenValue>{`${t.balance} ${t.symbol?.toUpperCase()}`}</TokenValue>
+                            </HiddenPlaceholder>
                         </Col>
                         {!isTestnet && (
                             <Col isTestnet={isTestnet} justify="right">
                                 <FiatWrapper>
                                     {t.balance && t.symbol && (
-                                        <FiatValue amount={t.balance} symbol={t.symbol}>
-                                            {({ value }) => (value ? <Badge>{value}</Badge> : null)}
-                                        </FiatValue>
+                                        <HiddenPlaceholder>
+                                            <FiatValue amount={t.balance} symbol={t.symbol}>
+                                                {({ value }) =>
+                                                    value ? <Badge>{value}</Badge> : null
+                                                }
+                                            </FiatValue>
+                                        </HiddenPlaceholder>
                                     )}
                                 </FiatWrapper>
->>>>>>> 380ea319
                             </Col>
                         )}
                         <Col justify="right">
