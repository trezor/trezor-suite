import React, { useState } from 'react';
import styled from 'styled-components';
import { FormattedDate } from 'react-intl';
import { Translation, HiddenPlaceholder, FiatValue, Badge } from '@suite-components';
import { variables, colors, Button } from '@trezor/components';
import { ArrayElement } from '@suite/types/utils';
import messages from '@suite/support/messages';
import { getDateWithTimeZone } from '@suite-utils/date';
import TransactionTypeIcon from '../TransactionTypeIcon';
import { Props } from './Container';

const Wrapper = styled.div<{ isExpanded: boolean }>`
    display: flex;
    background: ${colors.WHITE};
    padding: 12px 16px;
    flex-direction: column;
    cursor: pointer;
`;

const Timestamp = styled.div`
    color: ${colors.BLACK50};
    width: 70px;
    min-width: 70px;
    text-decoration: none;
    font-size: ${variables.FONT_SIZE.TINY};

    &:hover {
        opacity: 1;
    }
`;

const Row = styled.div`
    display: flex;
    flex: 1;
    justify-content: space-between;
    align-items: center;
`;

const ExpandedList = styled.div`
    display: flex;
    flex-direction: column;
    transform-origin: top;
    overflow: hidden;
`;

const Col = styled.div`
    display: flex;
    flex-direction: column;
`;

const Targets = styled.div`
    display: flex;
    color: ${colors.BLACK0};
    font-size: ${variables.FONT_SIZE.TINY};
    overflow: hidden;
    align-items: center;
    flex: 1;
`;

const Target = styled.div`
    display: flex;
    flex-direction: column;
    overflow: hidden;

    & + & {
        margin-top: 12px;
    }
`;

const Token = styled.div`
    display: flex;
    flex-direction: column;
    border: 1px solid #f2f2f2;
    border-radius: 3px;
    padding: 4px 8px;
    background: #fafafa;
`;

const TokenName = styled.div`
    color: ${colors.BLACK0};
    font-size: ${variables.FONT_SIZE.SMALL};
    font-weight: ${variables.FONT_WEIGHT.MEDIUM};
`;

const TokenAddress = styled.div`
    color: ${colors.BLACK0};
    /* font-family: ${variables.FONT_FAMILY.MONOSPACE}; */
    font-size: ${variables.FONT_SIZE.SMALL};
    overflow: hidden;
    text-overflow: ellipsis;
`;

const Label = styled.div`
    color: ${colors.BLACK80};
    font-size: ${variables.FONT_SIZE.SMALL};
    display: flex;
`;

const Balance = styled.div<{ partial?: boolean }>`
    display: flex;
    flex-direction: row;
    font-size: ${variables.FONT_SIZE.SMALL};
    color: ${props => (props.partial === true ? colors.BLACK50 : colors.BLACK0)};
    margin-left: 1rem;
`;

const FiatBalance = styled(Balance)`
    min-width: 100px;
    justify-content: flex-end;
    text-align: right;
`;

const Symbol = styled.div``;

const Amount = styled.div`
    display: flex;
    text-align: right;
`;

const TokenAmount = styled(Token)<{ txType: string }>`
    display: inline;
    /* color: ${props => (props.txType === 'recv' ? 'green' : 'red')}; */
    border: none;
`;

const Addr = styled.div`
    color: ${colors.BLACK0};
    /* font-family: ${variables.FONT_FAMILY.MONOSPACE}; */
    font-size: ${variables.FONT_SIZE.TINY};
    overflow: hidden;
    text-overflow: ellipsis;
    margin-right: 10px;
`;

const ExpandButton = styled(Button)`
    && {
        color: ${colors.BLACK0};
        font-weight: ${variables.FONT_WEIGHT.REGULAR};
    }
`;

const ExpandedWrapper = styled.div`
    display: flex;
    flex: 1;
    align-items: center;
    margin-top: 12px;
    margin-left: 20px;
    overflow: hidden;
`;

const TxIconWrapper = styled.div`
    margin-right: 8px;
    display: flex;
`;

const SmallBadge = styled(Badge)`
    font-size: ${variables.FONT_SIZE.TINY};
`;

const TokenTransfer = (transfer: ArrayElement<Props['transaction']['tokens']>) => {
    if (transfer.type === 'self') {
        return (
            <Token>
                <Row>
                    <Col>
                        <TokenName>
                            {transfer.name} ({transfer.symbol})
                        </TokenName>
                        <Label>
                            <Translation {...messages.TR_SENT_TO_SELF} />
                        </Label>
                    </Col>
                </Row>
            </Token>
        );
    }
    return (
        <Token>
            <Row>
                <Col>
                    <TokenName>
                        {transfer.name} ({transfer.symbol})
                        <HiddenPlaceholder>
                            <TokenAmount txType={transfer.type}>
                                {transfer.type === 'recv' && '+'}
                                {transfer.type !== 'recv' && '-'}
                                {transfer.amount} {transfer.symbol}
                            </TokenAmount>
                        </HiddenPlaceholder>
                    </TokenName>
                    <Label>
                        From:&nbsp;<TokenAddress>{transfer.from}</TokenAddress>
                    </Label>
                    <Label>
                        To:&nbsp;<TokenAddress>{transfer.to}</TokenAddress>
                    </Label>
                </Col>
            </Row>
        </Token>
    );
};

const TransactionItem = React.memo((props: Props) => {
    const { symbol, type, blockTime, blockHeight, amount, targets, tokens } = props.transaction;
    const [isExpanded, setIsExpanded] = useState(false);

    const targetsList = targets.map((target, i) => (
        // It is ok to ignore eslint. the list is never reordered/filtered, items have no ids, list/items do not change
        // eslint-disable-next-line react/no-array-index-key
        <Target key={i}>
            {target.addresses && target.addresses.map(addr => <Addr key={addr}>{addr}</Addr>)}
        </Target>
    ));

    // blockbook cannot parse some txs
    // eg. tx with eth smart contract that creates a new token has no valid target
    const isUnknown = type === 'sent' && targets.length === 1 && targets[0].addresses === null;
    return (
        <Wrapper
            isExpanded={isExpanded}
            onClick={() => {
                props.openModal({
                    type: 'transaction-detail',
                    tx: props.transaction,
                });
            }}
            className={props.className}
        >
            <Row>
                <Timestamp>
                    {blockHeight !== 0 && blockTime && blockTime > 0 && (
                        <FormattedDate
                            value={getDateWithTimeZone(blockTime * 1000)}
                            hour="numeric"
                            minute="numeric"
                        />
                    )}
                </Timestamp>
                <Targets>
                    {type === 'self' && (
                        <Target>
                            <Addr>
                                <Translation {...messages.TR_SENT_TO_SELF} />
                            </Addr>
                        </Target>
                    )}
                    {isUnknown && (
                        <Target>
                            <Addr>
                                <Translation {...messages.TR_UNKNOWN_TRANSACTION} />
                            </Addr>
                        </Target>
                    )}

                    {targets && targets.length === 1 && (
                        <>
                            <TxIconWrapper>
                                <TransactionTypeIcon type={type} />
                            </TxIconWrapper>
                            {targetsList}
                        </>
                    )}
                    {targets && targets.length > 1 && (
                        <>
                            <TxIconWrapper>
                                <TransactionTypeIcon type={type} />
                            </TxIconWrapper>
                            <ExpandButton
                                variant="tertiary"
                                size="small"
                                icon={isExpanded ? 'ARROW_UP' : 'ARROW_DOWN'}
                                onClick={e => {
                                    setIsExpanded(!isExpanded);
                                    e.preventDefault();
                                    e.stopPropagation();
                                }}
                            >
                                {targets.length} addressess
                            </ExpandButton>
                        </>
                    )}

                    {tokens &&
                        tokens.map(token => <TokenTransfer key={token.address} {...token} />)}
                </Targets>
                {amount !== '0' && (
                    <>
<<<<<<< HEAD
                        <Balance>
                            <Amount>
                                {type === 'recv' && '+'}
                                {type !== 'recv' && '-'}
                                {amount}&nbsp;
                            </Amount>
                            <Symbol>{symbol.toUpperCase()}</Symbol>
                        </Balance>
                        <FiatValue amount={amount} symbol={symbol}>
                            {({ value }) =>
                                value && (
                                    <FiatBalance>
                                        <SmallBadge>{value}</SmallBadge>
                                    </FiatBalance>
                                )
                            }
                        </FiatValue>
=======
                        <HiddenPlaceholder>
                            <Balance>
                                <Amount>
                                    {type === 'recv' && '+'}
                                    {type !== 'recv' && '-'}
                                    {amount}&nbsp;
                                </Amount>
                                <Symbol>{symbol.toUpperCase()}</Symbol>
                            </Balance>
                        </HiddenPlaceholder>
                        <HiddenPlaceholder>
                            <FiatValue amount={amount} symbol={symbol}>
                                {fiatValue =>
                                    fiatValue && (
                                        <FiatBalance>
                                            <SmallBadge>{fiatValue}</SmallBadge>
                                        </FiatBalance>
                                    )
                                }
                            </FiatValue>
                        </HiddenPlaceholder>
>>>>>>> 2b4229b0
                    </>
                )}
            </Row>
            {isExpanded && (
                <ExpandedList>
                    {targets.map((target, i) => {
                        return (
                            // eslint-disable-next-line react/no-array-index-key
                            <Row key={i}>
                                <Timestamp />
                                <ExpandedWrapper>
                                    <Targets>
                                        <Target>
                                            {target.addresses &&
                                                target.addresses.map(addr => (
                                                    <Addr key={addr}>{addr}</Addr>
                                                ))}
                                        </Target>
                                    </Targets>
                                    <Balance partial>
                                        <Amount>
                                            {type === 'recv' && '+'}
                                            {type !== 'recv' && '-'}
                                            {target.amount}&nbsp;
                                        </Amount>
                                        <Symbol>{symbol.toUpperCase()}</Symbol>
                                    </Balance>
                                    <FiatValue amount={target.amount || '0'} symbol={symbol}>
                                        {({ value }) =>
                                            value && (
                                                <FiatBalance partial>
                                                    <SmallBadge>{value}</SmallBadge>
                                                </FiatBalance>
                                            )
                                        }
                                    </FiatValue>
                                </ExpandedWrapper>
                            </Row>
                        );
                    })}
                </ExpandedList>
            )}
        </Wrapper>
    );
});

export default TransactionItem;<|MERGE_RESOLUTION|>--- conflicted
+++ resolved
@@ -285,25 +285,6 @@
                 </Targets>
                 {amount !== '0' && (
                     <>
-<<<<<<< HEAD
-                        <Balance>
-                            <Amount>
-                                {type === 'recv' && '+'}
-                                {type !== 'recv' && '-'}
-                                {amount}&nbsp;
-                            </Amount>
-                            <Symbol>{symbol.toUpperCase()}</Symbol>
-                        </Balance>
-                        <FiatValue amount={amount} symbol={symbol}>
-                            {({ value }) =>
-                                value && (
-                                    <FiatBalance>
-                                        <SmallBadge>{value}</SmallBadge>
-                                    </FiatBalance>
-                                )
-                            }
-                        </FiatValue>
-=======
                         <HiddenPlaceholder>
                             <Balance>
                                 <Amount>
@@ -316,16 +297,15 @@
                         </HiddenPlaceholder>
                         <HiddenPlaceholder>
                             <FiatValue amount={amount} symbol={symbol}>
-                                {fiatValue =>
-                                    fiatValue && (
+                                {({ value }) =>
+                                    value && (
                                         <FiatBalance>
-                                            <SmallBadge>{fiatValue}</SmallBadge>
+                                            <SmallBadge>{value}</SmallBadge>
                                         </FiatBalance>
                                     )
                                 }
                             </FiatValue>
                         </HiddenPlaceholder>
->>>>>>> 2b4229b0
                     </>
                 )}
             </Row>
