/* eslint-disable radix */
import React, { useMemo } from 'react';
import { FormattedDate } from 'react-intl';
import styled from 'styled-components';
<<<<<<< HEAD
import { P, colors, variables } from '@trezor/components';
=======
import { colors, variables } from '@trezor/components';
import { WalletAccountTransaction } from '@wallet-reducers/transactionReducer';
>>>>>>> ab2e60e7
import { groupTransactionsByDate, parseKey, sumTransactions } from '@wallet-utils/transactionUtils';
import { SETTINGS } from '@suite-config';
import { Account, WalletAccountTransaction } from '@wallet-types';
import TransactionItem from './components/TransactionItem/Container';
import Pagination from './components/Pagination';
import { Badge, Card, FiatValue, HiddenPlaceholder, Translation } from '@suite-components';

const Wrapper = styled.div``;

const StyledCard = styled(Card)`
    flex-direction: column;
`;

const Transactions = styled.div`
    flex-direction: column;
`;

const StyledTransactionItem = styled(TransactionItem)`
    & + & {
        border-top: 2px solid ${colors.BLACK96};
    }
`;

const DayHeading = styled.div`
    display: flex;
    font-size: ${variables.FONT_SIZE.TINY};
    min-height: 35px; /* same as height of baddge with fiat value plus padding */
    color: ${colors.BLACK50};
    font-weight: ${variables.FONT_WEIGHT.DEMI_BOLD};
    padding: 5px 16px;
    text-transform: uppercase;
    background: ${colors.BLACK96};
    justify-content: space-between;
    align-items: center;

    &:first-child {
        border-top-left-radius: 6px;
        border-top-right-radius: 6px;
    }
`;

const PaginationWrapper = styled.div`
    margin: 10px 0px;
`;

const DayAmountWrapper = styled.div`
    display: flex;
    align-items: center;
`;

const DayAmount = styled.div`
    display: flex;

    & + & {
        margin-left: 14px;
    }
`;

const FiatDayAmount = styled(DayAmount)`
    min-width: 100px;
    justify-content: flex-end;
    text-align: right;
    margin-left: 16px;
`;

const DateWrapper = styled.div`
    display: flex;
`;

interface Props {
    explorerUrl?: string;
    transactions: WalletAccountTransaction[];
    currentPage: number;
    totalPages?: number;
    perPage: number;
    symbol: Account['symbol'];
    onPageSelected: (page: number) => void;
}

const TransactionList = ({
    explorerUrl,
    transactions,
    currentPage,
    totalPages,
    onPageSelected,
    perPage,
    ...props
}: Props) => {
    const startIndex = (currentPage - 1) * perPage;
    const stopIndex = startIndex + perPage;

    const slicedTransactions = useMemo(() => transactions.slice(startIndex, stopIndex), [
        transactions,
        startIndex,
        stopIndex,
    ]);

    const transactionsByDate = useMemo(() => groupTransactionsByDate(slicedTransactions), [
        slicedTransactions,
    ]);

    // if totalPages is 1 do not render pagination
    // if totalPages is undefined check current page and number of txs (e.g. XRP)
    // Edge case: if there is exactly 25 txs, pagination will be displayed
    const isOnLastPage = slicedTransactions.length < SETTINGS.TXS_PER_PAGE;
    const shouldShowRipplePagination = !(currentPage === 1 && isOnLastPage);
    const showPagination = totalPages ? totalPages > 1 : shouldShowRipplePagination;
    return (
        <Wrapper>
            <StyledCard>
                <Transactions>
                    {Object.keys(transactionsByDate).map(dateKey => {
                        const parsedDate = parseKey(dateKey);
                        const totalAmountPerDay = sumTransactions(transactionsByDate[dateKey]);
                        return (
                            <React.Fragment key={dateKey}>
                                <DayHeading>
                                    {dateKey === 'pending' ? (
                                        <DateWrapper>
                                            <Translation id="TR_PENDING" />
                                        </DateWrapper>
                                    ) : (
                                        <>
                                            <DateWrapper>
                                                <FormattedDate
                                                    value={parsedDate ?? undefined}
                                                    day="numeric"
                                                    month="long"
                                                    year="numeric"
                                                />
                                            </DateWrapper>
                                            <DayAmountWrapper>
                                                <HiddenPlaceholder>
                                                    <DayAmount>
                                                        {totalAmountPerDay.gte(0) && '+'}
                                                        {totalAmountPerDay.toFixed()}{' '}
                                                        {props.symbol.toUpperCase()}
                                                    </DayAmount>
                                                </HiddenPlaceholder>
                                                {/* PRDIM NA TO */}
                                                {/* TODO: calc average rate of all txs in a day and use that? */}
                                                <HiddenPlaceholder>
                                                    <FiatValue
                                                        amount={totalAmountPerDay.toFixed()}
                                                        symbol={props.symbol}
                                                    >
                                                        {({ value }) =>
                                                            value && (
                                                                <FiatDayAmount>
                                                                    <Badge>{value}</Badge>
                                                                </FiatDayAmount>
                                                            )
                                                        }
                                                    </FiatValue>
                                                </HiddenPlaceholder>
                                            </DayAmountWrapper>
                                        </>
                                    )}
                                </DayHeading>
                                {transactionsByDate[dateKey].map((tx: WalletAccountTransaction) => (
                                    <StyledTransactionItem key={tx.txid} transaction={tx} />
                                ))}
                            </React.Fragment>
                        );
                    })}
                </Transactions>
                {showPagination && (
                    <PaginationWrapper>
                        <Pagination
                            currentPage={currentPage}
                            totalPages={totalPages}
                            isOnLastPage={isOnLastPage}
                            onPageSelected={onPageSelected}
                        />
                    </PaginationWrapper>
                )}
            </StyledCard>
        </Wrapper>
    );
};

export default TransactionList;<|MERGE_RESOLUTION|>--- conflicted
+++ resolved
@@ -2,12 +2,8 @@
 import React, { useMemo } from 'react';
 import { FormattedDate } from 'react-intl';
 import styled from 'styled-components';
-<<<<<<< HEAD
-import { P, colors, variables } from '@trezor/components';
-=======
 import { colors, variables } from '@trezor/components';
 import { WalletAccountTransaction } from '@wallet-reducers/transactionReducer';
->>>>>>> ab2e60e7
 import { groupTransactionsByDate, parseKey, sumTransactions } from '@wallet-utils/transactionUtils';
 import { SETTINGS } from '@suite-config';
 import { Account, WalletAccountTransaction } from '@wallet-types';
