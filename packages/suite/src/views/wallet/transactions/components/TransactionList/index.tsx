--- conflicted
+++ resolved
@@ -135,25 +135,6 @@
                                                 />
                                             </DateWrapper>
                                             <DayAmountWrapper>
-<<<<<<< HEAD
-                                                <DayAmount>
-                                                    {totalAmountPerDay.gte(0) && '+'}
-                                                    {totalAmountPerDay.toFixed()}{' '}
-                                                    {props.symbol.toUpperCase()}
-                                                </DayAmount>
-                                                <FiatValue
-                                                    amount={totalAmountPerDay.toFixed()}
-                                                    symbol={props.symbol}
-                                                >
-                                                    {({ value }) =>
-                                                        value && (
-                                                            <FiatDayAmount>
-                                                                <Badge>{value}</Badge>
-                                                            </FiatDayAmount>
-                                                        )
-                                                    }
-                                                </FiatValue>
-=======
                                                 <HiddenPlaceholder>
                                                     <DayAmount>
                                                         {totalAmountPerDay.gte(0) && '+'}
@@ -166,16 +147,15 @@
                                                         amount={totalAmountPerDay.toFixed()}
                                                         symbol={props.symbol}
                                                     >
-                                                        {fiatValue =>
-                                                            fiatValue && (
+                                                        {({ value }) =>
+                                                            value && (
                                                                 <FiatDayAmount>
-                                                                    <Badge>{fiatValue}</Badge>
+                                                                    <Badge>{value}</Badge>
                                                                 </FiatDayAmount>
                                                             )
                                                         }
                                                     </FiatValue>
                                                 </HiddenPlaceholder>
->>>>>>> 2b4229b0
                                             </DayAmountWrapper>
                                         </>
                                     )}
