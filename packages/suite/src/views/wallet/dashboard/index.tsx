import React from 'react';
import styled from 'styled-components';
import { connect } from 'react-redux';
import { State } from '@suite-types/index';
// import Content from '@wallet-components/Content';
import { H4, P, CoinLogo } from '@trezor/components';
import Link from '@suite-components/Link';
import Layout from '@wallet-components/Layout';
import { FormattedMessage } from 'react-intl';
import l10nCommonMessages from '@wallet-views/messages';
import NETWORKS from '@suite-config/networks';
import EXTERNAL_COINS from '@suite-config/externalCoins';
import { getRoute } from '@suite/utils/suite/router';
import l10nMessages from './index.messages';

const Wrapper = styled.div`
    display: flex;
    flex-direction: column;
`;

const Row = styled.div`
    flex: 1;
    display: flex;
    padding: 50px 0;

    flex-direction: column;
    align-items: center;
`;

const StyledP = styled(P)`
    && {
        padding: 0 0 15px 0;
        text-align: center;
    }
`;

const Coins = styled.div`
    display: flex;
    flex-wrap: wrap;
`;

const StyledCoinLogo = styled(CoinLogo)`
    opacity: 0.7;
    transition: opacity 0.2s ease-in-out;
    cursor: pointer;

    &:hover {
        opacity: 1;
    }
`;

const StyledH4 = styled(H4)`
    text-align: center;
`;

const StyledLink = styled(Link)`
    margin-right: 10px;

    &:last-child {
        margin-right: 0;
    }
`;

interface Props {
    settings: State['wallet']['settings'];
}

const Dashboard = (props: Props) => {
    const isEmpty = () => {
        const numberOfVisibleNetworks = NETWORKS.filter(item => !item.isHidden) // hide coins globally in config
            .filter(item => !props.settings.hiddenCoins.includes(item.shortcut));
        const { hiddenCoinsExternal } = props.settings;
        const numberOfVisibleNetworksExternal = EXTERNAL_COINS.filter(
            item => !item.isHidden,
        ).filter(item => !hiddenCoinsExternal.includes(item.id));

        return numberOfVisibleNetworks.length <= 0 && numberOfVisibleNetworksExternal.length <= 0;
    };

    return (
        // <Content>
        <Layout>
            <Wrapper>
                <Row data-test="Dashboard__page__content">
                    <StyledH4>
                        {isEmpty() && (
                            <FormattedMessage
                                {...l10nMessages.TR_PLEASE_SELECT_YOUR_EMPTY}
                                values={{
                                    TR_SELECT_COINS_LINK: (
                                        <Link href={getRoute('wallet-settings')}>
                                            <FormattedMessage
                                                {...l10nCommonMessages.TR_SELECT_COINS_LINK}
                                            />
                                        </Link>
                                    ),
                                }}
                            />
                        )}
                        {!isEmpty() && <FormattedMessage {...l10nMessages.TR_PLEASE_SELECT_YOUR} />}
                    </StyledH4>
                    <StyledP>
                        <FormattedMessage {...l10nMessages.TR_YOU_WILL_GAIN_ACCESS} />
                    </StyledP>
                    <Coins>
                        {NETWORKS.filter(item => !item.isHidden)
                            .filter(item => !props.settings.hiddenCoins.includes(item.shortcut))
                            .map(network => (
<<<<<<< HEAD
                                <Link
=======
                                // TODO: build network account url in router utils
                                <StyledLink
>>>>>>> 0aaf5b06
                                    key={network.shortcut}
                                    href={getRoute('wallet-account', {
                                        coin: network.shortcut,
                                        accountId: '0',
                                    })}
                                >
                                    <StyledCoinLogo network={network.shortcut} height={32} />
                                </StyledLink>
                            ))}
                    </Coins>
                </Row>
            </Wrapper>
        </Layout>
        // </Content>
    );
};

const mapStateToProps = (state: State) => ({
    settings: state.wallet.settings,
});

export default connect(mapStateToProps)(Dashboard);<|MERGE_RESOLUTION|>--- conflicted
+++ resolved
@@ -106,12 +106,7 @@
                         {NETWORKS.filter(item => !item.isHidden)
                             .filter(item => !props.settings.hiddenCoins.includes(item.shortcut))
                             .map(network => (
-<<<<<<< HEAD
-                                <Link
-=======
-                                // TODO: build network account url in router utils
                                 <StyledLink
->>>>>>> 0aaf5b06
                                     key={network.shortcut}
                                     href={getRoute('wallet-account', {
                                         coin: network.shortcut,
