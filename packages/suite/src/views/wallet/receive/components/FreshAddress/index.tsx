import React from 'react';
import { injectIntl, WrappedComponentProps } from 'react-intl';
import styled from 'styled-components';
import { Button, Input, variables, Card } from '@trezor/components';
import { Translation } from '@suite-components';
import messages from '@suite/support/messages';
import { parseBIP44Path } from '@wallet-utils/accountUtils';
import { ChildProps as Props } from '../../Container';
import { AccountAddress } from 'trezor-connect';

const StyledCard = styled(Card)`
    width: 100%;
    flex-direction: row;
    margin-bottom: 40px;
    align-items: center;
    justify-content: space-between;
    flex-wrap: wrap;

    @media all and (max-width: 860px) {
        button {
            width: 100%;
            margin-left: auto;
            margin-top: 12px;
        }
    }
`;

const AddressContainer = styled.div`
    flex: 1;
`;

const AddressPath = styled.div`
    display: flex;
    align-items: center;
    padding: 5px 16px 0 0px;
    font-size: ${variables.FONT_SIZE.TINY};
`;

const StyledInput = styled(Input)`
    height: 36px;
    font-variant-numeric: tabular-nums slashed-zero;
`;

const StyledButton = styled(Button)`
    min-width: 220px;
    margin-left: 20px;
    margin-top: 5px;
`;

const FreshAddress = ({
    account,
    addresses,
    showAddress,
    // changeMetadata,
    disabled,
    locked,
    intl,
<<<<<<< HEAD
}: Omit<Props, 'changeMetadata'> & WrappedComponentProps) => {
    const { symbol } = account;
=======
}: Props & WrappedComponentProps) => {
>>>>>>> 0397c01b
    const isBitcoin = account.networkType === 'bitcoin';
    const unused = account.addresses
        ? account.addresses.unused
        : [
              {
                  path: account.path,
                  address: account.descriptor,
                  transfers: account.history.total,
              },
          ];
    const unrevealed = unused.filter(a => !addresses.find(r => r.path === a.path));
    const addressLabel = isBitcoin ? 'RECEIVE_ADDRESS_FRESH' : 'RECEIVE_ADDRESS';
    // NOTE: unrevealed[0] can be undefined (limit exceeded)
    const firstFreshAddress = isBitcoin ? unrevealed[0] : unused[0];
    // const { addressLabels } = account.metadata;

    const getAddressValue = (address?: AccountAddress) => {
        if (!address) {
            return intl.formatMessage(messages.RECEIVE_ADDRESS_LIMIT_EXCEEDED);
        }

        const truncatedAddress = `${address.address.substring(0, 15)}…`;
        // eth, ripple: already revealed address will show in its full form
        const isRevealed = addresses ? addresses.find(f => f.address === address.address) : false;
        return isRevealed ? address.address : truncatedAddress;
    };

    const addressValue = getAddressValue(firstFreshAddress);
    const addressPath =
        isBitcoin && firstFreshAddress
            ? `/${parseBIP44Path(firstFreshAddress.path)!.addrIndex}`
            : undefined;

    return (
        <StyledCard>
            {addressPath && <AddressPath>{addressPath}</AddressPath>}
            <AddressContainer>
                <StyledInput
                    label={<Translation id={addressLabel} />}
                    variant="small"
                    monospace
                    isDisabled
                    value={addressValue}
                />
            </AddressContainer>
            <StyledButton
                data-test="@wallet/receive/reveal-address-button"
                onClick={() => showAddress(firstFreshAddress.path, firstFreshAddress.address)}
                isDisabled={disabled || locked || !firstFreshAddress}
                isLoading={!disabled && locked}
            >
                <Translation id="RECEIVE_ADDRESS_REVEAL" />
            </StyledButton>
            {/* <Button
                variant="tertiary"
                icon="LABEL"
                onClick={() =>
                    changeMetadata(
                        firstFreshAddress.address,
                        addressLabels[firstFreshAddress.address],
                    )
                }
            /> */}
            {/* {addressLabels[firstFreshAddress.address] && (
                <span>({addressLabels[firstFreshAddress.address]})</span>
            )} */}
        </StyledCard>
    );
};

export default injectIntl(FreshAddress);<|MERGE_RESOLUTION|>--- conflicted
+++ resolved
@@ -51,16 +51,10 @@
     account,
     addresses,
     showAddress,
-    // changeMetadata,
     disabled,
     locked,
     intl,
-<<<<<<< HEAD
-}: Omit<Props, 'changeMetadata'> & WrappedComponentProps) => {
-    const { symbol } = account;
-=======
 }: Props & WrappedComponentProps) => {
->>>>>>> 0397c01b
     const isBitcoin = account.networkType === 'bitcoin';
     const unused = account.addresses
         ? account.addresses.unused
