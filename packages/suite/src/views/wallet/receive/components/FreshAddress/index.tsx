--- conflicted
+++ resolved
@@ -33,15 +33,12 @@
 
 const StyledInput = styled(Input)`
     height: 36px;
-<<<<<<< HEAD
     min-width: 200px;
 `;
 
 const ButtonContainer = styled.div`
     padding-top: 32px;
-=======
     font-variant-numeric: tabular-nums slashed-zero;
->>>>>>> e0f48dc8
 `;
 
 const StyledButton = styled(Button)`
