--- conflicted
+++ resolved
@@ -30,15 +30,6 @@
     ];
 
     if (tokens) {
-<<<<<<< HEAD
-        //     tokens.forEach(token => {
-        //         const tokenName = token.symbol || 'N/A';
-        //         result.push({
-        //             value: tokenName,
-        //             label: tokenName.toUpperCase(),
-        //         });
-        //     });
-=======
         // remove tokens - planned for Q2
         // tokens.forEach(token => {
         //     const tokenName = token.symbol || 'N/A';
@@ -47,7 +38,6 @@
         //         label: tokenName.toUpperCase(),
         //     });
         // });
->>>>>>> 1e5bf132
     }
 
     return result;
