import React from 'react';
import { connect } from 'react-redux';
import styled from 'styled-components';

import { Card } from '@suite-components';
import { WalletLayout } from '@wallet-components';
import { useSendForm, SendContext } from '@wallet-hooks/useSendForm';

import Header from './components/Header';
import Outputs from './components/Outputs';
import Options from './components/Options';
import Fees from './components/Fees';
import TotalSent from './components/TotalSent';
import ReviewButton from './components/ReviewButton';
import Raw from './components/Raw';
import { AppState } from '@suite-types';
import { SendFormProps } from '@wallet-types/sendForm';

const StyledCard = styled(Card)`
    display: flex;
    flex-direction: column;
    margin-bottom: 25px;
    padding: 0;
`;

const mapStateToProps = (state: AppState): SendFormProps => ({
    selectedAccount: state.wallet.selectedAccount,
    fiat: state.wallet.fiat,
    localCurrency: state.wallet.settings.localCurrency,
    fees: state.wallet.fees,
    online: state.suite.online,
    sendRaw: state.wallet.send.sendRaw,
});

const Send = (props: SendFormProps) => {
    const { selectedAccount } = props;
    if (selectedAccount.status !== 'loaded') {
        return <WalletLayout title="Send" account={selectedAccount} />;
    }

    if (props.sendRaw) {
        return (
            <WalletLayout title="Send" account={selectedAccount}>
<<<<<<< HEAD
                <Raw />
=======
                <Raw network={selectedAccount.network} />
>>>>>>> 430624b1
            </WalletLayout>
        );
    }

    // It's OK to call this hook conditionally
    // eslint-disable-next-line react-hooks/rules-of-hooks
    const sendContextValues = useSendForm({ ...props, selectedAccount });
    return (
        <WalletLayout title="Send" account={selectedAccount}>
            <SendContext.Provider value={sendContextValues}>
                <StyledCard customHeader={<Header />}>
                    <Outputs />
                    <Options />
                </StyledCard>
                <Fees />
                <TotalSent />
                <ReviewButton />
            </SendContext.Provider>
        </WalletLayout>
    );
};

export default connect(mapStateToProps)(Send);<|MERGE_RESOLUTION|>--- conflicted
+++ resolved
@@ -41,11 +41,7 @@
     if (props.sendRaw) {
         return (
             <WalletLayout title="Send" account={selectedAccount}>
-<<<<<<< HEAD
-                <Raw />
-=======
                 <Raw network={selectedAccount.network} />
->>>>>>> 430624b1
             </WalletLayout>
         );
     }
