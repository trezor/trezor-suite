import React, { useState } from 'react';
import styled from 'styled-components';

import { Card } from '@suite-components';
import { WalletLayout } from '@wallet-components';
import { getFeeLevels } from '@wallet-utils/sendFormUtils';
import { useSendForm, SendContext } from '@wallet-hooks/useSendForm';

import Outputs from './components/Outputs';
import Header from './components/Header';
import OpReturn from './components/OpReturn';
import Fees from './components/Fees';
import CoinActions from './components/CoinActions';
import TotalSent from './components/TotalSent';
import ReviewButton from './components/ReviewButton';
import { Props } from './Container';

const StyledCard = styled(Card)`
    display: flex;
    flex-direction: column;
    margin-bottom: 25px;
    padding: 0;
`;

<<<<<<< HEAD
export default ({ device, fees, selectedAccount, locks, online, fiat, localCurrency }: Props) => {
    if (!device || selectedAccount.status !== 'loaded') {
=======
const Send = ({
    device,
    send,
    fees,
    selectedAccount,
    sendFormActions,
    sendFormActionsBitcoin,
}: Props) => {
    const descriptor = selectedAccount.account ? selectedAccount.account.descriptor : '';

    useEffect(() => {
        sendFormActions.init();
    }, [descriptor]);

    if (!device || !send || !fees || selectedAccount.status !== 'loaded') {
>>>>>>> c30b498e
        return <WalletLayout title="Send" account={selectedAccount} />;
    }

    const { account, network } = selectedAccount;
    const { symbol, networkType } = account;
    const coinFees = fees[symbol];
    const levels = getFeeLevels(networkType, coinFees);
    const feeInfo = { ...coinFees, levels };
    const fiatRates = fiat.coins.find(item => item.symbol === symbol);
    const initialSelectedFee = levels.find(l => l.label === 'normal') || levels[0];
    const localCurrencyOption = { value: localCurrency, label: localCurrency.toUpperCase() };
    const [opReturnActive, setOpReturnActive] = useState<boolean>(false);

    const sendState = useSendForm({
        device,
        account,
        network,
        coinFees,
        online,
        fiatRates,
        locks,
        feeInfo,
        initialSelectedFee,
        localCurrencyOption,
        destinationAddressEmpty: false,
        transactionInfo: null, // TODO: type
        token: null,
        feeOutdated: false,
        selectedFee: initialSelectedFee,
        advancedForm: false,
        isLoading: false,
    });

    return (
        <WalletLayout title="Send" account={selectedAccount}>
            <SendContext.Provider value={sendState}>
                <StyledCard customHeader={<Header setOpReturnActive={setOpReturnActive} />}>
                    <Outputs />
                    <CoinActions />
                </StyledCard>
                {networkType === 'bitcoin' && opReturnActive && (
                    <OpReturn setIsActive={setOpReturnActive} />
                )}
                <Fees />
                <TotalSent />
                <ReviewButton />
            </SendContext.Provider>
        </WalletLayout>
    );
};

export default Send;<|MERGE_RESOLUTION|>--- conflicted
+++ resolved
@@ -22,26 +22,8 @@
     padding: 0;
 `;
 
-<<<<<<< HEAD
-export default ({ device, fees, selectedAccount, locks, online, fiat, localCurrency }: Props) => {
+const Send = ({ device, fees, selectedAccount, locks, online, fiat, localCurrency }: Props) => {
     if (!device || selectedAccount.status !== 'loaded') {
-=======
-const Send = ({
-    device,
-    send,
-    fees,
-    selectedAccount,
-    sendFormActions,
-    sendFormActionsBitcoin,
-}: Props) => {
-    const descriptor = selectedAccount.account ? selectedAccount.account.descriptor : '';
-
-    useEffect(() => {
-        sendFormActions.init();
-    }, [descriptor]);
-
-    if (!device || !send || !fees || selectedAccount.status !== 'loaded') {
->>>>>>> c30b498e
         return <WalletLayout title="Send" account={selectedAccount} />;
     }
 
