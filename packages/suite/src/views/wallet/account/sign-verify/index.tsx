--- conflicted
+++ resolved
@@ -207,13 +207,8 @@
                             />
                         </Row>
                         <RowButtons>
-<<<<<<< HEAD
                             <StyledButton onClick={signVerifyActions.clearVerify}>
-                                <Translation {...l10nCommonMessages.TR_CLEAR} />
-=======
-                            <StyledButton onClick={signVerifyActions.clearVerify} inlineWidth>
                                 <Translation {...messages.TR_CLEAR} />
->>>>>>> 7c4bfc99
                             </StyledButton>
                             <StyledButton
                                 // isDisabled={!!verifyAddressError || !device.connected}
