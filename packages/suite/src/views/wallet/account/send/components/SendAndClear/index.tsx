--- conflicted
+++ resolved
@@ -104,13 +104,8 @@
 
 const SendAndClear = (props: Props) => (
     <Wrapper>
-<<<<<<< HEAD
         <Clear variant="secondary" onClick={() => props.sendFormActions.clear()}>
-            <Translation>{commonMessages.TR_CLEAR}</Translation>
-=======
-        <Clear variant="secondary" onClick={() => props.sendFormActions.clear()} inlineWidth>
             <Translation>{messages.TR_CLEAR}</Translation>
->>>>>>> 7c4bfc99
         </Clear>
         {props.networkType === 'bitcoin' && (
             <Button variant="secondary" onClick={() => props.sendFormActionsBitcoin.addRecipient()}>
