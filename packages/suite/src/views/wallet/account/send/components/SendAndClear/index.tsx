--- conflicted
+++ resolved
@@ -5,14 +5,8 @@
 import { State as SendFormState } from '@wallet-types/sendForm';
 import { formatNetworkAmount } from '@wallet-utils/accountUtils';
 import { getTransactionInfo } from '@wallet-utils/sendFormUtils';
-<<<<<<< HEAD
-import { Translation } from '@suite-components/Intl';
-import commonMessages from '@wallet-views/messages';
-import messages from '@wallet-views/account/send/messages';
-=======
 import { Translation } from '@suite-components/Translation';
 import messages from '@suite/support/messages';
->>>>>>> f243a850
 import { DispatchProps } from '../../Container';
 import { AppState, TrezorDevice } from '@suite-types';
 import { Account } from '@wallet-types';
