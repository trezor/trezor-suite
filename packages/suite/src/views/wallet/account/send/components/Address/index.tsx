--- conflicted
+++ resolved
@@ -82,28 +82,15 @@
         )}
         button={{
             icon: 'QR',
-            onClick: () => props.openQrModal(props.outputId),
+            onClick: () =>
+                props.openModal({
+                    type: 'qr-reader',
+                    outputId: props.outputId,
+                }),
             text: 'Scan',
         }}
         value={props.address || ''}
         onChange={e => props.sendFormActions.handleAddressChange(props.outputId, e.target.value)}
-<<<<<<< HEAD
-=======
-        sideAddons={
-            <QrButton
-                key="qrButton"
-                variant="secondary"
-                onClick={() =>
-                    props.openModal({
-                        type: 'qr-reader',
-                        outputId: props.outputId,
-                    })
-                }
-            >
-                <Icon size={25} color={colors.TEXT_SECONDARY} icon="QRCODE" />
-            </QrButton>
-        }
->>>>>>> f33c3e49
     />
 );
 
