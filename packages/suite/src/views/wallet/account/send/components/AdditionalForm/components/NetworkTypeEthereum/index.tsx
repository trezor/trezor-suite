--- conflicted
+++ resolved
@@ -1,10 +1,6 @@
 import React from 'react';
 import styled from 'styled-components';
-<<<<<<< HEAD
-import { FormattedMessage } from 'react-intl';
-=======
 import { Translation } from '@suite-components/Translation';
->>>>>>> 585fc137
 import { Input, Tooltip, Icon, colors, TextArea } from '@trezor/components';
 import { Link } from '@trezor/components-v2';
 import globalMessages from '@suite-support/Messages';
