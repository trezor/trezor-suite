import React from 'react';
import styled from 'styled-components';
import { injectIntl, WrappedComponentProps } from 'react-intl';
import { Translation } from '@suite-components/Translation';
import { Output } from '@wallet-types/sendForm';
import { Input, variables, colors } from '@trezor/components';
import { VALIDATION_ERRORS } from '@wallet-constants/sendForm';
import FiatComponent from './components/Fiat';
import CurrencySelect from './components/CurrencySelect';
import SetMax from './components/SetMax';

import messages from './index.messages';
import walletMessages from '@wallet-views/index.messages';
import { DispatchProps } from '../../Container';
import { Account, Fiat, Network } from '@wallet-types';

const Wrapper = styled.div`
    display: flex;
    flex: 1;

    @media screen and (max-width: ${variables.SCREEN_SIZE.MD}) {
        flex-wrap: wrap;
    }
`;

const LabelWrapper = styled.div`
    display: flex;
    justify-content: space-between;
`;

const Label = styled.span`
    text-align: right;
    color: ${colors.TEXT_SECONDARY};
`;

interface Props extends WrappedComponentProps {
    outputId: Output['id'];
    fiatValue: Output['fiatValue']['value'];
    fiat: Fiat[];
    amount: Output['amount']['value'];
    symbol: Account['symbol'];
    canSetMax: boolean;
    decimals: Network['decimals'];
    localCurrency: Output['localCurrency']['value'];
    error: Output['amount']['error'];
    sendFormActions: DispatchProps['sendFormActions'];
}

const getMessage = (error: Output['amount']['error'], decimals: Network['decimals']) => {
    switch (error) {
        case VALIDATION_ERRORS.IS_EMPTY:
            return <Translation {...messages.TR_AMOUNT_IS_NOT_SET} />;
        case VALIDATION_ERRORS.NOT_NUMBER:
            return <Translation {...messages.TR_AMOUNT_IS_NOT_NUMBER} />;
        case VALIDATION_ERRORS.NOT_ENOUGH:
            return <Translation {...messages.TR_AMOUNT_IS_NOT_ENOUGH} />;
        case VALIDATION_ERRORS.NOT_IN_RANGE_DECIMALS:
            return (
                <Translation
                    {...messages.TR_AMOUNT_IS_NOT_IN_RANGE_DECIMALS}
                    values={{ decimals }}
                />
            );
        default:
            return null;
    }
};

const getState = (error: Output['amount']['error'], amount: Output['amount']['value']) => {
    if (error) {
        return 'error';
    }
    if (amount && !error) {
        return 'success';
    }
};

const hasRates = (
    fiat: any,
    localCurrency: Output['localCurrency']['value'],
    symbol: Account['symbol'],
) => {
    const fiatNetwork = fiat.find((item: any) => item.symbol === symbol);

    if (fiatNetwork) {
        const rate = fiatNetwork.rates[localCurrency.value].toString();
        if (rate) {
            return true;
        }
    }

    return false;
};

const StyledInput = styled(Input)``;

const Amount = (props: Props) => (
    <Wrapper>
        <StyledInput
            state={getState(props.error, props.amount)}
            autoComplete="off"
            autoCorrect="off"
            autoCapitalize="off"
            spellCheck={false}
            topLabel={
                <LabelWrapper>
                    <Label>
<<<<<<< HEAD
                        <Translation {...messages.TR_AMOUNT} />
=======
                        <FormattedMessage {...walletMessages.TR_AMOUNT} />
>>>>>>> ba7c684a
                    </Label>
                    {true && (
                        <Label>
                            {/* <Translation
                                {...accountMessages.TR_XRP_RESERVE}
                                values={{ value: '`${accountReserve} ${network.symbol}`' }}
                            /> */}
                        </Label>
                    )}
                </LabelWrapper>
            }
            value={props.amount || ''}
            onChange={e => props.sendFormActions.handleAmountChange(props.outputId, e.target.value)}
            bottomText={getMessage(props.error, props.decimals)}
            sideAddons={
                <>
                    <SetMax
                        key="set-max"
                        outputId={props.outputId}
                        sendFormActions={props.sendFormActions}
                        canSetMax={props.canSetMax}
                    />
                    {hasRates(props.fiat, props.localCurrency, props.symbol) && (
                        <>
                            <CurrencySelect key="currency-select" symbol={props.symbol} />
                            <FiatComponent
                                outputId={props.outputId}
                                key="fiat-input"
                                state={props.error ? 'error' : undefined}
                                sendFormActions={props.sendFormActions}
                                value={props.fiatValue}
                                localCurrency={props.localCurrency}
                            />
                        </>
                    )}
                </>
            }
        />
    </Wrapper>
);

export default injectIntl(Amount);<|MERGE_RESOLUTION|>--- conflicted
+++ resolved
@@ -105,11 +105,7 @@
             topLabel={
                 <LabelWrapper>
                     <Label>
-<<<<<<< HEAD
-                        <Translation {...messages.TR_AMOUNT} />
-=======
-                        <FormattedMessage {...walletMessages.TR_AMOUNT} />
->>>>>>> ba7c684a
+                        <Translation {...walletMessages.TR_AMOUNT} />
                     </Label>
                     {true && (
                         <Label>
