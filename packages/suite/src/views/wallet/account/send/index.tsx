import React, { useEffect } from 'react';
import styled, { css } from 'styled-components';
import { Icon, colors } from '@trezor/components';
import { Output } from '@wallet-types/sendForm';
import AccountName from '@wallet-components/AccountName';

import { StateProps, DispatchProps } from './Container';
import { Content, LayoutAccount } from '@wallet-components';
<<<<<<< HEAD
import messages from '@wallet-views/account/send/messages';
=======
import messages from '@suite/support/messages';
>>>>>>> f243a850

import {
    Address,
    Amount,
    Fee,
    SendAndClear,
    AdditionalForm,
    ButtonToggleAdditional,
} from './components';

const Row = styled.div`
    display: flex;
    flex-direction: ${(props: { isColumn?: boolean }) => (props.isColumn ? 'column' : 'row')};
    padding: 0 0 30px 0;

    &:last-child {
        padding: 0;
    }
`;

const SlimRow = styled.div`
    display: flex;
    justify-content: flex-end;
    min-height: 10px;
    align-items: flex-end;

    ${(props: { isOnlyOne: boolean }) =>
        props.isOnlyOne &&
        css`
            display: none;
        `}
`;

const StyledIcon = styled(Icon)`
    cursor: pointer;
`;

const OutputWrapper = styled.div`
    padding: 0 0 30px 0;
`;

const Send = (props: StateProps & DispatchProps) => {
    const {
        device,
        suite,
        devices,
        sendFormActions,
        send,
        fees,
        fiat,
        sendFormActionsBitcoin,
        sendFormActionsEthereum,
        sendFormActionsRipple,
        accounts,
    } = props;

    useEffect(() => {
        sendFormActions.init();
        // eslint-disable-next-line react-hooks/exhaustive-deps
    }, [props.selectedAccount]);

    const { account, network, discovery, shouldRender } = props.selectedAccount;
    const accountNameMessage =
        account && account.networkType === 'ethereum'
            ? messages.TR_SEND_NETWORK_AND_TOKENS
            : messages.TR_SEND_NETWORK;

    if (!device || !send || !account || !discovery || !network || !fees || !shouldRender) {
        const { loader, exceptionPage } = props.selectedAccount;
        return (
            <LayoutAccount title="Send">
                <Content loader={loader} exceptionPage={exceptionPage} isLoading />
            </LayoutAccount>
        );
    }

    return (
        <LayoutAccount title="Send">
            <AccountName account={account} message={accountNameMessage} />
            {send.outputs.map((output: Output) => (
                <OutputWrapper key={output.id}>
                    <SlimRow isOnlyOne={send.outputs.length === 1}>
                        <StyledIcon
                            onClick={() => props.sendFormActionsBitcoin.removeRecipient(output.id)}
                            size={10}
                            color={colors.TEXT_SECONDARY}
                            icon="CLOSE"
                        />
                    </SlimRow>
                    <Row>
                        <Address
                            accounts={accounts}
                            devices={devices}
                            networkType={account.networkType}
                            outputId={output.id}
                            address={output.address.value}
                            error={output.address.error}
                            sendFormActions={sendFormActions}
                            openQrModal={props.openQrModal}
                        />
                    </Row>
                    <Row>
                        <Amount
                            outputId={output.id}
                            amount={output.amount.value}
                            canSetMax={(output.amount.value || 0) >= account.availableBalance}
                            symbol={account.symbol}
                            error={output.amount.error}
                            fiatValue={output.fiatValue.value}
                            fiat={fiat}
                            decimals={network.decimals}
                            localCurrency={output.localCurrency.value}
                            sendFormActions={sendFormActions}
                        />
                    </Row>
                </OutputWrapper>
            ))}
            <Row>
                <Fee
                    networkType={account.networkType}
                    feeLevels={send.feeInfo.levels}
                    selectedFee={send.selectedFee}
                    onChange={sendFormActions.handleFeeValueChange}
                    symbol={network.symbol}
                />
            </Row>
            <Row isColumn={send.isAdditionalFormVisible}>
                <ButtonToggleAdditional
                    isActive={send.isAdditionalFormVisible}
                    sendFormActions={sendFormActions}
                />
                {send.isAdditionalFormVisible && (
                    <AdditionalForm networkType={network.networkType} />
                )}
                <SendAndClear
                    isComposing={send.isComposing}
                    send={send}
                    suite={suite}
                    device={device}
                    networkType={account.networkType}
                    symbol={network.symbol}
                    sendFormActions={sendFormActions}
                    sendFormActionsBitcoin={sendFormActionsBitcoin}
                    sendFormActionsEthereum={sendFormActionsEthereum}
                    sendFormActionsRipple={sendFormActionsRipple}
                />
            </Row>
        </LayoutAccount>
    );
};

export default Send;<|MERGE_RESOLUTION|>--- conflicted
+++ resolved
@@ -6,11 +6,7 @@
 
 import { StateProps, DispatchProps } from './Container';
 import { Content, LayoutAccount } from '@wallet-components';
-<<<<<<< HEAD
-import messages from '@wallet-views/account/send/messages';
-=======
 import messages from '@suite/support/messages';
->>>>>>> f243a850
 
 import {
     Address,
