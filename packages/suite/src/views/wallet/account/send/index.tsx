import React, { useEffect } from 'react';
import styled, { css } from 'styled-components';
<<<<<<< HEAD
import { InjectedIntl } from 'react-intl';
import { Icon, colors } from '@trezor/components';
=======
import { WrappedComponentProps } from 'react-intl';
import { CoinLogo, Icon, colors } from '@trezor/components';
>>>>>>> 437cbad8
import { Output } from '@wallet-types/sendForm';
import AccountName from '@wallet-components/AccountName';

import { StateProps, DispatchProps } from './Container';
import { Content, LayoutAccount } from '@wallet-components';
import l10nMessages from './components/messages';
import {
    Address,
    Amount,
    Fee,
    SendAndClear,
    AdditionalForm,
    ButtonToggleAdditional,
} from './components';

const Row = styled.div`
    display: flex;
    flex-direction: ${(props: { isColumn?: boolean }) => (props.isColumn ? 'column' : 'row')};
    padding: 0 0 30px 0;

    &:last-child {
        padding: 0;
    }
`;

const SlimRow = styled.div`
    display: flex;
    justify-content: flex-end;
    min-height: 10px;
    align-items: flex-end;

    ${(props: { isOnlyOne: boolean }) =>
        props.isOnlyOne &&
        css`
            display: none;
        `}
`;

const StyledIcon = styled(Icon)`
    cursor: pointer;
`;

const OutputWrapper = styled.div`
    padding: 0 0 30px 0;
`;

<<<<<<< HEAD
const Send = (props: { intl: InjectedIntl } & StateProps & DispatchProps) => {
=======
const StyledCoinLogo = styled(CoinLogo)`
    margin-right: 10px;
`;

const StyledTitle = styled(Title)`
    display: flex;
    align-items: center;
`;

const Send = (props: WrappedComponentProps & StateProps & DispatchProps) => {
>>>>>>> 437cbad8
    const {
        device,
        suite,
        devices,
        sendFormActions,
        send,
        fees,
        fiat,
        sendFormActionsBitcoin,
        sendFormActionsEthereum,
        sendFormActionsRipple,
        accounts,
    } = props;

    useEffect(() => {
        sendFormActions.init();
        // eslint-disable-next-line react-hooks/exhaustive-deps
    }, [props.selectedAccount]);

    const { account, network, discovery, shouldRender } = props.selectedAccount;
    const accountNameMessage =
        account && account.networkType === 'ethereum'
            ? l10nMessages.TR_SEND_NETWORK_AND_TOKENS
            : l10nMessages.TR_SEND_NETWORK;

    if (!device || !send || !account || !discovery || !network || !fees || !shouldRender) {
        const { loader, exceptionPage } = props.selectedAccount;
        return (
            <LayoutAccount title="Send">
                <Content loader={loader} exceptionPage={exceptionPage} isLoading />
            </LayoutAccount>
        );
    }

    return (
        <LayoutAccount title="Send">
            <AccountName account={account} message={accountNameMessage} />
            {send.outputs.map((output: Output) => (
                <OutputWrapper key={output.id}>
                    <SlimRow isOnlyOne={send.outputs.length === 1}>
                        <StyledIcon
                            onClick={() => props.sendFormActionsBitcoin.removeRecipient(output.id)}
                            size={10}
                            color={colors.TEXT_SECONDARY}
                            icon="CLOSE"
                        />
                    </SlimRow>
                    <Row>
                        <Address
                            accounts={accounts}
                            devices={devices}
                            networkType={account.networkType}
                            outputId={output.id}
                            address={output.address.value}
                            error={output.address.error}
                            sendFormActions={sendFormActions}
                            openQrModal={props.openQrModal}
                        />
                    </Row>
                    <Row>
                        <Amount
                            outputId={output.id}
                            amount={output.amount.value}
                            canSetMax={(output.amount.value || 0) >= account.availableBalance}
                            symbol={account.symbol}
                            error={output.amount.error}
                            fiatValue={output.fiatValue.value}
                            fiat={fiat}
                            decimals={network.decimals}
                            localCurrency={output.localCurrency.value}
                            sendFormActions={sendFormActions}
                        />
                    </Row>
                </OutputWrapper>
            ))}
            <Row>
                <Fee
                    feeLevels={send.feeInfo.levels}
                    selectedFee={send.selectedFee}
                    onChange={sendFormActions.handleFeeValueChange}
                    symbol={network.symbol}
                />
            </Row>
            <Row isColumn={send.isAdditionalFormVisible}>
                <ButtonToggleAdditional
                    isActive={send.isAdditionalFormVisible}
                    sendFormActions={sendFormActions}
                />
                {send.isAdditionalFormVisible && (
                    <AdditionalForm networkType={network.networkType} />
                )}
                <SendAndClear
                    isComposing={send.isComposing}
                    send={send}
                    suite={suite}
                    device={device}
                    networkType={account.networkType}
                    symbol={network.symbol}
                    sendFormActions={sendFormActions}
                    sendFormActionsBitcoin={sendFormActionsBitcoin}
                    sendFormActionsEthereum={sendFormActionsEthereum}
                    sendFormActionsRipple={sendFormActionsRipple}
                />
            </Row>
        </LayoutAccount>
    );
};

export default Send;<|MERGE_RESOLUTION|>--- conflicted
+++ resolved
@@ -1,12 +1,6 @@
 import React, { useEffect } from 'react';
 import styled, { css } from 'styled-components';
-<<<<<<< HEAD
-import { InjectedIntl } from 'react-intl';
 import { Icon, colors } from '@trezor/components';
-=======
-import { WrappedComponentProps } from 'react-intl';
-import { CoinLogo, Icon, colors } from '@trezor/components';
->>>>>>> 437cbad8
 import { Output } from '@wallet-types/sendForm';
 import AccountName from '@wallet-components/AccountName';
 
@@ -53,20 +47,7 @@
     padding: 0 0 30px 0;
 `;
 
-<<<<<<< HEAD
-const Send = (props: { intl: InjectedIntl } & StateProps & DispatchProps) => {
-=======
-const StyledCoinLogo = styled(CoinLogo)`
-    margin-right: 10px;
-`;
-
-const StyledTitle = styled(Title)`
-    display: flex;
-    align-items: center;
-`;
-
-const Send = (props: WrappedComponentProps & StateProps & DispatchProps) => {
->>>>>>> 437cbad8
+const Send = (props: StateProps & DispatchProps) => {
     const {
         device,
         suite,
