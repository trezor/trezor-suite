--- conflicted
+++ resolved
@@ -72,7 +72,7 @@
     send,
     fees,
     fiat,
-    openQrModal,
+    openModal,
     selectedAccount,
     sendFormActions,
     sendFormActionsBitcoin,
@@ -122,11 +122,7 @@
                             address={output.address.value}
                             error={output.address.error}
                             sendFormActions={sendFormActions}
-<<<<<<< HEAD
-                            openQrModal={openQrModal}
-=======
-                            openModal={props.openModal}
->>>>>>> f33c3e49
+                            openModal={openModal}
                         />
                     </Row>
                     <Row>
