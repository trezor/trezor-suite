--- conflicted
+++ resolved
@@ -1,11 +1,7 @@
 import React from 'react';
 import styled from 'styled-components';
-<<<<<<< HEAD
-import { FormattedDate, FormattedMessage } from 'react-intl';
-=======
 import { FormattedDate } from 'react-intl';
 import { Translation } from '@suite-components/Translation';
->>>>>>> 585fc137
 import { colors, variables } from '@trezor/components';
 import { Link } from '@trezor/components-v2';
 import { WalletAccountTransaction } from '@wallet-reducers/transactionReducer';
