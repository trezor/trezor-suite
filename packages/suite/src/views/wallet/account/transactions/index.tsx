import React from 'react';
import { connect } from 'react-redux';

import { Text } from 'react-native';
<<<<<<< HEAD
import { AppState, Dispatch } from '@suite-types/index';
=======
import { AppState } from '@suite-types';
>>>>>>> 8b1a00dd
import LayoutAccount from '@wallet-components/LayoutAccount';
import { bindActionCreators } from 'redux';
import * as transactionActions from '@wallet-actions/transactionActions';
import { Button, Loader } from '@trezor/components';
import styled from 'styled-components';

const TxWrapper = styled.div`
    display: flex;
    border-bottom: 1px solid #ccc;
`;

interface Props {
    suite: AppState['suite'];
    router: AppState['router'];
    wallet: AppState['wallet'];
    add: typeof transactionActions.add;
    remove: typeof transactionActions.remove;
    update: typeof transactionActions.update;
    getFromStorage: typeof transactionActions.getFromStorage;
}

const Transactions = (props: Props) => {
    const { params } = props.router;
    // todo: commented out for typescript
    // const { pathname, params } = props.router;
    // const baseUrl = `${pathname}#/${params.coin}/`;
    return (
        <LayoutAccount>
            <Text>
                {params.coin} Account {params.accountId} Transactions
            </Text>
            <Loader />
            <Button
                variant="info"
                onClick={() => {
                    props.getFromStorage(parseInt(params.accountId, 10), 10, 20);
                }}
            >
                Get from storage (10 to 20)
            </Button>
            <Button
                variant="info"
                onClick={() => {
                    props.getFromStorage(parseInt(params.accountId, 10), 10);
                }}
            >
                Get from storage (10 and up)
            </Button>
            <Button
                variant="info"
                onClick={() => {
                    props.getFromStorage(parseInt(params.accountId, 10), undefined, 10);
                }}
            >
                Get from storage (10 and down)
            </Button>
            <Button
                onClick={() => {
                    props.add({
                        accountId: parseInt(params.accountId, 10),
                        timestamp: Date.now(),
                        txId: 'abc',
                        details: {
                            name: 'label',
                            price: 2,
                            productCode: 'code',
                        },
                    });
                }}
            >
                Add tx
            </Button>
            <Button
                onClick={() => {
                    const addTx = () => {
                        props.add({
                            accountId: parseInt(params.accountId, 10),
                            timestamp: Date.now(),
                            txId: Math.random()
                                .toString(36)
                                .substring(7),
                            details: {
                                name: 'label',
                                price: 2,
                                productCode: 'code',
                            },
                        });
                        // setTimeout(addTx, 100);
                    };
                    addTx();
                }}
            >
                Add random tx
            </Button>

            {props.wallet.transactions.map(tx => {
                return (
                    <TxWrapper key={tx.id}>
                        {JSON.stringify(tx)}
                        <Button
                            onClick={() => {
                                props.remove(tx.txId);
                            }}
                            variant="error"
                        >
                            X
                        </Button>
                        <Button
                            onClick={() => {
                                props.update(tx.txId);
                            }}
                            variant="error"
                        >
                            update
                        </Button>
                    </TxWrapper>
                );
            })}
        </LayoutAccount>
    );
};

const mapStateToProps = (state: AppState) => ({
    suite: state.suite,
    router: state.router,
    wallet: state.wallet,
});

const mapDispatchToProps = (dispatch: Dispatch) => ({
    add: bindActionCreators(transactionActions.add, dispatch),
    remove: bindActionCreators(transactionActions.remove, dispatch),
    update: bindActionCreators(transactionActions.update, dispatch),
    getFromStorage: bindActionCreators(transactionActions.getFromStorage, dispatch),
});

export default connect(
    mapStateToProps,
    mapDispatchToProps,
)(Transactions);<|MERGE_RESOLUTION|>--- conflicted
+++ resolved
@@ -2,16 +2,12 @@
 import { connect } from 'react-redux';
 
 import { Text } from 'react-native';
-<<<<<<< HEAD
-import { AppState, Dispatch } from '@suite-types/index';
-=======
-import { AppState } from '@suite-types';
->>>>>>> 8b1a00dd
 import LayoutAccount from '@wallet-components/LayoutAccount';
 import { bindActionCreators } from 'redux';
 import * as transactionActions from '@wallet-actions/transactionActions';
 import { Button, Loader } from '@trezor/components';
 import styled from 'styled-components';
+import { AppState, Dispatch } from '@suite-types';
 
 const TxWrapper = styled.div`
     display: flex;
