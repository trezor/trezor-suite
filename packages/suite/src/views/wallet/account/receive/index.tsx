--- conflicted
+++ resolved
@@ -2,14 +2,8 @@
 import LayoutAccount from '@wallet-components/LayoutAccount';
 import { AppState, Dispatch } from '@suite/types/suite';
 import { connect } from 'react-redux';
-<<<<<<< HEAD
 import Content from '@wallet-components/Content';
-import { CONTEXT_DEVICE } from '@suite-actions/constants/modalConstants';
-import { showAddress } from '@wallet-actions/receiveActions';
-=======
-import Content from '@suite/components/wallet/Content';
 import * as receiveActions from '@wallet-actions/receiveActions';
->>>>>>> 62584eab
 import { bindActionCreators } from 'redux';
 import { FormattedMessage, injectIntl, InjectedIntl } from 'react-intl';
 import { getTitleForNetwork } from '@wallet-utils/accountUtils';
@@ -21,12 +15,8 @@
     device: AppState['suite']['device'];
     modal: AppState['modal'];
     receive: AppState['wallet']['receive'];
-<<<<<<< HEAD
-    showAddress: typeof showAddress;
     intl: InjectedIntl;
-=======
     showAddress: typeof receiveActions.showAddress;
->>>>>>> 62584eab
 }
 
 const AccountReceive = (props: Props) => {
