import React from 'react';
import { connect } from 'react-redux';
import { bindActionCreators } from 'redux';
<<<<<<< HEAD
import { injectIntl, InjectedIntl } from 'react-intl';
=======
import { FormattedMessage, injectIntl, WrappedComponentProps } from 'react-intl';
>>>>>>> 437cbad8

import AccountName from '@wallet-components/AccountName';
import LayoutAccount from '@wallet-components/LayoutAccount';
import Content from '@wallet-components/Content';
import * as receiveActions from '@wallet-actions/receiveActions';
import { SUITE } from '@suite-actions/constants';
import { AppState, Dispatch } from '@suite-types';
import ReceiveForm from './components/ReceiveForm';
import l10nMessages from './components/ReceiveForm/messages';

const mapStateToProps = (state: AppState) => ({
    selectedAccount: state.wallet.selectedAccount,
    device: state.suite.device,
    receive: state.wallet.receive,
    modal: state.modal,
    locks: state.suite.locks,
});

const mapDispatchToProps = (dispatch: Dispatch) => ({
    showAddress: bindActionCreators(receiveActions.showAddress, dispatch),
});

type Props = WrappedComponentProps &
    ReturnType<typeof mapStateToProps> &
    ReturnType<typeof mapDispatchToProps>;

const AccountReceive = (props: Props) => {
    const { device } = props;
    const { account, network, discovery, shouldRender } = props.selectedAccount;

    if (!device || !account || !discovery || !network || !shouldRender) {
        const { loader, exceptionPage } = props.selectedAccount;
        return (
            <LayoutAccount title="Receive">
                <Content loader={loader} exceptionPage={exceptionPage} isLoading />
            </LayoutAccount>
        );
    }

    const isAddressPartiallyHidden = (descriptor: string) => {
        const receiveInfo = props.receive.addresses.find(r => r.descriptor === descriptor);
        if (receiveInfo) {
            return (
                !receiveInfo.isAddressVerifying &&
                !receiveInfo.isAddressVerified &&
                !receiveInfo.isAddressUnverified &&
                !account.imported
            );
        }
        return true;
    };

    const getAddressReceiveInfo = (descriptor: string) => {
        const receiveInfo = props.receive.addresses.find(r => r.descriptor === descriptor);
        if (receiveInfo) {
            return receiveInfo;
        }
        return null;
    };

    const showButtonDisabled =
        props.locks.includes(SUITE.LOCK_TYPE.DEVICE) || props.locks.includes(SUITE.LOCK_TYPE.UI);

    const accountNameMessage =
        account && account.networkType === 'ethereum'
            ? l10nMessages.TR_RECEIVE_NETWORK_AND_TOKENS
            : l10nMessages.TR_RECEIVE_NETWORK;

    return (
        <LayoutAccount title="Receive">
            <ReceiveForm
                showButtonDisabled={showButtonDisabled}
                account={account}
                device={device}
                showAddress={props.showAddress}
                isAddressPartiallyHidden={isAddressPartiallyHidden}
                getAddressReceiveInfo={getAddressReceiveInfo}
                networkType={network.networkType}
                title={<AccountName account={account} message={accountNameMessage} />}
            />
        </LayoutAccount>
    );
};

export default injectIntl(
    connect(
        mapStateToProps,
        mapDispatchToProps,
    )(AccountReceive),
);<|MERGE_RESOLUTION|>--- conflicted
+++ resolved
@@ -1,11 +1,7 @@
 import React from 'react';
 import { connect } from 'react-redux';
 import { bindActionCreators } from 'redux';
-<<<<<<< HEAD
-import { injectIntl, InjectedIntl } from 'react-intl';
-=======
-import { FormattedMessage, injectIntl, WrappedComponentProps } from 'react-intl';
->>>>>>> 437cbad8
+import { injectIntl, WrappedComponentProps } from 'react-intl';
 
 import AccountName from '@wallet-components/AccountName';
 import LayoutAccount from '@wallet-components/LayoutAccount';
