--- conflicted
+++ resolved
@@ -1,13 +1,8 @@
 import React from 'react';
 import styled from 'styled-components';
-<<<<<<< HEAD
-import { FormattedMessage } from 'react-intl';
+import { Translation } from '@suite-components/Translation';
 import { variables } from '@trezor/components';
 import { Link } from '@trezor/components-v2';
-=======
-import { Translation } from '@suite-components/Translation';
-import { Link, variables } from '@trezor/components';
->>>>>>> 382022cc
 import AccountName from '@wallet-components/AccountName';
 import l10nSummaryMessages from '../../common.messages';
 import AccountBalance from './components/Balance';
@@ -49,13 +44,8 @@
         <>
             <AccountHeading>
                 <AccountName account={account} message={accountNameMessage} />
-<<<<<<< HEAD
                 <StyledLink href={explorerLink}>
-                    <FormattedMessage {...l10nSummaryMessages.TR_SEE_FULL_TRANSACTION_HISTORY} />
-=======
-                <StyledLink href={explorerLink} variant="gray">
                     <Translation {...l10nSummaryMessages.TR_SEE_FULL_TRANSACTION_HISTORY} />
->>>>>>> 382022cc
                 </StyledLink>
             </AccountHeading>
             <AccountBalance
