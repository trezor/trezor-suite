import React from 'react';
import styled from 'styled-components';
import { FormattedMessage } from 'react-intl';
import { Link, variables } from '@trezor/components';
import AccountName from '@wallet-components/AccountName';
import l10nSummaryMessages from '../../common.messages';
import AccountBalance from './components/Balance';
import { Account, Network, Fiat } from '@wallet-types';

const { FONT_SIZE } = variables;

const AccountHeading = styled.div`
    padding-bottom: 35px;
    display: flex;
    justify-content: space-between;
    align-items: end;
`;

const StyledLink = styled(Link)`
    font-size: ${FONT_SIZE.SMALL};
`;

interface Props {
    account: Account;
    network: Network;
    localCurrency: string;
    isHidden: boolean;
    fiatRates: Fiat[];
}

const AccountHeader = ({ account, network, fiatRates, localCurrency, isHidden }: Props) => {
    const explorerLink = `${network.explorer.account}${account.descriptor}`;
    const balance = account.formattedBalance;
    const reserve =
        account.networkType === 'ripple' && !account.empty && account.misc && account.misc.reserve
            ? account.misc.reserve
            : '0';
    const accountNameMessage =
        account && account.networkType === 'ethereum'
            ? l10nSummaryMessages.TR_NETWORK_AND_TOKENS
            : undefined;
    return (
        <>
            <AccountHeading>
<<<<<<< HEAD
                <AccountName account={account} message={accountNameMessage} />
                <StyledLink href={explorerLink} isGray>
=======
                <AccountName>
                    <StyledCoinLogo size={24} symbol={account.symbol} />
                    <AccountTitle>
                        <FormattedMessage
                            {...(account.imported
                                ? l10nCommonMessages.TR_IMPORTED_ACCOUNT_HASH
                                : l10nCommonMessages.TR_ACCOUNT_HASH)}
                            values={{ number: String(account.index + 1) }}
                        />
                    </AccountTitle>
                </AccountName>
                <StyledLink href={explorerLink} variant="gray">
>>>>>>> 0434bcea
                    <FormattedMessage {...l10nSummaryMessages.TR_SEE_FULL_TRANSACTION_HISTORY} />
                </StyledLink>
            </AccountHeading>
            <AccountBalance
                network={network}
                balance={balance}
                fiat={fiatRates}
                localCurrency={localCurrency}
                isHidden={isHidden}
                xrpReserve={reserve}
            />
        </>
    );
};

export default AccountHeader;<|MERGE_RESOLUTION|>--- conflicted
+++ resolved
@@ -42,23 +42,8 @@
     return (
         <>
             <AccountHeading>
-<<<<<<< HEAD
                 <AccountName account={account} message={accountNameMessage} />
-                <StyledLink href={explorerLink} isGray>
-=======
-                <AccountName>
-                    <StyledCoinLogo size={24} symbol={account.symbol} />
-                    <AccountTitle>
-                        <FormattedMessage
-                            {...(account.imported
-                                ? l10nCommonMessages.TR_IMPORTED_ACCOUNT_HASH
-                                : l10nCommonMessages.TR_ACCOUNT_HASH)}
-                            values={{ number: String(account.index + 1) }}
-                        />
-                    </AccountTitle>
-                </AccountName>
                 <StyledLink href={explorerLink} variant="gray">
->>>>>>> 0434bcea
                     <FormattedMessage {...l10nSummaryMessages.TR_SEE_FULL_TRANSACTION_HISTORY} />
                 </StyledLink>
             </AccountHeading>
