import React from 'react';
import styled from 'styled-components';
import { FormattedMessage } from 'react-intl';
import { CoinLogo, Link, variables } from '@trezor/components';
import l10nCommonMessages from '@suite-views/index.messages';
import l10nSummaryMessages from '../../common.messages';
import AccountBalance from './components/Balance';
import { Account, Network, Fiat } from '@wallet-types';

const { FONT_WEIGHT, FONT_SIZE } = variables;

const AccountHeading = styled.div`
    padding-bottom: 35px;
    display: flex;
    justify-content: space-between;
    align-items: center;
`;

const AccountName = styled.div`
    display: flex;
    justify-content: center;
    align-items: center;
`;

const AccountTitle = styled.div`
    font-size: ${FONT_SIZE.WALLET_TITLE};
    font-weight: ${FONT_WEIGHT.MEDIUM};
`;

const StyledLink = styled(Link)`
    font-size: ${FONT_SIZE.SMALL};
`;

const StyledCoinLogo = styled(CoinLogo)`
    margin-right: 10px;
`;

interface Props {
    account: Account;
    network: Network;
    localCurrency: string;
    isHidden: boolean;
    fiatRates: Fiat[];
}

const AccountHeader = ({ account, network, fiatRates, localCurrency, isHidden }: Props) => {
<<<<<<< HEAD
    const explorerLink = `${network.explorer.account}${account.descriptor}`;
    const balance = account.availableBalance;
=======
    const explorerLink = `${network.explorer.address}${account.descriptor}`;
    const balance = account.formattedBalance;
>>>>>>> 2a7ead58
    const reserve =
        account.networkType === 'ripple' && !account.empty && account.misc && account.misc.reserve
            ? account.misc.reserve
            : '0';
    return (
        <>
            <AccountHeading>
                <AccountName>
                    <StyledCoinLogo size={24} symbol={account.symbol} />
                    <AccountTitle>
                        <FormattedMessage
                            {...(account.imported
                                ? l10nCommonMessages.TR_IMPORTED_ACCOUNT_HASH
                                : l10nCommonMessages.TR_ACCOUNT_HASH)}
                            values={{ number: String(account.index + 1) }}
                        />
                    </AccountTitle>
                </AccountName>
                <StyledLink href={explorerLink} isGray>
                    <FormattedMessage {...l10nSummaryMessages.TR_SEE_FULL_TRANSACTION_HISTORY} />
                </StyledLink>
            </AccountHeading>
            <AccountBalance
                network={network}
                balance={balance}
                fiat={fiatRates}
                localCurrency={localCurrency}
                isHidden={isHidden}
                xrpReserve={reserve}
            />
        </>
    );
};

export default AccountHeader;<|MERGE_RESOLUTION|>--- conflicted
+++ resolved
@@ -44,13 +44,8 @@
 }
 
 const AccountHeader = ({ account, network, fiatRates, localCurrency, isHidden }: Props) => {
-<<<<<<< HEAD
     const explorerLink = `${network.explorer.account}${account.descriptor}`;
-    const balance = account.availableBalance;
-=======
-    const explorerLink = `${network.explorer.address}${account.descriptor}`;
     const balance = account.formattedBalance;
->>>>>>> 2a7ead58
     const reserve =
         account.networkType === 'ripple' && !account.empty && account.misc && account.misc.reserve
             ? account.misc.reserve
