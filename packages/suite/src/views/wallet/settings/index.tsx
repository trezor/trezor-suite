import React from 'react';
import styled from 'styled-components';
<<<<<<< HEAD
import { WrappedComponentProps } from 'react-intl';
import { Translation } from '@suite-components/Translation';
import { Switch, Select, Button, Tooltip, Icon, colors, variables } from '@trezor/components';
=======
import { FormattedMessage, WrappedComponentProps } from 'react-intl';
import { Switch, Select, Tooltip, Icon, colors, variables } from '@trezor/components';
import { Button } from '@trezor/components-v2';
>>>>>>> bdf599e0
import l10nCommonMessages from '@suite-views/index.messages';
import WalletLayout from '@wallet-components/WalletLayout';
import { FIAT } from '@suite-config';
import Coins from './components/Coins';
import l10nMessages from './index.messages';
import { Props } from './Container';

const { FONT_SIZE } = variables;

const CurrencySelect = styled(Select)`
    min-width: 77px;
`;

const Label = styled.div`
    display: flex;
    color: ${colors.TEXT_SECONDARY};
    align-items: center;
`;

const LabelTop = styled.div`
    color: ${colors.TEXT_SECONDARY};
    padding-bottom: 10px;
`;

const Section = styled.div`
    margin-bottom: 20px;
`;

const Row = styled.div`
    display: flex;
    align-items: center;
    justify-content: space-between;
`;

const Actions = styled.div`
    display: flex;
    margin-top: 40px;
`;

const Buttons = styled.div`
    display: flex;
    justify-content: flex-end;
`;

const Info = styled.div`
    flex: 1;
    color: ${colors.TEXT_SECONDARY};
    font-size: ${FONT_SIZE.SMALL};
    align-self: center;
`;

const TooltipIcon = styled(Icon)`
    margin-left: 6px;
    cursor: pointer;
`;

const CloseWrapper = styled.div`
    position: relative;
    width: 100%;
    button {
        position: absolute;
        right: -24px;
        top: -30px;
    }
`;

const buildCurrencyOption = (currency: string) => {
    return {
        value: currency,
        label: currency.toUpperCase(),
    };
};

const WalletSettings = (props: Props & WrappedComponentProps) => (
    <WalletLayout title="Settings">
        <CloseWrapper>
            <Button
                onClick={() => props.goto('wallet-index')}
                variant="tertiary"
                icon="CROSS"
                inlineWidth
            ></Button>
        </CloseWrapper>
        <Section>
            <LabelTop>
                <Translation {...l10nMessages.TR_LOCAL_CURRENCY} />
            </LabelTop>
            <CurrencySelect
                isSearchable
                isClearable={false}
                onChange={(option: { value: string; label: string }) =>
                    props.setLocalCurrency(option.value)
                }
                value={buildCurrencyOption(props.wallet.settings.localCurrency)}
                options={FIAT.currencies.map(c => buildCurrencyOption(c))}
            />
        </Section>
        <Section>
            <Row>
                <Label>
                    <Translation {...l10nCommonMessages.TR_HIDE_BALANCE} />
                    <Tooltip
                        content={<Translation {...l10nMessages.TR_HIDE_BALANCE_EXPLAINED} />}
                        maxWidth={210}
                        placement="right"
                    >
                        <TooltipIcon icon="HELP" color={colors.TEXT_SECONDARY} size={12} />
                    </Tooltip>
                </Label>
                <Switch
                    isSmall
                    checkedIcon={false}
                    uncheckedIcon={false}
                    onChange={checked => {
                        props.setHideBalance(checked);
                    }}
                    checked={props.wallet.settings.hideBalance}
                />
            </Row>
        </Section>
        <Section>
            <Coins
                changeCoinVisibility={props.changeCoinVisibility}
                toggleGroupCoinsVisibility={props.toggleGroupCoinsVisibility}
                enabledNetworks={props.wallet.settings.enabledNetworks}
            />
        </Section>
        <Actions>
            <Info>
                <Translation {...l10nMessages.TR_THE_CHANGES_ARE_SAVED} />
            </Info>
            <Buttons>
                <Button onClick={() => props.goto('wallet-index')}>
                    <Translation {...l10nCommonMessages.TR_CLOSE} />
                </Button>
            </Buttons>
        </Actions>
    </WalletLayout>
);

export default WalletSettings;<|MERGE_RESOLUTION|>--- conflicted
+++ resolved
@@ -1,14 +1,9 @@
 import React from 'react';
 import styled from 'styled-components';
-<<<<<<< HEAD
 import { WrappedComponentProps } from 'react-intl';
 import { Translation } from '@suite-components/Translation';
-import { Switch, Select, Button, Tooltip, Icon, colors, variables } from '@trezor/components';
-=======
-import { FormattedMessage, WrappedComponentProps } from 'react-intl';
 import { Switch, Select, Tooltip, Icon, colors, variables } from '@trezor/components';
 import { Button } from '@trezor/components-v2';
->>>>>>> bdf599e0
 import l10nCommonMessages from '@suite-views/index.messages';
 import WalletLayout from '@wallet-components/WalletLayout';
 import { FIAT } from '@suite-config';
