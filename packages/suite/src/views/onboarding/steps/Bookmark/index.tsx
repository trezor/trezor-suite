import { PHISHING_URL } from '@onboarding-constants/urls';
import { Translation } from '@suite-components/Translation';
import { addToFlags, HAS_BOOKMARK_FLAG } from '@suite-utils/flags';
import { Key, OnboardingButton, Text, Wrapper } from '@suite/components/onboarding';
import messages from '@suite/support/messages';
import { Link, P } from '@trezor/components-v2';
import React from 'react';
import styled from 'styled-components';

import { Props } from './Container';

const Keys = styled.div`
    display: flex;
    align-items: center;
`;

interface StepState {
    keys: { [index: number]: boolean };
}

const D_KEY = 68;
const CTRL_KEYS_WIN = [17];
// const CTRL_KEYS_MAC = [91, 93];

class BookmarkStep extends React.Component<Props, StepState> {
    constructor(props: Props) {
        super(props);
        this.state = {
            keys: {},
        };
    }

    UNSAFE_componentWillMount() {
        this.keyboardHandler = this.keyboardHandler.bind(this);
        window.addEventListener('keydown', this.keyboardHandler, false);
        window.addEventListener('keyup', this.keyboardHandler, false);
    }

    componentWillUnmount() {
        window.removeEventListener('keydown', this.keyboardHandler, false);
        window.removeEventListener('keyup', this.keyboardHandler, false);
    }

    setBookmarkFlagAndContinue() {
        const { device } = this.props;
        if (!device || !device.features) return;
        const flags = addToFlags(HAS_BOOKMARK_FLAG, device.features.flags);
        this.props.connectActions.callActionAndGoToNextStep(() =>
            this.props.connectActions.applyFlags({ flags }),
        );
    }

    keyboardHandler(e: KeyboardEvent) {
        const { keys } = this.state;
        if (e.type === 'keydown') {
            keys[e.keyCode] = true;
        } else if (e.type === 'keyup') {
            keys[e.keyCode] = false;
        }
        this.setState({ keys });
    }

    nextDisabled() {
        const { keys } = this.state;
        // const ctrlKeys = Platform.isMac() ? BookmarkStep.CTRL_KEYS_MAC : BookmarkStep.CTRL_KEYS_WIN;
        const ctrlKeys = CTRL_KEYS_WIN;
        return !keys[D_KEY] || !ctrlKeys.find(key => keys[key] === true);
    }

    render() {
        const { keys } = this.state;
        // const ctrlKeys = Platform.isMac() ? BookmarkStep.CTRL_KEYS_MAC : BookmarkStep.CTRL_KEYS_WIN;
        const ctrlKeys = CTRL_KEYS_WIN;

        return (
            <Wrapper.Step>
                <Wrapper.StepHeading>
                    <Translation {...messages.TR_BOOKMARK_HEADING} />
                </Wrapper.StepHeading>
                <Wrapper.StepBody>
                    <Text>
                        <Translation
                            {...messages.TR_BOOKMARK_SUBHEADING}
                            values={{
                                TR_PHISHING_ATTACKS: (
                                    <Link href={PHISHING_URL}>
                                        <Translation {...messages.TR_PHISHING_ATTACKS} />
                                    </Link>
                                ),
                            }}
                        />
                    </Text>
                    {/* {!Platform.isMobile() && ( */}
                    <>
                        <Text>
                            <Translation {...messages.TR_USE_THE_KEYBOARD_SHORTCUT} />
                        </Text>
                        <Keys>
                            <Key
                                isPressed={Boolean(ctrlKeys.find(key => keys[key] === true))}
                                text="Ctrl"
                            />
                            <P> + </P>
                            <Key isPressed={keys[D_KEY] === true} text="D" />
                        </Keys>
                    </>
                    <Wrapper.Controls>
                        {/* {!Platform.isMobile() && ( */}
                        <>
                            <OnboardingButton.Alt onClick={() => this.setBookmarkFlagAndContinue()}>
                                <Translation {...messages.TR_SKIP} />
                            </OnboardingButton.Alt>
                            <OnboardingButton.Cta
                                isDisabled={this.nextDisabled()}
                                onClick={() => this.setBookmarkFlagAndContinue()}
                            >
                                <Translation {...messages.TR_CONTINUE} />
                            </OnboardingButton.Cta>
                        </>
                        {/* )} */}
                        {/*  todo: for mobile add to homescreen */}
                        {/* {Platform.isMobile() && (
                            <React.Fragment>
<<<<<<< HEAD
                                <Button variant="secondary" onClick={() => this.setBookmarkFlagAndContinue()}>
                                    <Translation {...l10nCommonMessages.TR_SKIP} />
=======
                                <Button variant="secondary" onClick={() => this.setBookmarkFlagAndContinue()} inlineWidth>
                                    <Translation {...messages.TR_SKIP} />
>>>>>>> 7c4bfc99
                                </Button>
                                <Button onClick={() => this.setBookmarkFlagAndContinue()}>
                                    <Translation {...messages.TR_CONTINUE} />
                                </Button>
                            </React.Fragment>
                        )} */}
                    </Wrapper.Controls>
                </Wrapper.StepBody>
            </Wrapper.Step>
        );
    }
}

export default BookmarkStep;<|MERGE_RESOLUTION|>--- conflicted
+++ resolved
@@ -121,13 +121,8 @@
                         {/*  todo: for mobile add to homescreen */}
                         {/* {Platform.isMobile() && (
                             <React.Fragment>
-<<<<<<< HEAD
                                 <Button variant="secondary" onClick={() => this.setBookmarkFlagAndContinue()}>
-                                    <Translation {...l10nCommonMessages.TR_SKIP} />
-=======
-                                <Button variant="secondary" onClick={() => this.setBookmarkFlagAndContinue()} inlineWidth>
                                     <Translation {...messages.TR_SKIP} />
->>>>>>> 7c4bfc99
                                 </Button>
                                 <Button onClick={() => this.setBookmarkFlagAndContinue()}>
                                     <Translation {...messages.TR_CONTINUE} />
