--- conflicted
+++ resolved
@@ -1,11 +1,6 @@
 import React from 'react';
-<<<<<<< HEAD
-// import { FormattedMessage } from 'react-intl';
+// import { Translation } from '@suite-components/Translation';
 import { Link } from '@trezor/components-v2';
-=======
-// import { Translation } from '@suite-components/Translation';
-import { Link } from '@trezor/components';
->>>>>>> 382022cc
 import * as STEP from '@onboarding-constants/steps';
 import { Wrapper, Text, Option, OnboardingButton } from '@onboarding-components';
 import { URLS } from '@onboarding-constants';
