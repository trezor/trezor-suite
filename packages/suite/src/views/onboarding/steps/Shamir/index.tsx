import React from 'react';
<<<<<<< HEAD
// import { FormattedMessage } from 'react-intl';
=======
// import { Translation } from '@suite-components/Translation';
>>>>>>> 585fc137
import { Link } from '@trezor/components-v2';
import * as STEP from '@onboarding-constants/steps';
import { Wrapper, Text, Option, OnboardingButton } from '@onboarding-components';
import { URLS } from '@onboarding-constants';
// import l10nMessages from './index.messages';
import { Props } from './Container';

const ShamirStep = (props: Props) => {
    const { device } = props;

    // this step expects device
    if (!device || !device.features) {
        return null;
    }

    const getModel = () => {
        return device.features.major_version;
    };

    return (
        <Wrapper.Step>
            <Wrapper.StepHeading>
                {getModel() === 1 && 'Almost there! Prepare to launch'}
                {getModel() === 2 && 'Seed type'}
                {/* <Translation {...l10nMessages.TR_SECURITY_HEADING} /> */}
            </Wrapper.StepHeading>
            <Wrapper.StepBody>
                {getModel() === 1 && (
                    <Text>
                        You are one step from creating your wallet. By clicking the button below you
                        agree with <Link href={URLS.TOS_URL}>TOS</Link>
                    </Text>
                )}
                {getModel() === 2 && (
                    <Text>You might chose either standard backup type or shamir backups</Text>
                )}

                {getModel() === 2 && (
                    <Wrapper.Options>
                        <Option
                            data-test="@onboarding/button-standard-backup"
                            onClick={() => {
                                props.setBackupType(0);
                                props.callActionAndGoToNextStep(
                                    () => props.resetDevice(),
                                    STEP.ID_SECURITY_STEP,
                                );
                            }}
                        >
                            <Text>Standard backup</Text>
                        </Option>

                        <Option
                            data-test="button-shamir-backup"
                            onClick={() => {
                                props.setBackupType(1);
                                props.callActionAndGoToNextStep(
                                    () => props.resetDevice(),
                                    STEP.ID_SECURITY_STEP,
                                );
                            }}
                        >
                            <Text>Shamir backup</Text>
                        </Option>
                    </Wrapper.Options>
                )}
                {getModel() === 1 && (
                    <Wrapper.Controls>
                        <OnboardingButton.Cta
                            onClick={() =>
                                props.callActionAndGoToNextStep(
                                    () => props.resetDevice(),
                                    STEP.ID_SECURITY_STEP,
                                )
                            }
                        >
                            Create the wallet
                        </OnboardingButton.Cta>
                    </Wrapper.Controls>
                )}
            </Wrapper.StepBody>
            <Wrapper.StepFooter>
                <OnboardingButton.Back onClick={() => props.goToPreviousStep()}>
                    Back
                </OnboardingButton.Back>
            </Wrapper.StepFooter>
        </Wrapper.Step>
    );
};

export default ShamirStep;<|MERGE_RESOLUTION|>--- conflicted
+++ resolved
@@ -1,9 +1,5 @@
 import React from 'react';
-<<<<<<< HEAD
-// import { FormattedMessage } from 'react-intl';
-=======
 // import { Translation } from '@suite-components/Translation';
->>>>>>> 585fc137
 import { Link } from '@trezor/components-v2';
 import * as STEP from '@onboarding-constants/steps';
 import { Wrapper, Text, Option, OnboardingButton } from '@onboarding-components';
