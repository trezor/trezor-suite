import React, { useState } from 'react';
import styled from 'styled-components';
import { Checkbox, Prompt } from '@trezor/components';
import { P, Link } from '@trezor/components-v2';
<<<<<<< HEAD
import { FormattedMessage } from 'react-intl';
=======
import { Translation } from '@suite-components/Translation';
>>>>>>> 585fc137

import colors from '@suite/config/onboarding/colors';
import { SEED_MANUAL_URL } from '@suite/constants/onboarding/urls';
import { BACKUP_DEVICE } from '@suite/actions/onboarding/constants/calls';
import l10nCommonMessages from '@suite-support/Messages';
import { Wrapper, Text, OnboardingButton } from '@onboarding-components';
import SeedCard from './components/SeedCard';
import Instructions from './components/Instructions';
import { Props } from './Container';
import l10nMessages from './index.messages';

const Panel = styled(P)`
    background-color: ${colors.grayLight};
    color: ${colors.grayDark};
    padding: 15px;
    margin-top: 10px;
    margin-bottom: 10px;
`;

const PromptWrapper = styled.div`
    margin-top: 30px;
`;

const BackupStep = (props: Props) => {
    const { device, deviceCall, uiInteraction, activeSubStep } = props;

    const [userUnderstands, setUserUnderstands] = useState(false);

    if (!device || !device.features) {
        return null;
    }

    const { features } = device;
    const model = features.major_version;

    const getStatus = () => {
        if (features.initialized === false || features.unfinished_backup) {
            return 'failed';
        }
        if (features.needs_backup === false && !deviceCall.isProgress) {
            return 'success';
        }
        if (
            features.needs_backup &&
            typeof uiInteraction.counter === 'number' &&
            deviceCall.name === BACKUP_DEVICE
        ) {
            return 'started';
        }
        if (
            activeSubStep &&
            ['recovery-card-front', 'recovery-card-back'].includes(activeSubStep) &&
            !deviceCall.isProgress
        ) {
            return activeSubStep;
        }
        if (features.needs_backup && !deviceCall.isProgress) {
            return 'initial';
        }
        return null;
    };

    // TODO: rework this step to 2 separate components for T1 and T2, this is mess.
    return (
        <Wrapper.Step>
            <Wrapper.StepHeading>
                {getStatus() === 'initial' && 'Backup your device'}
                {getStatus() === 'success' && 'Backup finished'}
                {getStatus() === 'failed' && 'Backup failed'}
                {getStatus() === 'started' &&
                    model === 1 &&
                    typeof uiInteraction.counter === 'number' &&
                    uiInteraction.counter < 24 &&
                    'Write down seed words from your device'}
                {getStatus() === 'started' &&
                    typeof uiInteraction.counter === 'number' &&
                    uiInteraction.counter >= 24 &&
                    'Check seed words'}
                {getStatus() === 'recovery-card-front' && 'Get your recovery card'}
                {getStatus() === 'recovery-card-back' && 'Get your recovery card'}
            </Wrapper.StepHeading>
            <Wrapper.StepBody>
                {getStatus() === 'initial' && (
                    <>
                        <P>
                            <Translation
                                {...l10nMessages.TR_BACKUP_SUBHEADING_1}
                                values={{
                                    TR_SEED_MANUAL_LINK: (
                                        <Link href={SEED_MANUAL_URL}>
<<<<<<< HEAD
                                            <FormattedMessage
                                                {...l10nMessages.TR_SEED_MANUAL_LINK}
                                            />
=======
                                            <Translation {...l10nMessages.TR_SEED_MANUAL_LINK} />
>>>>>>> 585fc137
                                        </Link>
                                    ),
                                }}
                            />
                        </P>
                        <P>
                            <Translation {...l10nMessages.TR_BACKUP_SUBHEADING_2} />
                        </P>

                        <Instructions />

                        <Panel>
                            <Translation
                                {...l10nMessages.TR_SATOSHILABS_CANNOT_BE_HELD_RESPONSIBLE}
                            />
                        </Panel>
                        <Wrapper.Checkbox>
                            <Checkbox
                                isChecked={userUnderstands}
                                onClick={() => setUserUnderstands(!userUnderstands)}
                            >
                                <P>
                                    <Translation {...l10nMessages.TR_I_HAVE_READ_INSTRUCTIONS} />
                                </P>
                            </Checkbox>
                        </Wrapper.Checkbox>

                        <Wrapper.Controls>
                            {model === 1 && (
                                <OnboardingButton.Cta
                                    onClick={() => {
                                        props.goToSubStep('recovery-card-front');
                                    }}
                                    isDisabled={!device || !userUnderstands}
                                >
                                    Continue
                                </OnboardingButton.Cta>
                            )}

                            {model === 2 && (
                                <OnboardingButton.Cta
                                    onClick={() => props.backupDevice()}
                                    isDisabled={!device || !userUnderstands}
                                >
                                    <Translation {...l10nMessages.TR_START_BACKUP} />
                                </OnboardingButton.Cta>
                            )}
                        </Wrapper.Controls>
                    </>
                )}

                {getStatus() === 'recovery-card-front' && (
                    <>
                        <Text>
                            This is your recovery card. You should find two of them in the package.
                            In few moments, this piece of paper will become more important than your
                            device.
                        </Text>
                        <SeedCard flipOnMouseOver counter={uiInteraction.counter} />
                        <Wrapper.Controls>
                            <OnboardingButton.Cta
                                onClick={() => {
                                    props.goToSubStep('recovery-card-back');
                                }}
                            >
                                Flip it
                            </OnboardingButton.Cta>
                        </Wrapper.Controls>
                    </>
                )}

                {getStatus() === 'recovery-card-back' && (
                    <>
                        <Text>
                            Device will show you a secret sequence of words. You should write them
                            down here.
                        </Text>
                        <SeedCard showBack counter={uiInteraction.counter} />
                        <Wrapper.Controls>
                            <OnboardingButton.Cta
                                onClick={() => {
                                    props.backupDevice();
                                }}
                            >
                                <Translation {...l10nMessages.TR_START_BACKUP} />
                            </OnboardingButton.Cta>
                        </Wrapper.Controls>
                    </>
                )}

                {getStatus() === 'started' && model === 1 && (
                    <>
                        <SeedCard showBack counter={uiInteraction.counter} />
                        <PromptWrapper>
                            <Prompt model={model} size={32}>
                                {typeof uiInteraction.counter === 'number' &&
                                    uiInteraction.counter >= 24 && (
                                        <Text>
                                            Check the {uiInteraction.counter - 23}. word on your
                                            device
                                        </Text>
                                    )}
                                {typeof uiInteraction.counter === 'number' &&
                                    uiInteraction.counter < 24 && (
                                        <Text>
                                            Write down the {uiInteraction.counter + 1}. word from
                                            your device
                                        </Text>
                                    )}
                            </Prompt>
                        </PromptWrapper>
                    </>
                )}

                {getStatus() === 'failed' && (
                    <>
                        <P>
                            <Translation
                                {...l10nMessages.TR_DEVICE_DISCONNECTED_DURING_ACTION_DESCRIPTION}
                            />
                        </P>

                        <P>Once you click retry, device will ask you to confirm these steps:</P>
                        <P>1. wipe device</P>
                        <P>2. create new wallet</P>
                        <P>3. start backup again</P>

                        <Wrapper.Controls>
                            {!deviceCall.isProgress && (
                                <>
                                    <OnboardingButton.Cta
                                        onClick={() => {
                                            props.retryBackup();
                                        }}
                                        isDisabled={!device || !device.connected}
                                    >
                                        <Translation {...l10nCommonMessages.TR_RETRY} />
                                    </OnboardingButton.Cta>
                                    <OnboardingButton.Alt
                                        onClick={() => {
                                            props.goto('wallet-index');
                                        }}
                                        isDisabled={!device || !device.connected}
                                    >
                                        Go to wallet
                                    </OnboardingButton.Alt>
                                </>
                            )}
                        </Wrapper.Controls>
                    </>
                )}

                {getStatus() === 'success' && (
                    <>
                        <Text>
                            <Translation {...l10nMessages.TR_BACKUP_FINISHED_TEXT} />
                        </Text>

                        <Wrapper.Controls>
                            <OnboardingButton.Cta onClick={() => props.goToNextStep()}>
                                <Translation {...l10nMessages.TR_BACKUP_FINISHED_BUTTON} />
                            </OnboardingButton.Cta>
                        </Wrapper.Controls>
                    </>
                )}
            </Wrapper.StepBody>
        </Wrapper.Step>
    );
};

export default BackupStep;<|MERGE_RESOLUTION|>--- conflicted
+++ resolved
@@ -2,11 +2,7 @@
 import styled from 'styled-components';
 import { Checkbox, Prompt } from '@trezor/components';
 import { P, Link } from '@trezor/components-v2';
-<<<<<<< HEAD
-import { FormattedMessage } from 'react-intl';
-=======
 import { Translation } from '@suite-components/Translation';
->>>>>>> 585fc137
 
 import colors from '@suite/config/onboarding/colors';
 import { SEED_MANUAL_URL } from '@suite/constants/onboarding/urls';
@@ -97,13 +93,7 @@
                                 values={{
                                     TR_SEED_MANUAL_LINK: (
                                         <Link href={SEED_MANUAL_URL}>
-<<<<<<< HEAD
-                                            <FormattedMessage
-                                                {...l10nMessages.TR_SEED_MANUAL_LINK}
-                                            />
-=======
                                             <Translation {...l10nMessages.TR_SEED_MANUAL_LINK} />
->>>>>>> 585fc137
                                         </Link>
                                     ),
                                 }}
