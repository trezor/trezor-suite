--- conflicted
+++ resolved
@@ -1,14 +1,9 @@
 import React, { PureComponent } from 'react';
 import styled from 'styled-components';
-<<<<<<< HEAD
 import { Select } from '@trezor/components';
 import { Link } from '@trezor/components-v2';
-import { FormattedMessage, injectIntl, WrappedComponentProps } from 'react-intl';
-=======
-import { Select, Link } from '@trezor/components';
 import { injectIntl, WrappedComponentProps } from 'react-intl';
 import { Translation } from '@suite-components/Translation';
->>>>>>> 382022cc
 
 import { goToSubStep, goToNextStep, goToPreviousStep } from '@onboarding-actions/onboardingActions';
 import l10nCommonMessages from '@suite-support/Messages';
