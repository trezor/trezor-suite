--- conflicted
+++ resolved
@@ -2,12 +2,8 @@
 import styled from 'styled-components';
 import { Select } from '@trezor/components';
 import { Link } from '@trezor/components-v2';
-<<<<<<< HEAD
-import { FormattedMessage, injectIntl, WrappedComponentProps } from 'react-intl';
-=======
 import { injectIntl, WrappedComponentProps } from 'react-intl';
 import { Translation } from '@suite-components/Translation';
->>>>>>> 585fc137
 
 import { goToSubStep, goToNextStep, goToPreviousStep } from '@onboarding-actions/onboardingActions';
 import l10nCommonMessages from '@suite-support/Messages';
