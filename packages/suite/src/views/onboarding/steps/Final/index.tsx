--- conflicted
+++ resolved
@@ -1,9 +1,5 @@
 import React from 'react';
-<<<<<<< HEAD
-import { Translation } from '@suite-components/Intl';
-=======
 import { Translation } from '@suite-components/Translation';
->>>>>>> 585fc137
 import { H1, H2 } from '@trezor/components-v2';
 
 // import { NEXT_WALLET_URL, PASSWORD_MANAGER_URL } from '@onboarding-constants/urls';
