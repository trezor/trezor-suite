import React from 'react';
<<<<<<< HEAD
import { Translation } from '@suite-components/Intl';
import { H1, H2 } from '@trezor/components-v2';
=======
import { Translation } from '@suite-components/Translation';
import { H1, H4 } from '@trezor/components';
>>>>>>> 382022cc

// import { NEXT_WALLET_URL, PASSWORD_MANAGER_URL } from '@onboarding-constants/urls';
import { Wrapper, OnboardingButton } from '@onboarding-components';
import CONFIG from '@onboarding-config';
import l10nMessages from './index.messages';
import { Props } from './Container';

const FinalStep = ({ exitApp }: Props) => (
    <Wrapper.Step>
        <H1>
            <Translation>{l10nMessages.TR_FINAL_HEADING}</Translation>
        </H1>

        <H2>
            <Translation>{l10nMessages.TR_FINAL_SUBHEADING}</Translation>
        </H2>

        <Wrapper.Controls>
            <OnboardingButton.Cta onClick={() => exitApp(CONFIG.APP.EXIT_APP_ROUTE)}>
                Go to wallet
            </OnboardingButton.Cta>
        </Wrapper.Controls>
    </Wrapper.Step>
);

export default FinalStep;<|MERGE_RESOLUTION|>--- conflicted
+++ resolved
@@ -1,11 +1,6 @@
 import React from 'react';
-<<<<<<< HEAD
-import { Translation } from '@suite-components/Intl';
+import { Translation } from '@suite-components/Translation';
 import { H1, H2 } from '@trezor/components-v2';
-=======
-import { Translation } from '@suite-components/Translation';
-import { H1, H4 } from '@trezor/components';
->>>>>>> 382022cc
 
 // import { NEXT_WALLET_URL, PASSWORD_MANAGER_URL } from '@onboarding-constants/urls';
 import { Wrapper, OnboardingButton } from '@onboarding-components';
