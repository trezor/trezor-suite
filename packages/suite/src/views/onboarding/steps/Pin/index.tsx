/* eslint-disable jsx-a11y/anchor-is-valid */
import React from 'react';
import styled from 'styled-components';
import { UI } from 'trezor-connect';
import { Link } from '@trezor/components-v2';
// import { Link, Modal } from '@trezor/components';

import { Translation } from '@suite-components/Translation';

// import { resolveStaticPath } from '@suite-utils/nextjs';
import l10nCommonMessages from '@suite-support/Messages';
import { URLS } from '@suite-constants';
import { PinMatrix, Text, OnboardingButton, Wrapper } from '@onboarding-components';
import { Props } from './Container';

import l10nMessages from './index.messages';

const NewPinWrapper = styled.div`
    display: flex;
    flex-direction: column;
    align-items: center;
`;

// const HowToSetPinModal = styled.div`
//     display: flex;
//     flex-direction: column;
//     justify-content: space-around;
//     align-items: center;
//     height: 400px;
// `;

// const HowToSetPin = styled.img`
//     box-shadow: 0 4px 8px 0 grey;
//     max-width: 400px;
//     width: 80%;
//     object-fit: contain;
// `;

// interface SetPinState {
//     instructionsFocused: boolean;
// }

const SetPinStep = (props: Props) => {
    const { deviceCall, device, activeSubStep, uiInteraction } = props;

    if (!device || !device.features) {
        return null;
    }

    const getStatus = () => {
        if (activeSubStep) {
            return activeSubStep;
        }
        if (deviceCall.error === 'PIN mismatch') {
            return 'mismatch';
        }
        if (device && device.features.pin_protection && !deviceCall.isProgress) {
            return 'success';
        }
        if (device && !device.features.pin_protection && !deviceCall.isProgress) {
            return 'initial';
        }
        if (uiInteraction.counter === 0 && uiInteraction.name === UI.REQUEST_PIN) {
            return 'first';
        }
        if (uiInteraction.counter === 1 && uiInteraction.name === UI.REQUEST_PIN) {
            return 'second';
        }
        // todo: what if device disconnects?
        return null;
    };

    return (
        <Wrapper.Step>
            <Wrapper.StepHeading>
                {getStatus() === 'initial' && 'PIN'}
                {getStatus() === 'first' && <Translation {...l10nMessages.TR_PIN_HEADING_FIRST} />}
                {getStatus() === 'second' && (
                    <Translation {...l10nMessages.TR_PIN_HEADING_REPEAT} />
                )}
                {getStatus() === 'success' && (
                    <Translation {...l10nMessages.TR_PIN_HEADING_SUCCESS} />
                )}
                {getStatus() === 'mismatch' && (
                    <Translation {...l10nMessages.TR_PIN_HEADING_MISMATCH} />
                )}
            </Wrapper.StepHeading>
            <Wrapper.StepBody>
                {getStatus() === 'initial' && (
                    <>
                        <Text>
                            <Translation {...l10nMessages.TR_PIN_SUBHEADING} />
                        </Text>
                        <Wrapper.Controls>
                            <OnboardingButton.Alt
                                onClick={() => props.onboardingActions.goToNextStep()}
                            >
                                <Translation {...l10nCommonMessages.TR_SKIP} />
                            </OnboardingButton.Alt>
                            <OnboardingButton.Cta
                                onClick={() => {
                                    props.connectActions.changePin();
                                }}
                            >
                                <Translation {...l10nMessages.TR_SET_PIN} />
                            </OnboardingButton.Cta>
                        </Wrapper.Controls>
                    </>
                )}

                {getStatus() === 'first' && (
                    <NewPinWrapper>
                        {/* <Link onClick={() =>  setState({ instructionsFocused: true })} variant="nostyle">
                                Click to see how pin works.
                            </Link> */}

                        {/* { state.instructionsFocused && (
                                <Modal>
                                    <HowToSetPinModal>
                                        <HowToSetPin
                                            src={resolveStaticPath('videos/onboarding/pin.gif')}
                                            alt="How to enter pin"
                                        />
                                        <Link
                                            onClick={() =>
                                                 setState({ instructionsFocused: false })
                                            }
                                            variant="nostyle"
                                        >
                                            Ok, I get it.
                                        </Link>
                                    </HowToSetPinModal>
                                </Modal>
                            )} */}
                        <div>
                            <PinMatrix
                                onPinSubmit={(pin: string) => {
                                    props.connectActions.submitNewPin({ pin });
                                }}
                            />
                        </div>
                    </NewPinWrapper>
                )}

                {getStatus() === 'second' && (
                    <>
                        <Text>
                            <Translation {...l10nMessages.TR_FIRST_PIN_ENTERED} />
                        </Text>
                        <PinMatrix
                            onPinSubmit={(pin: string) => {
                                props.connectActions.submitNewPin({ pin });
                            }}
                        />
                    </>
                )}

                {getStatus() === 'success' && (
                    <>
                        <Text>
                            <Translation {...l10nMessages.TR_PIN_SET_SUCCESS} />
                        </Text>
                        <Wrapper.Controls>
                            <OnboardingButton.Cta
                                onClick={() => props.onboardingActions.goToNextStep()}
                            >
                                <Translation {...l10nCommonMessages.TR_CONTINUE} />
                            </OnboardingButton.Cta>
                        </Wrapper.Controls>
                    </>
                )}

                {getStatus() === 'mismatch' && (
                    <>
                        <Text>
                            <Translation
                                {...l10nMessages.TR_PIN_ERROR_TROUBLESHOOT}
                                values={{
                                    TR_DOCUMENTATION: (
<<<<<<< HEAD
                                        <Link href={URLS.PIN_MANUAL_URL}>
                                            <FormattedMessage {...l10nMessages.TR_DOCUMENTATION} />
=======
                                        <Link href={URLS.PIN_MANUAL_URL} variant="nostyle">
                                            <Translation {...l10nMessages.TR_DOCUMENTATION} />
>>>>>>> 382022cc
                                        </Link>
                                    ),
                                }}
                            />
                        </Text>

                        <Wrapper.Controls>
                            <OnboardingButton.Cta
                                onClick={() => {
                                    props.connectActions.changePin();
                                }}
                            >
                                <Translation {...l10nMessages.TR_START_AGAIN} />
                            </OnboardingButton.Cta>
                        </Wrapper.Controls>
                    </>
                )}
            </Wrapper.StepBody>
        </Wrapper.Step>
    );
};

export default SetPinStep;<|MERGE_RESOLUTION|>--- conflicted
+++ resolved
@@ -177,13 +177,8 @@
                                 {...l10nMessages.TR_PIN_ERROR_TROUBLESHOOT}
                                 values={{
                                     TR_DOCUMENTATION: (
-<<<<<<< HEAD
                                         <Link href={URLS.PIN_MANUAL_URL}>
-                                            <FormattedMessage {...l10nMessages.TR_DOCUMENTATION} />
-=======
-                                        <Link href={URLS.PIN_MANUAL_URL} variant="nostyle">
                                             <Translation {...l10nMessages.TR_DOCUMENTATION} />
->>>>>>> 382022cc
                                         </Link>
                                     ),
                                 }}
