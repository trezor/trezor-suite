import React, { useState } from 'react';
import { injectIntl, WrappedComponentProps } from 'react-intl';
import { bindActionCreators } from 'redux';
import { connect } from 'react-redux';
<<<<<<< HEAD
import { P, Link } from '@trezor/components-v2';

=======
import { P, Link } from '@trezor/components';
import { Translation } from '@suite-components/Translation';
>>>>>>> 382022cc
import { RECOVER_DEVICE } from '@onboarding-actions/constants/calls';
import {
    WORD_REQUEST_PLAIN,
    WORD_REQUEST_MATRIX9,
    WORD_REQUEST_MATRIX6,
} from '@onboarding-actions/constants/events';

import { RECOVERY_MODEL_ONE_URL } from '@onboarding-constants/urls';

import l10nCommonMessages from '@suite-support/Messages';
import * as onboardingActions from '@onboarding-actions/onboardingActions';
import * as recoveryActions from '@onboarding-actions/recoveryActions';
import * as connectActions from '@onboarding-actions/connectActions';
import { BlindMatrix, Option, Text, Wrapper, OnboardingButton } from '@onboarding-components';
import messages from '../index.messages';
import WordsInput from './WordsInput';
import { Dispatch, AppState } from '@suite-types';

const mapStateToProps = (state: AppState) => ({
    device: state.suite.device,
    deviceCall: state.onboarding.deviceCall,
    uiInteraction: state.onboarding.uiInteraction,
    recovery: state.onboarding.recovery,
});

const mapDispatchToProps = (dispatch: Dispatch) => ({
    onboardingActions: {
        goToNextStep: bindActionCreators(onboardingActions.goToNextStep, dispatch),
        goToSubStep: bindActionCreators(onboardingActions.goToSubStep, dispatch),
        goToPreviousStep: bindActionCreators(onboardingActions.goToPreviousStep, dispatch),
    },
    recoveryActions: {
        setWordsCount: bindActionCreators(recoveryActions.setWordsCount, dispatch),
        submit: bindActionCreators(recoveryActions.submit, dispatch),
        setAdvancedRecovery: bindActionCreators(recoveryActions.setAdvancedRecovery, dispatch),
    },
    connectActions: {
        recoveryDevice: bindActionCreators(connectActions.recoveryDevice, dispatch),
        resetCall: bindActionCreators(connectActions.resetCall, dispatch),
    },
});

type Props = ReturnType<typeof mapStateToProps> &
    ReturnType<typeof mapDispatchToProps> &
    WrappedComponentProps;

type Status = null | 'select-advanced-recovery';

const RecoveryStepModelOne = (props: Props) => {
    const [status, setStatus] = useState<Status>(null);

    const {
        recoveryActions,
        recovery,
        device,
        uiInteraction,
        deviceCall,
        connectActions,
        onboardingActions,
    } = props;

    if (!device || !device.features) {
        return null;
    }

    const getStatus = () => {
        if (deviceCall.result && deviceCall.name === RECOVER_DEVICE) {
            return 'success';
        }
        if (
            deviceCall.error &&
            // todo: typescript
            // @ts-ignore
            !(deviceCall.error.code && deviceCall.error.code !== 'Failure_ActionCancelled') &&
            deviceCall.name === RECOVER_DEVICE
        ) {
            return 'error';
        }
        if (uiInteraction.name === WORD_REQUEST_PLAIN) {
            return 'recovering';
        }
        if (
            uiInteraction.name === WORD_REQUEST_MATRIX6 ||
            uiInteraction.name === WORD_REQUEST_MATRIX9
        ) {
            return 'recovering-advanced';
        }
        return status;
    };

    const recoveryDevice = () => {
        connectActions.recoveryDevice();
    };

    return (
        <Wrapper.Step>
            <Wrapper.StepHeading>
                {getStatus() === null && 'Recover your device from seed'}
                {getStatus() === 'recovering' && 'Entering seedwords'}
                {getStatus() === 'select-advanced-recovery' && 'Select recovery method'}
                {getStatus() === 'success' && 'Device recovered from seed'}
                {getStatus() === 'error' && 'Recovery failed'}
            </Wrapper.StepHeading>
            <Wrapper.StepBody>
                {getStatus() === null && (
                    <>
                        <Text>
                            <Translation {...messages.TR_RECOVER_SUBHEADING} />
                        </Text>
                        <Wrapper.Options>
                            <Option
                                isSelected={recovery.wordsCount === 12}
                                onClick={() => {
                                    recoveryActions.setWordsCount(12);
                                }}
                            >
                                <P>
                                    <Translation {...messages.TR_WORDS} values={{ count: '12' }} />
                                </P>
                            </Option>
                            <Option
                                isSelected={recovery.wordsCount === 18}
                                onClick={() => {
                                    recoveryActions.setWordsCount(18);
                                }}
                            >
                                <P>
                                    <Translation {...messages.TR_WORDS} values={{ count: '18' }} />
                                </P>
                            </Option>
                            <Option
                                isSelected={recovery.wordsCount === 24}
                                onClick={() => {
                                    recoveryActions.setWordsCount(24);
                                }}
                            >
                                <P>
                                    <Translation {...messages.TR_WORDS} values={{ count: '24' }} />
                                </P>
                            </Option>
                        </Wrapper.Options>

                        <Wrapper.Controls>
                            <OnboardingButton.Cta
                                isDisabled={recovery.wordsCount === null}
                                onClick={() => {
                                    setStatus('select-advanced-recovery');
                                }}
                            >
                                <Translation {...l10nCommonMessages.TR_CONTINUE} />
                            </OnboardingButton.Cta>
                        </Wrapper.Controls>
                    </>
                )}
                {getStatus() === 'select-advanced-recovery' && (
                    <>
                        <Text>
                            <Translation
                                {...messages.TR_RECOVERY_TYPES_DESCRIPTION}
                                values={{
                                    TR_LEARN_MORE_LINK: (
<<<<<<< HEAD
                                        <Link href={RECOVERY_MODEL_ONE_URL}>
                                            <FormattedMessage
=======
                                        <Link href={RECOVERY_MODEL_ONE_URL} variant="nostyle">
                                            <Translation
>>>>>>> 382022cc
                                                {...l10nCommonMessages.TR_LEARN_MORE_LINK}
                                            />
                                        </Link>
                                    ),
                                }}
                            />
                        </Text>
                        <Wrapper.Options>
                            <Option
                                isSelected={recovery.advancedRecovery === false}
                                onClick={() => {
                                    recoveryActions.setAdvancedRecovery(false);
                                }}
                            >
                                <P>
                                    <Translation {...messages.TR_BASIC_RECOVERY_OPTION} />
                                </P>
                            </Option>
                            <Option
                                isSelected={recovery.advancedRecovery === true}
                                onClick={() => {
                                    recoveryActions.setAdvancedRecovery(true);
                                }}
                            >
                                <P>
                                    <Translation {...messages.TR_ADVANCED_RECOVERY_OPTION} />
                                </P>
                            </Option>
                        </Wrapper.Options>

                        <Wrapper.Controls>
                            <OnboardingButton.Cta
                                onClick={() => {
                                    recoveryDevice();
                                }}
                            >
                                <Translation {...messages.TR_START_RECOVERY} />
                            </OnboardingButton.Cta>

                            <OnboardingButton.Alt
                                onClick={() => {
                                    //  props.onboardingActions.goToSubStep(null);
                                    setStatus(null);
                                }}
                            >
                                <Translation {...l10nCommonMessages.TR_BACK} />
                            </OnboardingButton.Alt>
                        </Wrapper.Controls>
                    </>
                )}
                {getStatus() === 'recovering' && (
                    <WordsInput
                        wordsCount={recovery.wordsCount}
                        counter={uiInteraction.counter}
                        onSubmit={recoveryActions.submit}
                    />
                )}
                {getStatus() === 'recovering-advanced' && (
                    <>
                        <BlindMatrix
                            count={uiInteraction.name === WORD_REQUEST_MATRIX9 ? 9 : 6}
                            onSubmit={recoveryActions.submit}
                        />
                    </>
                )}
                {getStatus() === 'success' && (
                    <Wrapper.Controls>
                        <OnboardingButton.Cta onClick={() => onboardingActions.goToNextStep()}>
                            Continue
                        </OnboardingButton.Cta>
                    </Wrapper.Controls>
                )}
                {getStatus() === 'error' && (
                    <>
                        <Text>
                            {/* TODO: device disconnected error is returned as string, other connect errors are objects */}
                            <Translation
                                {...messages.TR_RECOVERY_ERROR}
                                values={{
                                    error:
                                        typeof deviceCall.error === 'string'
                                            ? deviceCall.error
                                            : '',
                                }}
                            />
                        </Text>
                        <OnboardingButton.Cta
                            onClick={() => {
                                props.connectActions.resetCall();
                                setStatus(null);
                            }}
                        >
                            <Translation {...l10nCommonMessages.TR_RETRY} />
                        </OnboardingButton.Cta>
                    </>
                )}
            </Wrapper.StepBody>

            <Wrapper.StepFooter>
                {getStatus() == null && (
                    <OnboardingButton.Back
                        onClick={() => props.onboardingActions.goToPreviousStep()}
                    >
                        Back
                    </OnboardingButton.Back>
                )}
            </Wrapper.StepFooter>
        </Wrapper.Step>
    );
};

export default injectIntl(connect(mapStateToProps, mapDispatchToProps)(RecoveryStepModelOne));<|MERGE_RESOLUTION|>--- conflicted
+++ resolved
@@ -2,13 +2,9 @@
 import { injectIntl, WrappedComponentProps } from 'react-intl';
 import { bindActionCreators } from 'redux';
 import { connect } from 'react-redux';
-<<<<<<< HEAD
 import { P, Link } from '@trezor/components-v2';
-
-=======
-import { P, Link } from '@trezor/components';
 import { Translation } from '@suite-components/Translation';
->>>>>>> 382022cc
+
 import { RECOVER_DEVICE } from '@onboarding-actions/constants/calls';
 import {
     WORD_REQUEST_PLAIN,
@@ -170,13 +166,8 @@
                                 {...messages.TR_RECOVERY_TYPES_DESCRIPTION}
                                 values={{
                                     TR_LEARN_MORE_LINK: (
-<<<<<<< HEAD
                                         <Link href={RECOVERY_MODEL_ONE_URL}>
-                                            <FormattedMessage
-=======
-                                        <Link href={RECOVERY_MODEL_ONE_URL} variant="nostyle">
                                             <Translation
->>>>>>> 382022cc
                                                 {...l10nCommonMessages.TR_LEARN_MORE_LINK}
                                             />
                                         </Link>
