--- conflicted
+++ resolved
@@ -2,11 +2,8 @@
 import styled from 'styled-components';
 import Layout from '@landing-components/Layout';
 import { Translation } from '@suite-components';
-<<<<<<< HEAD
 import { Props } from './Container';
-=======
 import { normalizeVersion, isDev } from '@suite-utils/build';
->>>>>>> 836da648
 import { H2, Button, P, Select, Link, variables } from '@trezor/components';
 
 const Wrapper = styled.div`
