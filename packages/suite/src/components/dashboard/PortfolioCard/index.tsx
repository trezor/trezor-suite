import React from 'react';
import styled from 'styled-components';
import { colors, Button } from '@trezor/components';
import BigNumber from 'bignumber.js';
import Loading from './components/Loading';
import Exception from './components/Exception';
import EmptyWallet from './components/EmptyWallet';
import DashboardGraph from './components/DashboardGraph/Container';
import { Card, Translation, FormattedNumber, HiddenPlaceholder } from '@suite-components';
import { Account } from '@wallet-types';

const StyledCard = styled(Card)`
    flex-direction: column;
<<<<<<< HEAD
=======
    min-height: 400px;
    padding: 20px;
>>>>>>> bc122523
`;

const Header = styled.div`
    display: flex;
    flex-direction: row;
    flex-wrap: wrap;
    padding-bottom: 16px;
    border-bottom: solid 2px #f5f5f5;
`;

const HeaderTitle = styled.div`
    flex: 1;
    font-size: 12px;
    font-weight: 600;
    color: ${colors.BLACK50};
    text-transform: uppercase;
`;

const ValueWrapper = styled.div`
    font-size: 36px;
    font-weight: 300;
    color: ${colors.BLACK17};
`;

const Body = styled.div`
    display: flex;
    align-items: center;
`;

const Left = styled.div`
    display: flex;
    flex-direction: column;
    flex: 1;
`;

const Right = styled.div`
    display: flex;
    align-items: center;
`;

const ActionButton = styled(Button)`
    min-width: 150px;

    & + & {
        margin-left: 20px;
    }
`;

export type DashboardMode =
    | {
          status: 'loading';
          type: 'waiting-for-device' | 'auth' | 'discovery';
      }
    | {
          status: 'exception';
          type: 'auth-failed' | 'auth-confirm-failed';
      };

export interface Props extends React.HTMLAttributes<HTMLDivElement> {
    mode?: DashboardMode;
    deviceAccounts: Account[];
    portfolioValue: BigNumber;
    localCurrency: string;
    isDeviceEmpty: boolean | null;
    discoveryInProgress: boolean;
    buyClickHandler: () => void;
    receiveClickHandler: () => void;
}

const PortfolioCard = ({
    mode,
    deviceAccounts,
    portfolioValue,
    localCurrency,
    buyClickHandler,
    receiveClickHandler,
    isDeviceEmpty,
    discoveryInProgress,
    ...rest
}: Props) => {
    let body = null;
    if (mode) {
        body = mode.status === 'exception' ? <Exception /> : <Loading />;
    } else {
        body = isDeviceEmpty ? (
            <EmptyWallet />
        ) : (
            <DashboardGraph discoveryInProgress={discoveryInProgress} accounts={deviceAccounts} />
        );
    }

    return (
        <StyledCard {...rest}>
            <Header>
                <Left>
                    <HeaderTitle>
                        <Translation id="TR_TOTAL_PORTFOLIO_VALUE" />
                    </HeaderTitle>
                    <ValueWrapper>
                        <HiddenPlaceholder intensity={7}>
                            <FormattedNumber
                                value={portfolioValue.toString()}
                                currency={localCurrency}
                            />
                        </HiddenPlaceholder>
                    </ValueWrapper>
                </Left>
                <Right>
                    <ActionButton
                        isDisabled={!!mode}
                        variant="secondary"
                        onClick={receiveClickHandler}
                    >
                        <Translation id="TR_RECEIVE" />
                    </ActionButton>
                    {/* <ActionButton isDisabled={!!mode} variant="primary" onClick={buyClickHandler}>
                        <Translation id="TR_BUY" />
                    </ActionButton> */}
                </Right>
            </Header>
            <Body>{body}</Body>
        </StyledCard>
    );
};

export default PortfolioCard;<|MERGE_RESOLUTION|>--- conflicted
+++ resolved
@@ -11,11 +11,6 @@
 
 const StyledCard = styled(Card)`
     flex-direction: column;
-<<<<<<< HEAD
-=======
-    min-height: 400px;
-    padding: 20px;
->>>>>>> bc122523
 `;
 
 const Header = styled.div`
