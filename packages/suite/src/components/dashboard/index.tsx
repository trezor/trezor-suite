<<<<<<< HEAD
import AssetsCard from './AssetsCard';
// import ConnectionStatusCard from './ConnectionStatusCard';
import NewsFeed from './NewsFeed';
import PortfolioCard from './PortfolioCard';
import SecurityFeatures from './SecurityFeatures/Container';
import Section from './Section';

// ConnectionStatusCard,
export { AssetsCard, NewsFeed, PortfolioCard, SecurityFeatures, Section };
=======
export {};
>>>>>>> 5170ae56
<|MERGE_RESOLUTION|>--- conflicted
+++ resolved
@@ -1,13 +1,3 @@
-<<<<<<< HEAD
-import AssetsCard from './AssetsCard';
-// import ConnectionStatusCard from './ConnectionStatusCard';
-import NewsFeed from './NewsFeed';
-import PortfolioCard from './PortfolioCard';
-import SecurityFeatures from './SecurityFeatures/Container';
 import Section from './Section';
 
-// ConnectionStatusCard,
-export { AssetsCard, NewsFeed, PortfolioCard, SecurityFeatures, Section };
-=======
-export {};
->>>>>>> 5170ae56
+export { Section };