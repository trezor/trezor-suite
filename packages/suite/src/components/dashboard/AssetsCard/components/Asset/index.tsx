import React from 'react';
import styled from 'styled-components';
import { Account } from '@wallet-types';
<<<<<<< HEAD
import { AppState } from '@suite-types';
import { connect } from 'react-redux';
import { CoinLogo, variables } from '@trezor/components';
=======
import { CoinLogo } from '@trezor/components';
>>>>>>> 9bd5b38f
import { NoRatesTooltip, HiddenPlaceholder, Badge, FiatValue } from '@suite-components';
import LastWeekGraph from '../LastWeekGraph';
import { CoinBalance } from '@wallet-components';

const Wrapper = styled.div`
    padding: 12px 20px;
    display: grid;
    grid-gap: 10px;
    grid-template-columns: minmax(180px, 2fr) repeat(auto-fit, minmax(80px, 1fr));
`;

const AssetLogoWrapper = styled.div`
    padding-right: 6px;
    display: flex;
    align-items: center;
`;

const AssetName = styled.div`
    color: #808080;
    font-size: ${variables.FONT_SIZE.TINY};
    padding-top: 1px;
`;

<<<<<<< HEAD
// Similar Badge in DeviceItem (part of switch device modal)
// TOOD: refactor to single component
const SmallBadge = styled(Badge)`
    font-size: ${variables.FONT_SIZE.TINY};
=======
const BadgeText = styled.div`
    margin-right: 6px;
>>>>>>> 9bd5b38f
`;

const Col = styled.div`
    display: flex;
    align-items: center;
`;

const GraphWrapper = styled(Col)`
    min-height: 24px;
    flex: 1;
    width: 100%;
    height: 24px;
    /* margin-right: 20px; */
`;
const CryptoValueWrapper = styled(Col)`
    flex: 1;
    justify-content: flex-end;
    margin-right: 32px;
    text-align: right;
    white-space: nowrap;
    font-size: ${variables.FONT_SIZE.SMALL};
`;
const FiatValueWrapper = styled(Col)``;

interface OwnProps extends React.HTMLAttributes<HTMLDivElement> {
    name: string;
    symbol: Account['symbol'];
    cryptoValue: string;
    localCurrency: string;
}

const mapStateToProps = (state: AppState) => ({
    fiat: state.wallet.fiat,
});

export type Props = ReturnType<typeof mapStateToProps> & OwnProps;

const Asset = React.memo(({ name, symbol, cryptoValue, localCurrency, ...props }: Props) => {
    const lastWeekData = props.fiat.find(r => r.symbol === symbol)?.lastWeek?.tickers;

    return (
        <Wrapper {...props}>
            <Col>
                <AssetLogoWrapper>
                    <CoinLogo symbol={symbol} size={16} />
                </AssetLogoWrapper>
                <AssetName>
                    {name} ({symbol.toUpperCase()})
                </AssetName>
            </Col>
            <Col>
                <CryptoValueWrapper>
                    <CoinBalance value={cryptoValue} symbol={symbol} />
                </CryptoValueWrapper>
            </Col>
            <Col>
                <FiatValueWrapper>
                    <HiddenPlaceholder>
                        <FiatValue amount={cryptoValue} symbol={symbol}>
<<<<<<< HEAD
                            {({ value }) => (value ? <SmallBadge>{value}</SmallBadge> : null)}
=======
                            {fiatValue => (
                                <Badge isGray isSmall>
                                    {fiatValue}
                                </Badge>
                            )}
>>>>>>> 9bd5b38f
                        </FiatValue>
                    </HiddenPlaceholder>
                </FiatValueWrapper>
            </Col>
            <Col>
                <GraphWrapper>
                    <LastWeekGraph
                        lastWeekData={lastWeekData}
                        symbol={symbol}
                        localCurrency={localCurrency}
                    />
                </GraphWrapper>
            </Col>
            <Col>
                <FiatValue amount={cryptoValue} symbol={symbol}>
<<<<<<< HEAD
                    {({ rate }) => {
                        return rate ? (
                            <SmallBadge>
                                1 {symbol.toUpperCase()} = {rate}
                            </SmallBadge>
                        ) : (
                            <NoRatesTooltip />
=======
                    {(_fiatValue, exchangeRate) => {
                        return exchangeRate ? (
                            <Badge isGray isSmall>
                                1 {symbol.toUpperCase()} = {exchangeRate}
                            </Badge>
                        ) : (
                            <Badge isGray isSmall>
                                <BadgeText>N/A</BadgeText> <NoRatesTooltip />
                            </Badge>
>>>>>>> 9bd5b38f
                        );
                    }}
                </FiatValue>
            </Col>
        </Wrapper>
    );
});

export default connect(mapStateToProps)(Asset);<|MERGE_RESOLUTION|>--- conflicted
+++ resolved
@@ -1,13 +1,9 @@
 import React from 'react';
 import styled from 'styled-components';
 import { Account } from '@wallet-types';
-<<<<<<< HEAD
 import { AppState } from '@suite-types';
 import { connect } from 'react-redux';
 import { CoinLogo, variables } from '@trezor/components';
-=======
-import { CoinLogo } from '@trezor/components';
->>>>>>> 9bd5b38f
 import { NoRatesTooltip, HiddenPlaceholder, Badge, FiatValue } from '@suite-components';
 import LastWeekGraph from '../LastWeekGraph';
 import { CoinBalance } from '@wallet-components';
@@ -31,15 +27,8 @@
     padding-top: 1px;
 `;
 
-<<<<<<< HEAD
-// Similar Badge in DeviceItem (part of switch device modal)
-// TOOD: refactor to single component
-const SmallBadge = styled(Badge)`
-    font-size: ${variables.FONT_SIZE.TINY};
-=======
 const BadgeText = styled.div`
     margin-right: 6px;
->>>>>>> 9bd5b38f
 `;
 
 const Col = styled.div`
@@ -99,15 +88,13 @@
                 <FiatValueWrapper>
                     <HiddenPlaceholder>
                         <FiatValue amount={cryptoValue} symbol={symbol}>
-<<<<<<< HEAD
-                            {({ value }) => (value ? <SmallBadge>{value}</SmallBadge> : null)}
-=======
-                            {fiatValue => (
-                                <Badge isGray isSmall>
-                                    {fiatValue}
-                                </Badge>
-                            )}
->>>>>>> 9bd5b38f
+                            {({ value }) =>
+                                value ? (
+                                    <Badge isGray isSmall>
+                                        {value}
+                                    </Badge>
+                                ) : null
+                            }
                         </FiatValue>
                     </HiddenPlaceholder>
                 </FiatValueWrapper>
@@ -123,25 +110,13 @@
             </Col>
             <Col>
                 <FiatValue amount={cryptoValue} symbol={symbol}>
-<<<<<<< HEAD
                     {({ rate }) => {
                         return rate ? (
-                            <SmallBadge>
+                            <Badge isGray isSmall>
                                 1 {symbol.toUpperCase()} = {rate}
-                            </SmallBadge>
+                            </Badge>
                         ) : (
                             <NoRatesTooltip />
-=======
-                    {(_fiatValue, exchangeRate) => {
-                        return exchangeRate ? (
-                            <Badge isGray isSmall>
-                                1 {symbol.toUpperCase()} = {exchangeRate}
-                            </Badge>
-                        ) : (
-                            <Badge isGray isSmall>
-                                <BadgeText>N/A</BadgeText> <NoRatesTooltip />
-                            </Badge>
->>>>>>> 9bd5b38f
                         );
                     }}
                 </FiatValue>
