--- conflicted
+++ resolved
@@ -93,35 +93,6 @@
 
     return (
         <StyledCard {...rest}>
-<<<<<<< HEAD
-            <Header variant={variant}>
-                <Circle>
-                    {!isLoading &&
-                        (variant === 'primary' ? <GreenCircle>{cardIcon}</GreenCircle> : cardIcon)}
-                </Circle>
-            </Header>
-            <Body>
-                <Title isLoading={isLoading}>{heading}</Title>
-                <Description isLoading={isLoading}>{description}</Description>
-                {cta && !isLoading && (
-                    <Action>
-                        <Button
-                            variant="tertiary"
-                            size="small"
-                            onClick={cta.action}
-                            {...(cta.dataTest
-                                ? { 'data-test': `@dashboard/security-card/${cta.dataTest}/button` }
-                                : {})}
-                            {...(variant === 'secondary'
-                                ? { icon: 'ARROW_RIGHT', alignIcon: 'right' }
-                                : {})}
-                        >
-                            {cta.label}
-                        </Button>
-                    </Action>
-                )}
-            </Body>
-=======
             <Circle>
                 {!isLoading &&
                     (variant === 'primary' ? <GreenCircle>{cardIcon}</GreenCircle> : cardIcon)}
@@ -131,10 +102,12 @@
             {cta && !isLoading && (
                 <Action>
                     <Button
-                        data-test={`@dashboard/security-card/${rest['data-test']}/button`}
                         variant="tertiary"
                         size="small"
                         onClick={cta.action}
+                        {...(cta.dataTest
+                            ? { 'data-test': `@dashboard/security-card/${cta.dataTest}/button` }
+                            : {})}
                         {...(variant === 'secondary'
                             ? { icon: 'ARROW_RIGHT', alignIcon: 'right' }
                             : {})}
@@ -143,7 +116,6 @@
                     </Button>
                 </Action>
             )}
->>>>>>> b06f271f
         </StyledCard>
     );
 };
