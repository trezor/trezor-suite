--- conflicted
+++ resolved
@@ -1,12 +1,12 @@
 import React from 'react';
 import styled from 'styled-components';
-import { Switch, Row, Icon, colors, variables } from '@trezor/components';
+import { Switch, Box, Icon, colors, variables } from '@trezor/components';
 import * as accountUtils from '@wallet-utils/accountUtils';
 import { Props } from './Container';
 import { FormattedNumber, WalletLabeling, Translation } from '@suite-components';
 import { useAnalytics } from '@suite-hooks';
 
-const Wrapper = styled(Row)`
+const Wrapper = styled(Box)`
     display: flex;
     width: 100%;
     align-items: center;
@@ -28,17 +28,11 @@
 `;
 
 const InstanceTitle = styled.div`
-<<<<<<< HEAD
     font-weight: 500;
     line-height: 1.57;
     color: ${colors.NEUE_TYPE_LIGHT_GREY};
     font-size: ${variables.FONT_SIZE.SMALL};
-=======
-    margin-top: 6px;
-    color: ${colors.BLACK25};
-    font-size: ${variables.FONT_SIZE.TINY};
     font-variant-numeric: tabular-nums;
->>>>>>> 6f07301b
 `;
 
 const Col = styled.div<{ grow?: number; centerItems?: boolean }>`
