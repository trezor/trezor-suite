--- conflicted
+++ resolved
@@ -77,16 +77,8 @@
     const discoveryProcess = instance.state ? getDiscovery(instance.state) : null;
     const deviceAccounts = accountUtils.getAllAccounts(instance.state, accounts);
     const accountsCount = deviceAccounts.length;
-<<<<<<< HEAD
-    const instanceBalance = accountUtils.getTotalBalance(deviceAccounts, localCurrency, fiat);
     const noPassphraseInstance = instance.useEmptyPassphrase!!;
-=======
     const instanceBalance = accountUtils.getTotalFiatBalance(deviceAccounts, localCurrency, fiat);
-    let instanceType = instance.useEmptyPassphrase ? 'No passphrase' : 'Passphrase';
-    if (!discoveryProcess) {
-        instanceType = ' ';
-    }
->>>>>>> 9e1d3016
 
     return (
         <Wrapper
