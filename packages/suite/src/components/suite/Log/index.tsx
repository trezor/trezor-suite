--- conflicted
+++ resolved
@@ -79,13 +79,8 @@
     }
 
     const copyBtn = (
-<<<<<<< HEAD
         <ButtonCopy onClick={() => props.copyToClipboard()}>
-            <Translation {...l10nMessages.TR_COPY_TO_CLIPBOARD} />
-=======
-        <ButtonCopy onClick={() => props.copyToClipboard()} inlineWidth>
             <Translation {...messages.TR_COPY_TO_CLIPBOARD} />
->>>>>>> 7c4bfc99
         </ButtonCopy>
     );
     return (
