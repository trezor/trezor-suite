--- conflicted
+++ resolved
@@ -3,15 +3,9 @@
 import { bindActionCreators } from 'redux';
 import { connect } from 'react-redux';
 
-<<<<<<< HEAD
 import { Tooltip, Icon, Modal, colors } from '@trezor/components';
 import { Button, H2, P } from '@trezor/components-v2';
-import { FormattedMessage } from 'react-intl';
-=======
-import { Tooltip, H5, P, Icon, Modal, colors } from '@trezor/components';
-import { Button } from '@trezor/components-v2';
 import { Translation } from '@suite-components/Translation';
->>>>>>> 382022cc
 
 import * as logActions from '@suite-actions/logActions';
 import { AppState, Dispatch } from '@suite-types';
@@ -95,15 +89,9 @@
                 <Click onClick={props.toggle}>
                     <Icon size={12} color={colors.INFO_PRIMARY} icon="CLOSE" />
                 </Click>
-<<<<<<< HEAD
                 <H2>
-                    <FormattedMessage {...l10nMessages.TR_LOG} />
+                    <Translation {...l10nMessages.TR_LOG} />
                 </H2>
-=======
-                <H5>
-                    <Translation {...l10nMessages.TR_LOG} />
-                </H5>
->>>>>>> 382022cc
                 <StyledParagraph size="small">
                     <Translation {...l10nMessages.TR_ATTENTION_COLON_THE_LOG_CONTAINS} />
                 </StyledParagraph>
