--- conflicted
+++ resolved
@@ -1,12 +1,7 @@
 import React, { useEffect } from 'react';
 import { connect } from 'react-redux';
-<<<<<<< HEAD
-import { View, StyleSheet } from 'react-native';
-import OnlineStatus from '@suite-support/OnlineStatus';
 import NotificationActionContainer from '@suite-components/NotificationAction';
-=======
 import { bindActionCreators } from 'redux';
->>>>>>> 8810bbfd
 import { SUITE } from '@suite-actions/constants';
 import { Modal as ModalComponent } from '@trezor/components';
 import Loading from '@suite-components/Loading';
@@ -179,14 +174,9 @@
 
     // everything is set. action modals will use own ModalComponent wrapper
     return (
-<<<<<<< HEAD
-        <SuiteWrapper>
+        <>
             <NotificationActionContainer />
-            <OnlineStatus />
-=======
-        <>
             <Modals />
->>>>>>> 8810bbfd
             {props.children}
         </>
     );
