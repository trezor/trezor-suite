import React from 'react';
import styled from 'styled-components';
import { Network } from '@wallet-types';
import { CoinLogo, variables } from '@trezor/components-v2';
import BigNumber from 'bignumber.js';
import { FormattedNumber, NoRatesTooltip } from '@suite-components';
<<<<<<< HEAD
import { variables } from '@trezor/components-v2';
=======
import { AreaChart, Area, ResponsiveContainer } from 'recharts';
>>>>>>> 15e5582b
import Badge from '@suite-components/Badge';
import { AppState } from '@suite-types';
import { connect } from 'react-redux';
import LastWeekGraph from './components/LastWeekGraph';

const Wrapper = styled.div`
    padding: 12px 20px;
    display: grid;
    grid-gap: 10px;
    grid-template-columns: minmax(180px, 2fr) repeat(auto-fit, minmax(80px, 1fr));
`;

const AssetLogoWrapper = styled.div`
    padding-right: 6px;
    display: flex;
    align-items: center;
    padding-bottom: 1px;
`;

const AssetName = styled.div`
    color: #808080;
    font-size: 12px;
`;

// Similar Badge in DeviceItem (part of switch device modal)
// TOOD: refactor to single component
const SmallBadge = styled(Badge)`
    font-size: ${variables.FONT_SIZE.TINY};
`;

const BadgeText = styled.div`
    margin-right: 6px;
`;

const Col = styled.div`
    display: flex;
    align-items: center;
`;

const GraphWrapper = styled(Col)`
    min-height: 25px;
    flex: 1;
    width: 100%;
    height: 25px;
    /* margin-right: 20px; */
`;
const CryptoValueWrapper = styled(Col)`
    flex: 1;
    justify-content: flex-end;
    margin-right: 32px;
    text-align: right;
`;
const FiatValueWrapper = styled(Col)``;

interface OwnProps extends React.HTMLAttributes<HTMLDivElement> {
    name: string;
    symbol: Network['symbol'];
    cryptoValue: BigNumber | string | number;
    fiatValue: BigNumber | string | number;
    exchangeRate: string | number | null;
    localCurrency: string;
}

const mapStateToProps = (state: AppState) => ({
    fiat: state.wallet.fiat,
});

export type Props = ReturnType<typeof mapStateToProps> & OwnProps;

const Asset = React.memo(
    ({ name, symbol, cryptoValue, fiatValue, exchangeRate, localCurrency, ...props }: Props) => {
        const lastWeekData = props.fiat.find(r => r.symbol === symbol)?.lastWeek?.tickers;

        return (
            <Wrapper {...props}>
                <Col>
                    <AssetLogoWrapper>
                        <CoinLogo symbol={symbol} size={16} />
                    </AssetLogoWrapper>
                    <AssetName>
                        {name} ({symbol.toUpperCase()})
                    </AssetName>
                </Col>
                <Col>
                    <CryptoValueWrapper>
                        {cryptoValue} {symbol.toUpperCase()}{' '}
                    </CryptoValueWrapper>
                </Col>
                <Col>
                    <FiatValueWrapper>
                        <SmallBadge>
                            <FormattedNumber
                                value={fiatValue.toString()}
                                currency={localCurrency}
                            />
                        </SmallBadge>
                    </FiatValueWrapper>
                </Col>
                <Col>
                    <GraphWrapper>
                        <LastWeekGraph
                            lastWeekData={lastWeekData}
                            symbol={symbol}
                            localCurrency={localCurrency}
                        />
                    </GraphWrapper>
                </Col>
                <Col>
                    {exchangeRate && (
                        <SmallBadge>
                            1 {symbol.toUpperCase()} ={' '}
                            <FormattedNumber
                                value={exchangeRate.toString()}
                                currency={localCurrency}
                            />
                        </SmallBadge>
                    )}
                    {!exchangeRate && (
                        <>
                            <SmallBadge>
                                <BadgeText>N/A</BadgeText> <NoRatesTooltip />
                            </SmallBadge>
                        </>
                    )}
                </Col>
            </Wrapper>
        );
    },
);

export default connect(mapStateToProps, null)(Asset);<|MERGE_RESOLUTION|>--- conflicted
+++ resolved
@@ -4,11 +4,6 @@
 import { CoinLogo, variables } from '@trezor/components-v2';
 import BigNumber from 'bignumber.js';
 import { FormattedNumber, NoRatesTooltip } from '@suite-components';
-<<<<<<< HEAD
-import { variables } from '@trezor/components-v2';
-=======
-import { AreaChart, Area, ResponsiveContainer } from 'recharts';
->>>>>>> 15e5582b
 import Badge from '@suite-components/Badge';
 import { AppState } from '@suite-types';
 import { connect } from 'react-redux';
