import React from 'react';
import { Translation } from '@suite-components/Translation';
import styled from 'styled-components';
<<<<<<< HEAD
import { Icon, Tooltip, colors, variables } from '@trezor/components';
import messages from '@suite/support/messages';
=======
import { Icon, Tooltip, colors } from '@trezor/components';
>>>>>>> 9076bf84

const StyledIcon = styled(Icon)`
    cursor: pointer;
    align-items: center;
`;

<<<<<<< HEAD
const NoRatesMessage = styled.div`
    display: flex;
    align-items: center;
    color: ${colors.BLACK50};
    font-size: ${variables.FONT_SIZE.TINY};
    font-weight: ${variables.FONT_WEIGHT.REGULAR};
    text-transform: none;
`;

interface Props extends Partial<typeof Tooltip> {
    customText?: React.ReactNode;
    iconOnly?: boolean;
    className?: string;
}

const NoRatesTooltip = ({ customText, iconOnly, className, ...props }: Props) => (
    <NoRatesMessage className={className}>
        {!iconOnly && customText && <>{customText}</>}
        {!iconOnly && !customText && 'No data available'}
        <Tooltip
            maxWidth={285}
            placement="top"
            content={<Translation {...messages.TR_FIAT_RATES_ARE_NOT_CURRENTLY} />}
            {...props}
        >
            <StyledIcon
                icon="QUESTION"
                color={colors.BLACK50}
                hoverColor={colors.BLACK25}
                size={14}
            />
        </Tooltip>
    </NoRatesMessage>
=======
const NoRatesTooltip = (props: Partial<typeof Tooltip>) => (
    <Tooltip
        maxWidth={285}
        placement="top"
        content={<Translation id="TR_FIAT_RATES_ARE_NOT_CURRENTLY" />}
        {...props}
    >
        <StyledIcon icon="QUESTION" color={colors.BLACK50} size={12} />
    </Tooltip>
>>>>>>> 9076bf84
);

export default NoRatesTooltip;<|MERGE_RESOLUTION|>--- conflicted
+++ resolved
@@ -1,19 +1,13 @@
 import React from 'react';
 import { Translation } from '@suite-components/Translation';
 import styled from 'styled-components';
-<<<<<<< HEAD
 import { Icon, Tooltip, colors, variables } from '@trezor/components';
-import messages from '@suite/support/messages';
-=======
-import { Icon, Tooltip, colors } from '@trezor/components';
->>>>>>> 9076bf84
 
 const StyledIcon = styled(Icon)`
     cursor: pointer;
     align-items: center;
 `;
 
-<<<<<<< HEAD
 const NoRatesMessage = styled.div`
     display: flex;
     align-items: center;
@@ -36,7 +30,7 @@
         <Tooltip
             maxWidth={285}
             placement="top"
-            content={<Translation {...messages.TR_FIAT_RATES_ARE_NOT_CURRENTLY} />}
+            content={<Translation id="TR_FIAT_RATES_ARE_NOT_CURRENTLY" />}
             {...props}
         >
             <StyledIcon
@@ -47,17 +41,6 @@
             />
         </Tooltip>
     </NoRatesMessage>
-=======
-const NoRatesTooltip = (props: Partial<typeof Tooltip>) => (
-    <Tooltip
-        maxWidth={285}
-        placement="top"
-        content={<Translation id="TR_FIAT_RATES_ARE_NOT_CURRENTLY" />}
-        {...props}
-    >
-        <StyledIcon icon="QUESTION" color={colors.BLACK50} size={12} />
-    </Tooltip>
->>>>>>> 9076bf84
 );
 
 export default NoRatesTooltip;