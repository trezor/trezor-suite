--- conflicted
+++ resolved
@@ -3,11 +3,7 @@
 
 import { Icon, Tooltip, colors } from '@trezor/components';
 import { Button, H2, P, Link } from '@trezor/components-v2';
-<<<<<<< HEAD
-import { FormattedMessage } from 'react-intl';
-=======
 import { Translation } from '@suite-components/Translation';
->>>>>>> 585fc137
 import { useKeyPress } from '@suite-utils/dom';
 import globalMessages from '@suite-support/Messages';
 import l10nCommonMessages from '../messages';
