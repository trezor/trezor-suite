import React, { FunctionComponent } from 'react';
import styled, { css } from 'styled-components';

<<<<<<< HEAD
import { H5, P, Link, Icon, Button, Tooltip, colors } from '@trezor/components';
import { Translation } from '@suite-components/Translation';
=======
import { H5, P, Link, Icon, Tooltip, colors } from '@trezor/components';
import { Button } from '@trezor/components-v2';
import { FormattedMessage } from 'react-intl';
>>>>>>> bdf599e0
import { useKeyPress } from '@suite-utils/dom';
import globalMessages from '@suite-support/Messages';
import l10nCommonMessages from '../messages';
import l10nWalletMessages from '@wallet-views/messages';
import l10nMessages from './messages';
import { TrezorDevice } from '@suite-types';

const Wrapper = styled.div``;

const Header = styled.div`
    display: flex;
    justify-content: center;
    align-items: center;
    padding-bottom: 5px;

    color: ${colors.TEXT_PRIMARY};
`;

const StyledHeading = styled(H5)`
    padding: 30px 48px 10px 48px;
`;

const StyledLink = styled(Link)`
    position: absolute;
    right: 15px;
    top: 10px;
`;

const StyledButton = styled(Button)`
    margin: 10px 0 10px 0;
`;

const StyledIcon = styled(Icon)`
    &:hover {
        cursor: pointer;
    }
`;

const TooltipContainer = styled.div`
    position: absolute;
    top: 10px;
    right: 15px;
`;

const Content = styled.div<ContentProps>`
    padding: 55px 48px 40px 48px;
    position: relative;
    display: flex;
    flex-direction: column;
    justify-content: center;
    align-items: center;

    ${props =>
        props.isTop &&
        css`
            padding-top: 40px;
            border-bottom: 1px solid ${colors.DIVIDER};
        `}
`;

const StyledWalletTypeIcon = styled(Icon)`
    margin-right: 6px;
`;

interface ContentProps {
    isTop?: boolean;
}

interface Props {
    device: TrezorDevice;
    onWalletTypeRequest: (hidden: boolean) => void;
    onCancel: () => void;
}

const WalletType: FunctionComponent<Props> = ({ device, onWalletTypeRequest, onCancel }) => {
    const enterPressed = useKeyPress('Enter');

    if (enterPressed) {
        onWalletTypeRequest(false);
    }

    return (
        <Wrapper>
            {device.state && (
                <StyledLink onClick={onCancel} variant="nostyle">
                    <Icon size={12} color={colors.TEXT_SECONDARY} icon="CLOSE" />
                </StyledLink>
            )}
            <StyledHeading>
                {device.state ? (
                    <Translation
                        {...l10nMessages.TR_CHANGE_WALLET_TYPE_FOR}
                        values={{ deviceLabel: device.instanceLabel }}
                    />
                ) : (
                    <Translation
                        {...l10nMessages.TR_SELECT_WALLET_TYPE_FOR}
                        values={{ deviceLabel: device.instanceLabel }}
                    />
                )}
            </StyledHeading>
            <Content isTop>
                <Header>
                    <StyledWalletTypeIcon
                        icon="WALLET_STANDARD"
                        size={16}
                        color={colors.TEXT_PRIMARY}
                    />
                    <Translation {...l10nMessages.TR_STANDARD_WALLET} />
                </Header>
                <P size="small">
                    <Translation {...l10nMessages.TR_CONTINUE_TO_ACCESS_STANDARD_WALLET} />
                </P>
<<<<<<< HEAD
                <StyledButton onClick={() => onWalletTypeRequest(false)}>
                    <Translation {...l10nWalletMessages.TR_GO_TO_STANDARD_WALLET} />
=======
                <StyledButton onClick={() => onWalletTypeRequest(false)} inlineWidth>
                    <FormattedMessage {...l10nWalletMessages.TR_GO_TO_STANDARD_WALLET} />
>>>>>>> bdf599e0
                </StyledButton>
            </Content>
            <Content>
                <TooltipContainer>
                    <Tooltip
                        maxWidth={285}
                        placement="top"
                        // todo: add link to config
                        ctaLink="https://wiki.trezor.io/Passphrase"
                        ctaText={<Translation {...globalMessages.TR_LEARN_MORE_LINK} />}
                        content={
                            <Translation {...l10nMessages.TR_PASSPHRASE_IS_OPTIONAL_FEATURE} />
                        }
                    >
                        <StyledIcon icon="HELP" color={colors.TEXT_SECONDARY} size={16} />
                    </Tooltip>
                </TooltipContainer>
                <Header>
                    <StyledWalletTypeIcon
                        icon="WALLET_HIDDEN"
                        size={16}
                        color={colors.TEXT_PRIMARY}
                    />
                    <Translation {...l10nMessages.TR_HIDDEN_WALLET} />
                </Header>
                <P size="small">
                    <Translation {...l10nMessages.TR_ASKED_ENTER_YOUR_PASSPHRASE_TO_UNLOCK} />
                </P>
<<<<<<< HEAD
                <StyledButton variant="white" onClick={() => onWalletTypeRequest(true)}>
                    <Translation {...l10nCommonMessages.TR_GO_TO_HIDDEN_WALLET} />
=======
                <StyledButton
                    variant="secondary"
                    onClick={() => onWalletTypeRequest(true)}
                    inlineWidth
                >
                    <FormattedMessage {...l10nCommonMessages.TR_GO_TO_HIDDEN_WALLET} />
>>>>>>> bdf599e0
                </StyledButton>
            </Content>
        </Wrapper>
    );
};

export default WalletType;<|MERGE_RESOLUTION|>--- conflicted
+++ resolved
@@ -1,14 +1,9 @@
 import React, { FunctionComponent } from 'react';
 import styled, { css } from 'styled-components';
 
-<<<<<<< HEAD
-import { H5, P, Link, Icon, Button, Tooltip, colors } from '@trezor/components';
-import { Translation } from '@suite-components/Translation';
-=======
 import { H5, P, Link, Icon, Tooltip, colors } from '@trezor/components';
 import { Button } from '@trezor/components-v2';
-import { FormattedMessage } from 'react-intl';
->>>>>>> bdf599e0
+import { Translation } from '@suite-components/Translation';
 import { useKeyPress } from '@suite-utils/dom';
 import globalMessages from '@suite-support/Messages';
 import l10nCommonMessages from '../messages';
@@ -122,13 +117,8 @@
                 <P size="small">
                     <Translation {...l10nMessages.TR_CONTINUE_TO_ACCESS_STANDARD_WALLET} />
                 </P>
-<<<<<<< HEAD
-                <StyledButton onClick={() => onWalletTypeRequest(false)}>
+                <StyledButton onClick={() => onWalletTypeRequest(false)} inlineWidth>
                     <Translation {...l10nWalletMessages.TR_GO_TO_STANDARD_WALLET} />
-=======
-                <StyledButton onClick={() => onWalletTypeRequest(false)} inlineWidth>
-                    <FormattedMessage {...l10nWalletMessages.TR_GO_TO_STANDARD_WALLET} />
->>>>>>> bdf599e0
                 </StyledButton>
             </Content>
             <Content>
@@ -157,17 +147,12 @@
                 <P size="small">
                     <Translation {...l10nMessages.TR_ASKED_ENTER_YOUR_PASSPHRASE_TO_UNLOCK} />
                 </P>
-<<<<<<< HEAD
-                <StyledButton variant="white" onClick={() => onWalletTypeRequest(true)}>
-                    <Translation {...l10nCommonMessages.TR_GO_TO_HIDDEN_WALLET} />
-=======
                 <StyledButton
                     variant="secondary"
                     onClick={() => onWalletTypeRequest(true)}
                     inlineWidth
                 >
-                    <FormattedMessage {...l10nCommonMessages.TR_GO_TO_HIDDEN_WALLET} />
->>>>>>> bdf599e0
+                    <Translation {...l10nCommonMessages.TR_GO_TO_HIDDEN_WALLET} />
                 </StyledButton>
             </Content>
         </Wrapper>
