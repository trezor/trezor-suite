--- conflicted
+++ resolved
@@ -114,13 +114,8 @@
                 <P size="small">
                     <Translation {...messages.TR_CONTINUE_TO_ACCESS_STANDARD_WALLET} />
                 </P>
-<<<<<<< HEAD
                 <StyledButton onClick={() => onWalletTypeRequest(false)}>
-                    <Translation {...l10nWalletMessages.TR_GO_TO_STANDARD_WALLET} />
-=======
-                <StyledButton onClick={() => onWalletTypeRequest(false)} inlineWidth>
                     <Translation {...messages.TR_GO_TO_STANDARD_WALLET} />
->>>>>>> 7c4bfc99
                 </StyledButton>
             </Content>
             <Content>
@@ -147,17 +142,8 @@
                 <P size="small">
                     <Translation {...messages.TR_ASKED_ENTER_YOUR_PASSPHRASE_TO_UNLOCK} />
                 </P>
-<<<<<<< HEAD
                 <StyledButton variant="secondary" onClick={() => onWalletTypeRequest(true)}>
-                    <Translation {...l10nCommonMessages.TR_GO_TO_HIDDEN_WALLET} />
-=======
-                <StyledButton
-                    variant="secondary"
-                    onClick={() => onWalletTypeRequest(true)}
-                    inlineWidth
-                >
                     <Translation {...messages.TR_GO_TO_HIDDEN_WALLET} />
->>>>>>> 7c4bfc99
                 </StyledButton>
             </Content>
         </Wrapper>
