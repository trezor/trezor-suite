--- conflicted
+++ resolved
@@ -177,9 +177,6 @@
             break;
     }
 
-<<<<<<< HEAD
-    return <ModalComponent>{component && <FocusLock>{component}</FocusLock>}</ModalComponent>;
-=======
     return (
         <ModalComponent
             // if modal has onCancel action set cancelable to true and pass the onCancel action
@@ -189,7 +186,6 @@
             {component && <FocusLock>{component}</FocusLock>}
         </ModalComponent>
     );
->>>>>>> 39da11f2
 };
 
 export default connect(
