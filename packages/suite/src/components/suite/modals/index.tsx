--- conflicted
+++ resolved
@@ -165,17 +165,13 @@
         case 'passphrase-duplicate':
             return <PassphraseDuplicate device={payload.device} duplicate={payload.duplicate} />;
         case 'review-transaction':
-<<<<<<< HEAD
-            return <ReviewTransaction />;
+            return <ReviewTransaction {...payload} />;
         case 'coinmarket-confirm-terms':
-            return (
-                <CoinmarketTerms onConfirm={payload.onConfirm} onCancel={modalActions.onCancel} />
-            );
-=======
-            return <ReviewTransaction {...payload} />;
+                return (
+                    <CoinmarketTerms onConfirm={payload.onConfirm} onCancel={modalActions.onCancel} />
+                );
         case 'import-transaction':
             return <ImportTransaction {...payload} onCancel={modalActions.onCancel} />;
->>>>>>> 60f50552
         case 'pin-mismatch':
             return <PinMismatch />;
         case 'disconnect-device':
