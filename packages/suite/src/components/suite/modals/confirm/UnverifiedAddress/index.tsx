--- conflicted
+++ resolved
@@ -1,10 +1,6 @@
 import React, { FunctionComponent } from 'react';
 import styled from 'styled-components';
-<<<<<<< HEAD
-import { FormattedMessage } from 'react-intl';
-=======
 import { Translation } from '@suite-components/Translation';
->>>>>>> 585fc137
 import { colors } from '@trezor/components';
 import { Button, P, H2, Link } from '@trezor/components-v2';
 import { useKeyPress } from '@suite-utils/dom';
@@ -133,11 +129,7 @@
                 <>
                     <Content>
                         <H2>
-<<<<<<< HEAD
-                            <FormattedMessage
-=======
                             <Translation
->>>>>>> 585fc137
                                 {...l10nMessages.TR_DEVICE_LABEL_IS_NOT_BACKED_UP}
                                 values={{ deviceLabel: device.label }}
                             />
