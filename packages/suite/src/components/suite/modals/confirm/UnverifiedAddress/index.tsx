import React, { FunctionComponent } from 'react';
import styled from 'styled-components';
<<<<<<< HEAD
import { FormattedMessage } from 'react-intl';
import { colors } from '@trezor/components';
import { Button, P, H2, Link } from '@trezor/components-v2';
=======
import { Translation } from '@suite-components/Translation';
import { Link, P, H5, colors } from '@trezor/components';
import { Button } from '@trezor/components-v2';
>>>>>>> 382022cc
import { useKeyPress } from '@suite-utils/dom';
import { TrezorDevice } from '@suite-types';

import globalMessages from '@suite-support/Messages';
import suiteMessages from '@suite-views/index.messages';
import l10nMessages from './messages';

const Wrapper = styled.div`
    max-width: 370px;
    padding: 30px 0px;
`;

const Content = styled.div`
    padding: 0px 48px;
`;

const StyledP = styled(P)`
    && {
        padding-bottom: 20px;
    }
`;

const Divider = styled.div`
    width: 100%;
    height: 1px;
    background: ${colors.DIVIDER};
    margin: 20px 0px;
`;

const Row = styled.div`
    display: flex;
    flex-direction: column;

    button + button {
        margin-top: 10px;
    }
`;

interface Props {
    device: TrezorDevice;
    addressPath?: string;
    showAddress: (accountPath: string) => void;
    showUnverifiedAddress: (accountPath: string) => void;
    onCancel: () => void;
}

const ConfirmUnverifiedAddress: FunctionComponent<Props> = ({
    device,
    addressPath,
    showAddress,
    showUnverifiedAddress,
    onCancel,
}) => {
    const verifyAddress = () => {
        if (!addressPath) return;
        onCancel();
        showAddress(addressPath);
    };

    const unverifiedAddress = () => {
        if (!addressPath) return;
        onCancel();
        showUnverifiedAddress(addressPath);
    };

    const enterPressed = useKeyPress('Enter');

    if (enterPressed) {
        verifyAddress();
    }

    let deviceStatus;
    let claim;

    if (!device.connected) {
        deviceStatus = (
            <Translation
                {...l10nMessages.TR_DEVICE_LABEL_IS_NOT_CONNECTED}
                values={{ deviceLabel: device.label }}
            />
        );
        claim = <Translation {...l10nMessages.TR_PLEASE_CONNECT_YOUR_DEVICE} />;
    } else {
        // corner-case where device is connected but it is unavailable because it was created with different "passphrase_protection" settings
        const enable = !!(device.features && device.features.passphrase_protection);
        deviceStatus = (
            <Translation
                {...suiteMessages.TR_DEVICE_LABEL_IS_UNAVAILABLE}
                values={{ deviceLabel: device.label }}
            />
        );
        claim = enable ? (
            <Translation {...l10nMessages.TR_PLEASE_ENABLE_PASSPHRASE} />
        ) : (
            <Translation {...l10nMessages.TR_PLEASE_DISABLE_PASSPHRASE} />
        );
    }

    const needsBackup = device.features && device.features.needs_backup;

    return (
        <Wrapper>
            <Content>
                <H2>{deviceStatus}</H2>
                <StyledP size="small">
                    <Translation
                        {...l10nMessages.TR_TO_PREVENT_PHISHING_ATTACKS_COMMA}
                        values={{ claim }}
                    />
                </StyledP>
            </Content>
            <Content>
                <Row>
                    <Button onClick={() => verifyAddress()} inlineWidth>
                        <Translation {...globalMessages.TR_TRY_AGAIN} />
                    </Button>
                    <Button variant="danger" onClick={() => unverifiedAddress()} inlineWidth>
                        <Translation {...l10nMessages.TR_SHOW_UNVERIFIED_ADDRESS} />
                    </Button>
                </Row>
            </Content>
            {needsBackup && <Divider />}
            {needsBackup && (
                <>
                    <Content>
<<<<<<< HEAD
                        <H2>
                            <FormattedMessage
=======
                        <H5>
                            <Translation
>>>>>>> 382022cc
                                {...l10nMessages.TR_DEVICE_LABEL_IS_NOT_BACKED_UP}
                                values={{ deviceLabel: device.label }}
                            />
                        </H2>
                        <StyledP size="small">
                            <Translation {...suiteMessages.TR_IF_YOUR_DEVICE_IS_EVER_LOST} />
                        </StyledP>
                    </Content>
                    <Content>
                        <Row>
                            <Link href={`/?backup#${device.path}`}>
                                <Button>
                                    <Translation {...suiteMessages.TR_CREATE_BACKUP_IN_3_MINUTES} />
                                </Button>
                            </Link>
                        </Row>
                    </Content>
                </>
            )}
        </Wrapper>
    );
};

export default ConfirmUnverifiedAddress;<|MERGE_RESOLUTION|>--- conflicted
+++ resolved
@@ -1,14 +1,8 @@
 import React, { FunctionComponent } from 'react';
 import styled from 'styled-components';
-<<<<<<< HEAD
-import { FormattedMessage } from 'react-intl';
+import { Translation } from '@suite-components/Translation';
 import { colors } from '@trezor/components';
 import { Button, P, H2, Link } from '@trezor/components-v2';
-=======
-import { Translation } from '@suite-components/Translation';
-import { Link, P, H5, colors } from '@trezor/components';
-import { Button } from '@trezor/components-v2';
->>>>>>> 382022cc
 import { useKeyPress } from '@suite-utils/dom';
 import { TrezorDevice } from '@suite-types';
 
@@ -134,13 +128,8 @@
             {needsBackup && (
                 <>
                     <Content>
-<<<<<<< HEAD
                         <H2>
-                            <FormattedMessage
-=======
-                        <H5>
                             <Translation
->>>>>>> 382022cc
                                 {...l10nMessages.TR_DEVICE_LABEL_IS_NOT_BACKED_UP}
                                 values={{ deviceLabel: device.label }}
                             />
