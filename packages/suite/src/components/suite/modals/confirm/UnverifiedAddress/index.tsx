--- conflicted
+++ resolved
@@ -1,13 +1,8 @@
 import React, { FunctionComponent } from 'react';
 import styled from 'styled-components';
-<<<<<<< HEAD
 import { Translation } from '@suite-components/Translation';
-import { Link, Button, P, H5, colors } from '@trezor/components';
-=======
-import { FormattedMessage } from 'react-intl';
 import { Link, P, H5, colors } from '@trezor/components';
 import { Button } from '@trezor/components-v2';
->>>>>>> bdf599e0
 import { useKeyPress } from '@suite-utils/dom';
 import { TrezorDevice } from '@suite-types';
 
@@ -121,19 +116,11 @@
             </Content>
             <Content>
                 <Row>
-<<<<<<< HEAD
-                    <Button onClick={() => verifyAddress()}>
+                    <Button onClick={() => verifyAddress()} inlineWidth>
                         <Translation {...globalMessages.TR_TRY_AGAIN} />
                     </Button>
-                    <Button isInverse variant="warning" onClick={() => unverifiedAddress()}>
+                    <Button variant="danger" onClick={() => unverifiedAddress()} inlineWidth>
                         <Translation {...l10nMessages.TR_SHOW_UNVERIFIED_ADDRESS} />
-=======
-                    <Button onClick={() => verifyAddress()} inlineWidth>
-                        <FormattedMessage {...globalMessages.TR_TRY_AGAIN} />
-                    </Button>
-                    <Button variant="danger" onClick={() => unverifiedAddress()} inlineWidth>
-                        <FormattedMessage {...l10nMessages.TR_SHOW_UNVERIFIED_ADDRESS} />
->>>>>>> bdf599e0
                     </Button>
                 </Row>
             </Content>
@@ -154,15 +141,8 @@
                     <Content>
                         <Row>
                             <Link href={`/?backup#${device.path}`} variant="nostyle">
-<<<<<<< HEAD
-                                <BackupButton>
-                                    <Translation
-=======
                                 <Button>
-                                    <FormattedMessage
->>>>>>> bdf599e0
-                                        {...suiteMessages.TR_CREATE_BACKUP_IN_3_MINUTES}
-                                    />
+                                    <Translation {...suiteMessages.TR_CREATE_BACKUP_IN_3_MINUTES} />
                                 </Button>
                             </Link>
                         </Row>
