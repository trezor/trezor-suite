import React, { FunctionComponent } from 'react';
import styled from 'styled-components';
import { Translation } from '@suite-components/Translation';
import { colors } from '@trezor/components';
import { Button, P, H2, Link } from '@trezor/components-v2';
import { useKeyPress } from '@suite-utils/dom';
import { TrezorDevice } from '@suite-types';
import messages from '@suite/support/messages';

const Wrapper = styled.div`
    max-width: 370px;
    padding: 30px 0px;
`;

const Content = styled.div`
    padding: 0px 48px;
`;

const StyledP = styled(P)`
    && {
        padding-bottom: 20px;
    }
`;

const Divider = styled.div`
    width: 100%;
    height: 1px;
    background: ${colors.DIVIDER};
    margin: 20px 0px;
`;

const Row = styled.div`
    display: flex;
    flex-direction: column;

    button + button {
        margin-top: 10px;
    }
`;

interface Props {
    device: TrezorDevice;
    addressPath?: string;
    showAddress: (accountPath: string) => void;
    showUnverifiedAddress: (accountPath: string) => void;
    onCancel: () => void;
}

const ConfirmUnverifiedAddress: FunctionComponent<Props> = ({
    device,
    addressPath,
    showAddress,
    showUnverifiedAddress,
    onCancel,
}) => {
    const verifyAddress = () => {
        if (!addressPath) return;
        onCancel();
        showAddress(addressPath);
    };

    const unverifiedAddress = () => {
        if (!addressPath) return;
        onCancel();
        showUnverifiedAddress(addressPath);
    };

    const enterPressed = useKeyPress('Enter');

    if (enterPressed) {
        verifyAddress();
    }

    let deviceStatus;
    let claim;

    if (!device.connected) {
        deviceStatus = (
            <Translation
                {...messages.TR_DEVICE_LABEL_IS_NOT_CONNECTED}
                values={{ deviceLabel: device.label }}
            />
        );
        claim = <Translation {...messages.TR_PLEASE_CONNECT_YOUR_DEVICE} />;
    } else {
        // corner-case where device is connected but it is unavailable because it was created with different "passphrase_protection" settings
        const enable = !!(device.features && device.features.passphrase_protection);
        deviceStatus = (
            <Translation
                {...messages.TR_DEVICE_LABEL_IS_UNAVAILABLE}
                values={{ deviceLabel: device.label }}
            />
        );
        claim = enable ? (
            <Translation {...messages.TR_PLEASE_ENABLE_PASSPHRASE} />
        ) : (
            <Translation {...messages.TR_PLEASE_DISABLE_PASSPHRASE} />
        );
    }

    const needsBackup = device.features && device.features.needs_backup;

    return (
        <Wrapper>
            <Content>
                <H2>{deviceStatus}</H2>
                <StyledP size="small">
                    <Translation
                        {...messages.TR_TO_PREVENT_PHISHING_ATTACKS_COMMA}
                        values={{ claim }}
                    />
                </StyledP>
            </Content>
            <Content>
                <Row>
<<<<<<< HEAD
                    <Button onClick={() => verifyAddress()}>
                        <Translation {...globalMessages.TR_TRY_AGAIN} />
                    </Button>
                    <Button variant="danger" onClick={() => unverifiedAddress()}>
                        <Translation {...l10nMessages.TR_SHOW_UNVERIFIED_ADDRESS} />
=======
                    <Button onClick={() => verifyAddress()} inlineWidth>
                        <Translation {...messages.TR_TRY_AGAIN} />
                    </Button>
                    <Button variant="danger" onClick={() => unverifiedAddress()} inlineWidth>
                        <Translation {...messages.TR_SHOW_UNVERIFIED_ADDRESS} />
>>>>>>> 7c4bfc99
                    </Button>
                </Row>
            </Content>
            {needsBackup && <Divider />}
            {needsBackup && (
                <>
                    <Content>
                        <H2>
                            <Translation
                                {...messages.TR_DEVICE_LABEL_IS_NOT_BACKED_UP}
                                values={{ deviceLabel: device.label }}
                            />
                        </H2>
                        <StyledP size="small">
                            <Translation {...messages.TR_IF_YOUR_DEVICE_IS_EVER_LOST} />
                        </StyledP>
                    </Content>
                    <Content>
                        <Row>
                            <Link href={`/?backup#${device.path}`}>
                                <Button>
                                    <Translation {...messages.TR_CREATE_BACKUP_IN_3_MINUTES} />
                                </Button>
                            </Link>
                        </Row>
                    </Content>
                </>
            )}
        </Wrapper>
    );
};

export default ConfirmUnverifiedAddress;<|MERGE_RESOLUTION|>--- conflicted
+++ resolved
@@ -113,19 +113,11 @@
             </Content>
             <Content>
                 <Row>
-<<<<<<< HEAD
                     <Button onClick={() => verifyAddress()}>
-                        <Translation {...globalMessages.TR_TRY_AGAIN} />
+                        <Translation {...messages.TR_TRY_AGAIN} />
                     </Button>
                     <Button variant="danger" onClick={() => unverifiedAddress()}>
-                        <Translation {...l10nMessages.TR_SHOW_UNVERIFIED_ADDRESS} />
-=======
-                    <Button onClick={() => verifyAddress()} inlineWidth>
-                        <Translation {...messages.TR_TRY_AGAIN} />
-                    </Button>
-                    <Button variant="danger" onClick={() => unverifiedAddress()} inlineWidth>
                         <Translation {...messages.TR_SHOW_UNVERIFIED_ADDRESS} />
->>>>>>> 7c4bfc99
                     </Button>
                 </Row>
             </Content>
