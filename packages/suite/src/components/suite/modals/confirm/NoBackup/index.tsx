import { Translation } from '@suite-components/Translation';
import messages from '@suite/support/messages';
import { colors, Icon } from '@trezor/components';
import { Button, H2, P } from '@trezor/components-v2';
import React from 'react';
import styled from 'styled-components';

const Wrapper = styled.div`
    max-width: 370px;
    padding: 30px 48px;
`;

const BackupButton = styled(Button)`
    margin-bottom: 10px;
`;

const StyledP = styled(P)`
    /* boost-specificity hack to override P base styling */
    && {
        padding-bottom: 20px;
    }
`;

const Row = styled.div`
    display: flex;
    flex-direction: column;
`;

interface Props {
    onReceiveConfirmation: (confirmed: boolean) => void;
    onCreateBackup: () => void;
}

const ConfirmNoBackup = ({ onReceiveConfirmation, onCreateBackup }: Props) => (
    <Wrapper>
        <H2>
            <Translation>{messages.TR_YOUR_TREZOR_IS_NOT_BACKED_UP}</Translation>
        </H2>
        <Icon size={32} color={colors.WARNING_PRIMARY} icon="WARNING" />
        <StyledP size="small">
            <Translation>{messages.TR_IF_YOUR_DEVICE_IS_EVER_LOST}</Translation>
        </StyledP>
        <Row>
            <BackupButton
                onClick={() => {
                    onReceiveConfirmation(false);
                    onCreateBackup();
                }}
                fullWidth
            >
                <Translation>{messages.TR_CREATE_BACKUP_IN_3_MINUTES}</Translation>
            </BackupButton>
<<<<<<< HEAD
            <Button variant="secondary" onClick={() => onReceiveConfirmation(true)}>
                <Translation>{suiteMessages.TR_SHOW_ADDRESS_I_WILL_TAKE_THE_RISK}</Translation>
=======
            <Button variant="secondary" inlineWidth onClick={() => onReceiveConfirmation(true)}>
                <Translation>{messages.TR_SHOW_ADDRESS_I_WILL_TAKE_THE_RISK}</Translation>
>>>>>>> 7c4bfc99
            </Button>
        </Row>
    </Wrapper>
);

export default ConfirmNoBackup;<|MERGE_RESOLUTION|>--- conflicted
+++ resolved
@@ -50,13 +50,8 @@
             >
                 <Translation>{messages.TR_CREATE_BACKUP_IN_3_MINUTES}</Translation>
             </BackupButton>
-<<<<<<< HEAD
             <Button variant="secondary" onClick={() => onReceiveConfirmation(true)}>
-                <Translation>{suiteMessages.TR_SHOW_ADDRESS_I_WILL_TAKE_THE_RISK}</Translation>
-=======
-            <Button variant="secondary" inlineWidth onClick={() => onReceiveConfirmation(true)}>
                 <Translation>{messages.TR_SHOW_ADDRESS_I_WILL_TAKE_THE_RISK}</Translation>
->>>>>>> 7c4bfc99
             </Button>
         </Row>
     </Wrapper>
