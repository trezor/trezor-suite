import React, { FunctionComponent, useState, useEffect } from 'react';
import { useHotkeys } from 'react-hotkeys-hook';
import styled from 'styled-components';

<<<<<<< HEAD
import { Loader, Button } from '@trezor/components';
import { H2, P } from '@trezor/components-v2';
=======
import { H5, P, Loader } from '@trezor/components';
import { Button } from '@trezor/components-v2';
>>>>>>> bdf599e0
import { FormattedMessage } from 'react-intl';

import commonMessages from '@suite-views/index.messages';
import modalsMessages from '../messages';
import messages from './messages';
import { TrezorDevice } from '@suite-types';

const ButtonContent = styled.div`
    display: flex;
    justify-content: center;
    align-items: center;
    flex-direction: row;
`;

const StyledP = styled(P)`
    padding: 20px 0;
`;

const Wrapper = styled.div`
    width: 360px;
    padding: 30px 48px;
`;

const Text = styled.div``;

const Column = styled.div`
    display: flex;
    flex-direction: column;

    button + button {
        margin-top: 10px;
    }
`;

const StyledLoader = styled(Loader)`
    padding-left: 6px;
`;

const ButtonWithLoader = styled(Button)`
    padding-top: 6px;
    padding-bottom: 6px;
`;

interface State {
    countdown: number;
}

interface Props {
    device: TrezorDevice;
    instances?: TrezorDevice[];
    onRememberDevice: (device: TrezorDevice) => void;
    onForgetDevice: (device: TrezorDevice) => void;
}

const RememberDevice: FunctionComponent<Props> = ({
    device,
    instances,
    onRememberDevice,
    onForgetDevice,
}) => {
    const [countdown, setCountdown] = useState<State['countdown']>(10);
    const deviceCount = instances ? instances.length : 0;
    useHotkeys('enter', () => onForgetDevice(device));

    useEffect(() => {
        let timeout = -1;
        if (countdown > 0) {
            timeout = setTimeout(() => {
                setCountdown(countdown - 1);
            }, 1000);
        } else {
            onForgetDevice(device);
        }
        return () => {
            clearTimeout(timeout);
        };
    }, [countdown, device, onForgetDevice]);

    return (
        <Wrapper>
            <H2>
                <FormattedMessage
                    {...modalsMessages.TR_FORGET_LABEL}
                    values={{
                        deviceLabel: device.label,
                    }}
                />
            </H2>
            <StyledP size="small">
                <FormattedMessage
                    {...messages.TR_WOULD_YOU_LIKE_TREZOR_WALLET_TO}
                    values={{
                        deviceCount,
                    }}
                />
            </StyledP>
            <Column>
                <ButtonWithLoader onClick={() => onForgetDevice(device)} inlineWidth>
                    <ButtonContent>
                        <Text>
                            <FormattedMessage {...commonMessages.TR_FORGET_DEVICE} />
                        </Text>
                        <StyledLoader
                            isSmallText
                            isWhiteText
                            size={28}
                            text={countdown.toString()}
                        />
                    </ButtonContent>
                </ButtonWithLoader>
                <Button variant="secondary" onClick={() => onRememberDevice(device)} inlineWidth>
                    <FormattedMessage {...messages.TR_REMEMBER_DEVICE} />
                </Button>
            </Column>
        </Wrapper>
    );
};

export default RememberDevice;<|MERGE_RESOLUTION|>--- conflicted
+++ resolved
@@ -2,13 +2,8 @@
 import { useHotkeys } from 'react-hotkeys-hook';
 import styled from 'styled-components';
 
-<<<<<<< HEAD
-import { Loader, Button } from '@trezor/components';
-import { H2, P } from '@trezor/components-v2';
-=======
-import { H5, P, Loader } from '@trezor/components';
-import { Button } from '@trezor/components-v2';
->>>>>>> bdf599e0
+import { Loader } from '@trezor/components';
+import { H2, P, Button } from '@trezor/components-v2';
 import { FormattedMessage } from 'react-intl';
 
 import commonMessages from '@suite-views/index.messages';
