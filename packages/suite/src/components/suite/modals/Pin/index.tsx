--- conflicted
+++ resolved
@@ -4,9 +4,8 @@
 import { Button, ButtonPin, InputPin, P, H5, Link } from '@trezor/components';
 import { FormattedMessage } from 'react-intl';
 import { TrezorDevice } from '@suite-types';
-import messages from './messages';
+
 import modalsMessages from '../messages';
-
 import messages from './messages';
 
 const ModalWrapper = styled.div`
@@ -61,22 +60,14 @@
         <ModalWrapper>
             <H5>
                 <FormattedMessage
-<<<<<<< HEAD
-                    {...messages.TR_ENTER_DEVICE_PIN}
-=======
                     {...messages.TR_ENTER_PIN}
->>>>>>> 35670aff
                     values={{
                         deviceLabel: device.label,
                     }}
                 />
             </H5>
             <TopMessage size="small">
-<<<<<<< HEAD
-                <FormattedMessage {...messages.TR_PIN_LAYOUT_IS_DISPLAYED_ON_YOUR_DEVICE} />
-=======
                 <FormattedMessage {...messages.TR_THE_PIN_LAYOUT_IS_DISPLAYED} />
->>>>>>> 35670aff
             </TopMessage>
             <InputWrapper>
                 <InputPin onDeleteClick={() => setValue(value.slice(0, -1))} value={value} />
@@ -101,15 +92,9 @@
                     <FormattedMessage {...messages.TR_ENTER_PIN} />
                 </Button>
                 <BottomMessage size="small">
-<<<<<<< HEAD
-                    <FormattedMessage {...messages.TR_NOT_SURE_HOW_PIN_WORKS} />{' '}
-                    <Link href="https://wiki.trezor.io/User_manual:Entering_PIN" isGreen>
-                        <FormattedMessage {...messages.TR_LEARN_MORE} />
-=======
                     <FormattedMessage {...messages.TR_HOW_PIN_WORKS} />{' '}
                     <Link href="https://wiki.trezor.io/User_manual:Entering_PIN" isGreen>
                         <FormattedMessage {...modalsMessages.TR_LEARN_MORE} />
->>>>>>> 35670aff
                     </Link>
                 </BottomMessage>
             </PinFooter>
