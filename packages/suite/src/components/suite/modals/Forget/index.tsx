import React, { FunctionComponent } from 'react';
import { useHotkeys } from 'react-hotkeys-hook';
import styled from 'styled-components';

<<<<<<< HEAD
import { Button, H2, P } from '@trezor/components-v2';
import { FormattedMessage } from 'react-intl';
=======
import { H5, P } from '@trezor/components';
import { Button } from '@trezor/components-v2';
import { Translation } from '@suite-components/Translation';
>>>>>>> 382022cc

import l10nCommonMessages from '@suite-views/index.messages';
import l10nDeviceMessages from '../messages';
import l10nMessages from './messages';
import { TrezorDevice } from '@suite-types';

interface Props {
    device: TrezorDevice;
    onForgetDevice: (device: TrezorDevice) => void;
    onCancel: () => void;
}

const Wrapper = styled.div`
    width: 360px;
    padding: 30px 48px;
`;

const StyledP = styled(P)`
    && {
        padding: 20px 0px;
    }
`;

const Row = styled.div`
    display: flex;
    flex-direction: column;

    button + button {
        margin-top: 10px;
    }
`;

const ForgetDevice: FunctionComponent<Props> = ({ device, onForgetDevice, onCancel }) => {
    useHotkeys('enter', () => onForgetDevice(device));
    useHotkeys('esc', () => onCancel());

    return (
        <Wrapper>
<<<<<<< HEAD
            <H2>
                <FormattedMessage
=======
            <H5>
                <Translation
>>>>>>> 382022cc
                    {...l10nDeviceMessages.TR_FORGET_LABEL}
                    values={{
                        deviceLabel: device.instanceLabel,
                    }}
                />
            </H2>
            <StyledP size="small">
                <Translation {...l10nMessages.TR_FORGETTING_ONLY_REMOVES_THE_DEVICE_FROM} />
            </StyledP>
            <Row>
                <Button onClick={() => onForgetDevice(device)} inlineWidth>
                    <Translation {...l10nCommonMessages.TR_FORGET_DEVICE} />
                </Button>
                <Button variant="secondary" onClick={onCancel} inlineWidth>
                    <Translation {...l10nMessages.TR_DONT_FORGET} />
                </Button>
            </Row>
        </Wrapper>
    );
};

export default ForgetDevice;<|MERGE_RESOLUTION|>--- conflicted
+++ resolved
@@ -2,14 +2,8 @@
 import { useHotkeys } from 'react-hotkeys-hook';
 import styled from 'styled-components';
 
-<<<<<<< HEAD
 import { Button, H2, P } from '@trezor/components-v2';
-import { FormattedMessage } from 'react-intl';
-=======
-import { H5, P } from '@trezor/components';
-import { Button } from '@trezor/components-v2';
 import { Translation } from '@suite-components/Translation';
->>>>>>> 382022cc
 
 import l10nCommonMessages from '@suite-views/index.messages';
 import l10nDeviceMessages from '../messages';
@@ -48,13 +42,8 @@
 
     return (
         <Wrapper>
-<<<<<<< HEAD
             <H2>
-                <FormattedMessage
-=======
-            <H5>
                 <Translation
->>>>>>> 382022cc
                     {...l10nDeviceMessages.TR_FORGET_LABEL}
                     values={{
                         deviceLabel: device.instanceLabel,
