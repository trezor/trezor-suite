--- conflicted
+++ resolved
@@ -2,14 +2,9 @@
 import { useHotkeys } from 'react-hotkeys-hook';
 import styled from 'styled-components';
 
-<<<<<<< HEAD
-import { H5, P, Button } from '@trezor/components';
-import { Translation } from '@suite-components/Translation';
-=======
 import { H5, P } from '@trezor/components';
 import { Button } from '@trezor/components-v2';
-import { FormattedMessage } from 'react-intl';
->>>>>>> bdf599e0
+import { Translation } from '@suite-components/Translation';
 
 import l10nCommonMessages from '@suite-views/index.messages';
 import l10nDeviceMessages from '../messages';
@@ -60,19 +55,11 @@
                 <Translation {...l10nMessages.TR_FORGETTING_ONLY_REMOVES_THE_DEVICE_FROM} />
             </StyledP>
             <Row>
-<<<<<<< HEAD
-                <Button onClick={() => onForgetDevice(device)}>
+                <Button onClick={() => onForgetDevice(device)} inlineWidth>
                     <Translation {...l10nCommonMessages.TR_FORGET_DEVICE} />
                 </Button>
-                <Button variant="white" onClick={onCancel}>
+                <Button variant="secondary" onClick={onCancel} inlineWidth>
                     <Translation {...l10nMessages.TR_DONT_FORGET} />
-=======
-                <Button onClick={() => onForgetDevice(device)} inlineWidth>
-                    <FormattedMessage {...l10nCommonMessages.TR_FORGET_DEVICE} />
-                </Button>
-                <Button variant="secondary" onClick={onCancel} inlineWidth>
-                    <FormattedMessage {...l10nMessages.TR_DONT_FORGET} />
->>>>>>> bdf599e0
                 </Button>
             </Row>
         </Wrapper>
