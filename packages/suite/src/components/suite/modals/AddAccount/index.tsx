import React, { useState } from 'react';
import { Button, Link } from '@trezor/components';
import { Translation } from '@suite-components';
import { NETWORKS, EXTERNAL_NETWORKS } from '@wallet-config';
import { Account, Network, ExternalNetwork } from '@wallet-types';
<<<<<<< HEAD
import ModalWrapper from '@suite-components/ModalWrapper';

import NetworkSelect from './components/NetworkSelect';
import AccountTypeSelect from './components/AccountTypeSelect';
import ExternalWallet from './components/ExternalWallet';
=======
import messages from '@suite/support/messages';
import NetworkUnavailable from './components/NetworkUnavailable';
import NetworkExternal from './components/NetworkExternal';
import NetworkInternal from './components/NetworkInternal';
>>>>>>> d665bd0a
import AddAccountButton from './components/AddAccountButton';
import Wrapper from './components/Wrapper';
import { Props } from './Container';

<<<<<<< HEAD
const Wrapper = styled(ModalWrapper)`
    flex-direction: column;
    width: 100%;
    max-width: 600px;
    min-height: 530px;
`;

const Actions = styled.div`
    display: flex;
    justify-content: space-between;
`;

const Description = styled.div`
    display: flex;
    font-size: ${variables.FONT_SIZE.SMALL};
    color: ${colors.BLACK50};
    margin-bottom: 32px;
`;

const Row = styled.div`
    display: flex;
    justify-content: space-between;
    align-items: center;
    padding: 20px 0px;

    & + & {
        border-top: 1px solid ${colors.BLACK96};
    }
`;

const RowTitle = styled.div`
    display: flex;
    color: ${colors.BLACK0};
    font-size: ${variables.FONT_SIZE.SMALL};
`;

const StyledP = styled(P)`
    color: ${colors.BLACK50};
    margin-bottom: 32px;
`;

const Expander = styled.div`
    display: flex;
    flex: 1;
`;

const isNetworkExternal = (n: Network | ExternalNetwork | undefined): n is ExternalNetwork => {
    return n !== undefined && EXTERNAL_NETWORKS.find(e => e.symbol === n.symbol) !== undefined;
};
const isNetworkInternal = (n: Network | ExternalNetwork | undefined): n is Network => {
    return n !== undefined && NETWORKS.find(e => e.symbol === n.symbol) !== undefined;
};

const EnableNetwork = (props: {
    selectedNetwork: Network;
    onEnableNetwork: (symbol: Network['symbol']) => void;
}) => (
    <>
        <Button
            variant="primary"
            onClick={() => props.onEnableNetwork(props.selectedNetwork.symbol)}
        >
            <Translation
                id="TR_ENABLE_NETWORK_BUTTON"
                values={{ networkName: props.selectedNetwork.name }}
            />
        </Button>
    </>
);

const mapStateToProps = (state: AppState) => ({
    accounts: state.wallet.accounts,
    enabledNetworks: state.wallet.settings.enabledNetworks,
    router: state.router,
    selectedAccount: state.wallet.selectedAccount,
});

const mapDispatchToProps = (dispatch: Dispatch) => ({
    changeAccountVisibility: bindActionCreators(changeAccountVisibility, dispatch),
    changeCoinVisibility: bindActionCreators(changeCoinVisibility, dispatch),
    goto: bindActionCreators(routerActions.goto, dispatch),
});

type NetworkSymbol = Network['symbol'] | ExternalNetwork['symbol'];

type Props = {
    device: TrezorDevice;
    onCancel: () => void;
} & ReturnType<typeof mapStateToProps> &
    ReturnType<typeof mapDispatchToProps>;

const AddAccount = (props: Props) => {
=======
export default (props: Props) => {
>>>>>>> d665bd0a
    // Collect all Networks without "accountType" (normal)
    const internalNetworks = NETWORKS.filter(n => !n.accountType && !n.isHidden);
    const externalNetworks = EXTERNAL_NETWORKS.filter(n => !n.isHidden);

    // Collect device unavailable capabilities
    const unavailableCapabilities = props.device.features
        ? props.device.unavailableCapabilities
        : {};

    // Use component state, default value is currently selected network or first network item on the list (btc)
    const { account } = props.selectedAccount;
    const preselectedNetwork = account
        ? (internalNetworks.find(n => n.symbol === account.symbol) as Network)
        : internalNetworks[0];

    const [network, setNetwork] = useState<Network | ExternalNetwork>(preselectedNetwork);
    const [accountType, setAccountType] = useState<Network | undefined>(undefined);

    // Common props for Wrapper
    const wrapperProps = {
        selectedNetwork: network,
        internalNetworks,
        externalNetworks,
        onSelectNetwork: (network: Network | ExternalNetwork) => {
            setNetwork(network);
            setAccountType(undefined);
        },
        onSelectAccountType: setAccountType,
        onCancel: props.onCancel,
    };

<<<<<<< HEAD
    return (
        <Wrapper>
            <H2>
                <Translation id="TR_ADD_NEW_ACCOUNT" values={{ deviceLabel: props.device.label }} />
            </H2>

            <Description>
                <Translation id="TR_EXPLAIN_HOW_ACCOUNT_WORK" />
            </Description>
            <Row>
                <RowTitle>
                    <Translation id="TR_CRYPTOCURRENCY" />
                </RowTitle>
                <NetworkSelect
                    selectedNetwork={selectedNetwork}
                    networks={internalNetworks}
                    externalNetworks={externalNetworks}
                    setSelectedNetwork={onSelectNetwork}
                />
            </Row>
            {!isNetworkDisabled && accountTypes.length > 1 && (
                <Row>
                    <RowTitle>
                        <Translation id="TR_ACCOUNT_TYPE" />
                    </RowTitle>
                    <AccountTypeSelect
                        selectedNetwork={selectedNetwork}
                        accountTypes={filteredAccountTypes}
                        onSelectAccountType={onSelectAccountType}
                    />
                </Row>
            )}

            {selectedNetwork?.symbol === 'btc' &&
                (selectedNetwork?.accountType || 'normal') === 'normal' && (
                    <StyledP size="small" textAlign="left">
                        <Translation id="TR_BECH32_USES_MOST_MODERN" />{' '}
                        <ExternalLink href={WIKI_BECH32_URL} size="small">
                            <Translation id="TR_LEARN_MORE" />
                        </ExternalLink>
                    </StyledP>
                )}

            <ExternalWallet selectedNetwork={selectedNetwork} />
=======
    // Check device capabilities
    // Display: unavailable network
    const capability = unavailableCapabilities[network.symbol];
    if (capability) {
        return (
            <Wrapper {...wrapperProps}>
                <NetworkUnavailable capability={capability} network={network} />
            </Wrapper>
        );
    }
>>>>>>> d665bd0a

    // Display: external network
    if (network.networkType === 'external') {
        return (
            <Wrapper
                {...wrapperProps}
                actionButton={
                    <Link href={network.url}>
                        <Button icon="EXTERNAL_LINK" variant="primary" onClick={props.onCancel}>
                            <Translation>{messages.TR_GO_TO_EXTERNAL_WALLET}</Translation>
                        </Button>
                    </Link>
                }
            >
                <NetworkExternal network={network} />
            </Wrapper>
        );
    }

<<<<<<< HEAD
            <Actions>
                <Button variant="secondary" onClick={() => props.onCancel()}>
                    <Translation id="TR_CANCEL" />
                </Button>
                {isInternal && isNetworkDisabled && (
                    <EnableNetwork
                        selectedNetwork={selectedNetwork as Network}
                        onEnableNetwork={(symbol: Network['symbol']) => {
=======
    // Display: Network is not enabled in settings
    if (!props.enabledNetworks.includes(network.symbol)) {
        return (
            <Wrapper
                {...wrapperProps}
                actionButton={
                    <Button
                        variant="primary"
                        onClick={() => {
>>>>>>> d665bd0a
                            props.onCancel();
                            props.changeCoinVisibility(network.symbol, true);
                            props.goto('wallet-index', {
                                symbol: network.symbol,
                                accountIndex: 0,
                                accountType: 'normal',
                            });
                        }}
                    >
                        <Translation
                            {...messages.TR_ENABLE_NETWORK_BUTTON}
                            values={{ networkName: network.name }}
                        />
                    </Button>
                }
            />
        );
    }

<<<<<<< HEAD
                {isExternal ? (
                    <Link href={(selectedNetwork as ExternalNetwork).url}>
                        <Button icon="EXTERNAL_LINK" variant="primary" onClick={props.onCancel}>
                            <Translation id="TR_GO_TO_EXTERNAL_WALLET" />
                        </Button>
                    </Link>
                ) : (
                    <AddAccountButton
                        network={selectedNetwork as Network}
                        accounts={getEmptyAccounts(selectedNetwork as Network)}
                        onEnableAccount={onEnableAccount}
                    />
                )}
            </Actions>
        </Wrapper>
=======
    // Collect all empty accounts related to selected device and selected accountType
    const currentType = (accountType ? accountType.accountType : undefined) || 'normal';
    const emptyAccounts = props.accounts.filter(
        a =>
            a.deviceState === props.device.state &&
            a.symbol === network.symbol &&
            a.accountType === currentType &&
            a.empty,
>>>>>>> d665bd0a
    );

    // Collect possible accountTypes
    const accountTypes =
        network.networkType === 'bitcoin'
            ? NETWORKS.filter(n => n.symbol === network.symbol)
            : undefined;

    // Display: default add account window
    return (
        <Wrapper
            {...wrapperProps}
            selectedAccountType={accountType}
            accountTypes={accountTypes}
            actionButton={
                <AddAccountButton
                    network={network}
                    accounts={emptyAccounts}
                    onEnableAccount={(account: Account) => {
                        props.onCancel();
                        props.changeAccountVisibility(account);
                        props.goto('wallet-index', {
                            symbol: account.symbol,
                            accountIndex: account.index,
                            accountType: account.accountType,
                        });
                    }}
                />
            }
        >
            <NetworkInternal network={accountType || network} accountTypes={accountTypes} />
        </Wrapper>
    );
};<|MERGE_RESOLUTION|>--- conflicted
+++ resolved
@@ -3,118 +3,15 @@
 import { Translation } from '@suite-components';
 import { NETWORKS, EXTERNAL_NETWORKS } from '@wallet-config';
 import { Account, Network, ExternalNetwork } from '@wallet-types';
-<<<<<<< HEAD
-import ModalWrapper from '@suite-components/ModalWrapper';
-
-import NetworkSelect from './components/NetworkSelect';
-import AccountTypeSelect from './components/AccountTypeSelect';
-import ExternalWallet from './components/ExternalWallet';
-=======
 import messages from '@suite/support/messages';
 import NetworkUnavailable from './components/NetworkUnavailable';
 import NetworkExternal from './components/NetworkExternal';
 import NetworkInternal from './components/NetworkInternal';
->>>>>>> d665bd0a
 import AddAccountButton from './components/AddAccountButton';
 import Wrapper from './components/Wrapper';
 import { Props } from './Container';
 
-<<<<<<< HEAD
-const Wrapper = styled(ModalWrapper)`
-    flex-direction: column;
-    width: 100%;
-    max-width: 600px;
-    min-height: 530px;
-`;
-
-const Actions = styled.div`
-    display: flex;
-    justify-content: space-between;
-`;
-
-const Description = styled.div`
-    display: flex;
-    font-size: ${variables.FONT_SIZE.SMALL};
-    color: ${colors.BLACK50};
-    margin-bottom: 32px;
-`;
-
-const Row = styled.div`
-    display: flex;
-    justify-content: space-between;
-    align-items: center;
-    padding: 20px 0px;
-
-    & + & {
-        border-top: 1px solid ${colors.BLACK96};
-    }
-`;
-
-const RowTitle = styled.div`
-    display: flex;
-    color: ${colors.BLACK0};
-    font-size: ${variables.FONT_SIZE.SMALL};
-`;
-
-const StyledP = styled(P)`
-    color: ${colors.BLACK50};
-    margin-bottom: 32px;
-`;
-
-const Expander = styled.div`
-    display: flex;
-    flex: 1;
-`;
-
-const isNetworkExternal = (n: Network | ExternalNetwork | undefined): n is ExternalNetwork => {
-    return n !== undefined && EXTERNAL_NETWORKS.find(e => e.symbol === n.symbol) !== undefined;
-};
-const isNetworkInternal = (n: Network | ExternalNetwork | undefined): n is Network => {
-    return n !== undefined && NETWORKS.find(e => e.symbol === n.symbol) !== undefined;
-};
-
-const EnableNetwork = (props: {
-    selectedNetwork: Network;
-    onEnableNetwork: (symbol: Network['symbol']) => void;
-}) => (
-    <>
-        <Button
-            variant="primary"
-            onClick={() => props.onEnableNetwork(props.selectedNetwork.symbol)}
-        >
-            <Translation
-                id="TR_ENABLE_NETWORK_BUTTON"
-                values={{ networkName: props.selectedNetwork.name }}
-            />
-        </Button>
-    </>
-);
-
-const mapStateToProps = (state: AppState) => ({
-    accounts: state.wallet.accounts,
-    enabledNetworks: state.wallet.settings.enabledNetworks,
-    router: state.router,
-    selectedAccount: state.wallet.selectedAccount,
-});
-
-const mapDispatchToProps = (dispatch: Dispatch) => ({
-    changeAccountVisibility: bindActionCreators(changeAccountVisibility, dispatch),
-    changeCoinVisibility: bindActionCreators(changeCoinVisibility, dispatch),
-    goto: bindActionCreators(routerActions.goto, dispatch),
-});
-
-type NetworkSymbol = Network['symbol'] | ExternalNetwork['symbol'];
-
-type Props = {
-    device: TrezorDevice;
-    onCancel: () => void;
-} & ReturnType<typeof mapStateToProps> &
-    ReturnType<typeof mapDispatchToProps>;
-
-const AddAccount = (props: Props) => {
-=======
 export default (props: Props) => {
->>>>>>> d665bd0a
     // Collect all Networks without "accountType" (normal)
     const internalNetworks = NETWORKS.filter(n => !n.accountType && !n.isHidden);
     const externalNetworks = EXTERNAL_NETWORKS.filter(n => !n.isHidden);
@@ -146,52 +43,6 @@
         onCancel: props.onCancel,
     };
 
-<<<<<<< HEAD
-    return (
-        <Wrapper>
-            <H2>
-                <Translation id="TR_ADD_NEW_ACCOUNT" values={{ deviceLabel: props.device.label }} />
-            </H2>
-
-            <Description>
-                <Translation id="TR_EXPLAIN_HOW_ACCOUNT_WORK" />
-            </Description>
-            <Row>
-                <RowTitle>
-                    <Translation id="TR_CRYPTOCURRENCY" />
-                </RowTitle>
-                <NetworkSelect
-                    selectedNetwork={selectedNetwork}
-                    networks={internalNetworks}
-                    externalNetworks={externalNetworks}
-                    setSelectedNetwork={onSelectNetwork}
-                />
-            </Row>
-            {!isNetworkDisabled && accountTypes.length > 1 && (
-                <Row>
-                    <RowTitle>
-                        <Translation id="TR_ACCOUNT_TYPE" />
-                    </RowTitle>
-                    <AccountTypeSelect
-                        selectedNetwork={selectedNetwork}
-                        accountTypes={filteredAccountTypes}
-                        onSelectAccountType={onSelectAccountType}
-                    />
-                </Row>
-            )}
-
-            {selectedNetwork?.symbol === 'btc' &&
-                (selectedNetwork?.accountType || 'normal') === 'normal' && (
-                    <StyledP size="small" textAlign="left">
-                        <Translation id="TR_BECH32_USES_MOST_MODERN" />{' '}
-                        <ExternalLink href={WIKI_BECH32_URL} size="small">
-                            <Translation id="TR_LEARN_MORE" />
-                        </ExternalLink>
-                    </StyledP>
-                )}
-
-            <ExternalWallet selectedNetwork={selectedNetwork} />
-=======
     // Check device capabilities
     // Display: unavailable network
     const capability = unavailableCapabilities[network.symbol];
@@ -202,7 +53,6 @@
             </Wrapper>
         );
     }
->>>>>>> d665bd0a
 
     // Display: external network
     if (network.networkType === 'external') {
@@ -212,7 +62,7 @@
                 actionButton={
                     <Link href={network.url}>
                         <Button icon="EXTERNAL_LINK" variant="primary" onClick={props.onCancel}>
-                            <Translation>{messages.TR_GO_TO_EXTERNAL_WALLET}</Translation>
+                            <Translation id="TR_GO_TO_EXTERNAL_WALLET" />
                         </Button>
                     </Link>
                 }
@@ -222,16 +72,6 @@
         );
     }
 
-<<<<<<< HEAD
-            <Actions>
-                <Button variant="secondary" onClick={() => props.onCancel()}>
-                    <Translation id="TR_CANCEL" />
-                </Button>
-                {isInternal && isNetworkDisabled && (
-                    <EnableNetwork
-                        selectedNetwork={selectedNetwork as Network}
-                        onEnableNetwork={(symbol: Network['symbol']) => {
-=======
     // Display: Network is not enabled in settings
     if (!props.enabledNetworks.includes(network.symbol)) {
         return (
@@ -241,7 +81,6 @@
                     <Button
                         variant="primary"
                         onClick={() => {
->>>>>>> d665bd0a
                             props.onCancel();
                             props.changeCoinVisibility(network.symbol, true);
                             props.goto('wallet-index', {
@@ -261,23 +100,6 @@
         );
     }
 
-<<<<<<< HEAD
-                {isExternal ? (
-                    <Link href={(selectedNetwork as ExternalNetwork).url}>
-                        <Button icon="EXTERNAL_LINK" variant="primary" onClick={props.onCancel}>
-                            <Translation id="TR_GO_TO_EXTERNAL_WALLET" />
-                        </Button>
-                    </Link>
-                ) : (
-                    <AddAccountButton
-                        network={selectedNetwork as Network}
-                        accounts={getEmptyAccounts(selectedNetwork as Network)}
-                        onEnableAccount={onEnableAccount}
-                    />
-                )}
-            </Actions>
-        </Wrapper>
-=======
     // Collect all empty accounts related to selected device and selected accountType
     const currentType = (accountType ? accountType.accountType : undefined) || 'normal';
     const emptyAccounts = props.accounts.filter(
@@ -286,7 +108,6 @@
             a.symbol === network.symbol &&
             a.accountType === currentType &&
             a.empty,
->>>>>>> d665bd0a
     );
 
     // Collect possible accountTypes
