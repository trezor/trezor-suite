import React, { useState } from 'react';
import { connect } from 'react-redux';
import { bindActionCreators } from 'redux';
import styled from 'styled-components';
<<<<<<< HEAD
import { FormattedMessage } from 'react-intl';
import { H2 } from '@trezor/components-v2';
=======
import { Translation } from '@suite-components/Translation';
import { H4 } from '@trezor/components';
>>>>>>> 382022cc
import { changeAccountVisibility } from '@wallet-actions/accountActions';
import { changeCoinVisibility } from '@wallet-actions/settingsActions';
import * as routerActions from '@suite-actions/routerActions';
import { NETWORKS, EXTERNAL_NETWORKS } from '@wallet-config';
import { AppState, Dispatch, TrezorDevice } from '@suite-types';
import { Account, Network, ExternalNetwork } from '@wallet-types';
import l10nMessages from './messages';
import NetworkSelect from './components/NetworkSelect';
import AccountSelect from './components/AccountSelect';
import ExternalWallet from './components/ExternalWallet';

const Wrapper = styled.div`
    padding: 40px 50px;
    width: 420px;
`;

const mapStateToProps = (state: AppState) => ({
    accounts: state.wallet.accounts,
    enabledNetworks: state.wallet.settings.enabledNetworks,
    router: state.router,
});

const mapDispatchToProps = (dispatch: Dispatch) => ({
    changeAccountVisibility: bindActionCreators(changeAccountVisibility, dispatch),
    changeCoinVisibility: bindActionCreators(changeCoinVisibility, dispatch),
    goto: bindActionCreators(routerActions.goto, dispatch),
});

type NetworkSymbol = Network['symbol'] | ExternalNetwork['symbol'];

type Props = {
    device: TrezorDevice;
    onCancel: () => void;
} & ReturnType<typeof mapStateToProps> &
    ReturnType<typeof mapDispatchToProps>;

const AddAccount = (props: Props) => {
    // Collect all Networks without "accountType" (normal)
    const internalNetworks = NETWORKS.filter(n => !n.accountType && !n.isHidden);
    const externalNetworks = EXTERNAL_NETWORKS.filter(n => !n.isHidden);

    // Collect accounts for selected device
    const accounts = props.accounts.filter(a => a.deviceState === props.device.state);

    // Use component state, default value is currently selected network or first network item on the list (btc)
    const { params } = props.router;
    let preselectedNetwork;
    if (props.router.app === 'wallet' && params) {
        preselectedNetwork = internalNetworks.find(n => n.symbol === params.symbol);
    }
    const [selectedSymbol, setSelectedNetwork] = useState<NetworkSymbol>(
        preselectedNetwork ? preselectedNetwork.symbol : internalNetworks[0].symbol,
    );
    // Find selected network (from component state value)
    const selectedNetwork = [...internalNetworks, ...externalNetworks].find(
        n => n.symbol === selectedSymbol,
    );

    return (
        <Wrapper>
<<<<<<< HEAD
            <H2>
                <FormattedMessage
=======
            <H4>
                <Translation
>>>>>>> 382022cc
                    {...l10nMessages.TR_ADD_NEW_ACCOUNT}
                    values={{ deviceLabel: props.device.label }}
                />
            </H2>
            <NetworkSelect
                selectedNetwork={selectedNetwork}
                networks={internalNetworks}
                externalNetworks={externalNetworks}
                setSelectedNetwork={setSelectedNetwork}
            />
            <AccountSelect
                selectedNetwork={selectedNetwork}
                enabledNetworks={props.enabledNetworks}
                accounts={accounts}
                onEnableAccount={(account: Account) => {
                    props.onCancel();
                    props.changeAccountVisibility(account);
                    props.goto('wallet-account-summary', {
                        symbol: account.symbol,
                        accountIndex: account.index,
                        accountType: account.accountType,
                    });
                }}
                onEnableNetwork={(symbol: Network['symbol']) => {
                    props.onCancel();
                    props.changeCoinVisibility(symbol, true);
                    props.goto('wallet-account-summary', {
                        symbol,
                        accountIndex: 0,
                        accountType: 'normal',
                    });
                }}
            />
            <ExternalWallet selectedNetwork={selectedNetwork} onCancel={props.onCancel} />
        </Wrapper>
    );
};

export default connect(mapStateToProps, mapDispatchToProps)(AddAccount);<|MERGE_RESOLUTION|>--- conflicted
+++ resolved
@@ -2,13 +2,8 @@
 import { connect } from 'react-redux';
 import { bindActionCreators } from 'redux';
 import styled from 'styled-components';
-<<<<<<< HEAD
-import { FormattedMessage } from 'react-intl';
+import { Translation } from '@suite-components/Translation';
 import { H2 } from '@trezor/components-v2';
-=======
-import { Translation } from '@suite-components/Translation';
-import { H4 } from '@trezor/components';
->>>>>>> 382022cc
 import { changeAccountVisibility } from '@wallet-actions/accountActions';
 import { changeCoinVisibility } from '@wallet-actions/settingsActions';
 import * as routerActions from '@suite-actions/routerActions';
@@ -69,13 +64,8 @@
 
     return (
         <Wrapper>
-<<<<<<< HEAD
             <H2>
-                <FormattedMessage
-=======
-            <H4>
                 <Translation
->>>>>>> 382022cc
                     {...l10nMessages.TR_ADD_NEW_ACCOUNT}
                     values={{ deviceLabel: props.device.label }}
                 />
