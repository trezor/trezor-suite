--- conflicted
+++ resolved
@@ -2,13 +2,8 @@
 import { Translation } from '@suite-components/Intl';
 
 import styled from 'styled-components';
-<<<<<<< HEAD
-import { Button, CoinLogo } from '@trezor/components';
-import { H2, Link, P } from '@trezor/components-v2';
-=======
-import { H5, Link, P, CoinLogo } from '@trezor/components';
-import { Button } from '@trezor/components-v2';
->>>>>>> bdf599e0
+import { CoinLogo } from '@trezor/components';
+import { Button, H2, Link, P } from '@trezor/components-v2';
 import { Network, ExternalNetwork } from '@wallet-types';
 import l10nMessages from './messages';
 
@@ -58,13 +53,8 @@
                 <Translation>{l10nMessages.TR_YOU_WILL_BE_REDIRECTED_TO_EXTERNAL}</Translation>
             </P>
 
-<<<<<<< HEAD
             <Link href={url}>
-                <StyledButton fullWidth onClick={onCancel}>
-=======
-            <Link href={url} variant="nostyle">
                 <StyledButton onClick={onCancel}>
->>>>>>> bdf599e0
                     <Translation>{l10nMessages.TR_GO_TO_EXTERNAL_WALLET}</Translation>
                 </StyledButton>
             </Link>
