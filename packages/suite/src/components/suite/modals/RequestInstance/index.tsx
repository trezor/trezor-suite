import React, { FunctionComponent } from 'react';
import { Translation } from '@suite-components/Translation';
import { useHotkeys } from 'react-hotkeys-hook';
import styled from 'styled-components';

import { H5, P } from '@trezor/components';
import { Button } from '@trezor/components-v2';

import globalMessages from '@suite-support/Messages';
import l10nMessages from './messages';

import { AcquiredDevice } from '@suite-types';

interface Props {
    device: AcquiredDevice;
    instance?: number;
    onCreateInstance: (device: AcquiredDevice) => void;
    onCancel: () => void;
}

const Wrapper = styled.div`
    width: 360px;
    padding: 30px 48px;
`;

const StyledP = styled(P)`
    && {
        padding: 20px 0px;
    }
`;

const Row = styled.div`
    display: flex;
    flex-direction: column;

    button + button {
        margin-top: 10px;
    }
`;

const RequestInstance: FunctionComponent<Props> = ({
    device,
    instance,
    onCreateInstance,
    onCancel,
}) => {
    useHotkeys('enter', () => onCreateInstance(device));
    useHotkeys('esc', () => onCancel());

    return (
        <Wrapper>
            <H5>
                <Translation
                    {...l10nMessages.TR_REQUEST_INSTANCE_HEADER}
                    values={{
                        deviceLabel: `${device.label} (${instance})`,
                    }}
                />
            </H5>
            <StyledP size="small">
                <Translation {...l10nMessages.TR_REQUEST_INSTANCE_DESCRIPTION} />
            </StyledP>
            <Row>
<<<<<<< HEAD
                <Button onClick={() => onCreateInstance(device)}>
                    <Translation {...l10nMessages.TR_CREATE_INSTANCE} />
                </Button>
                <Button variant="white" onClick={onCancel}>
                    <Translation {...globalMessages.TR_CANCEL} />
=======
                <Button onClick={() => onCreateInstance(device)} inlineWidth>
                    <FormattedMessage {...l10nMessages.TR_CREATE_INSTANCE} />
                </Button>
                <Button variant="secondary" onClick={onCancel} inlineWidth>
                    <FormattedMessage {...globalMessages.TR_CANCEL} />
>>>>>>> bdf599e0
                </Button>
            </Row>
        </Wrapper>
    );
};

export default RequestInstance;<|MERGE_RESOLUTION|>--- conflicted
+++ resolved
@@ -61,19 +61,11 @@
                 <Translation {...l10nMessages.TR_REQUEST_INSTANCE_DESCRIPTION} />
             </StyledP>
             <Row>
-<<<<<<< HEAD
-                <Button onClick={() => onCreateInstance(device)}>
+                <Button onClick={() => onCreateInstance(device)} inlineWidth>
                     <Translation {...l10nMessages.TR_CREATE_INSTANCE} />
                 </Button>
-                <Button variant="white" onClick={onCancel}>
+                <Button variant="secondary" onClick={onCancel} inlineWidth>
                     <Translation {...globalMessages.TR_CANCEL} />
-=======
-                <Button onClick={() => onCreateInstance(device)} inlineWidth>
-                    <FormattedMessage {...l10nMessages.TR_CREATE_INSTANCE} />
-                </Button>
-                <Button variant="secondary" onClick={onCancel} inlineWidth>
-                    <FormattedMessage {...globalMessages.TR_CANCEL} />
->>>>>>> bdf599e0
                 </Button>
             </Row>
         </Wrapper>
