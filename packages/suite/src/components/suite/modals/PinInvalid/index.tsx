import React from 'react';
import styled from 'styled-components';
import { Translation } from '@suite-components/Translation';

import { P, H2 } from '@trezor/components-v2';

import { TrezorDevice } from '@suite-types';
import l10nMessages from './messages';

interface Props {
    device: TrezorDevice;
}

const Wrapper = styled.div`
    padding: 30px 48px;
`;

const PinInvalid = (props: Props) => (
    <Wrapper>
        <H2>
<<<<<<< HEAD
            <FormattedMessage
=======
            <Translation
>>>>>>> 585fc137
                {...l10nMessages.TR_ENTERED_PIN_NOT_CORRECT}
                values={{ deviceLabel: props.device.label }}
            />
        </H2>
        <P size="small">
            <Translation {...l10nMessages.TR_RETRYING_DOT_DOT} />
        </P>
    </Wrapper>
);

export default PinInvalid;<|MERGE_RESOLUTION|>--- conflicted
+++ resolved
@@ -18,11 +18,7 @@
 const PinInvalid = (props: Props) => (
     <Wrapper>
         <H2>
-<<<<<<< HEAD
-            <FormattedMessage
-=======
             <Translation
->>>>>>> 585fc137
                 {...l10nMessages.TR_ENTERED_PIN_NOT_CORRECT}
                 values={{ deviceLabel: props.device.label }}
             />
