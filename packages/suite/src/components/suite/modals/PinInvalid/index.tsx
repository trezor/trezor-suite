--- conflicted
+++ resolved
@@ -17,13 +17,8 @@
 
 const PinInvalid = (props: Props) => (
     <Wrapper>
-<<<<<<< HEAD
         <H2>
-            <FormattedMessage
-=======
-        <H5>
             <Translation
->>>>>>> 382022cc
                 {...l10nMessages.TR_ENTERED_PIN_NOT_CORRECT}
                 values={{ deviceLabel: props.device.label }}
             />
