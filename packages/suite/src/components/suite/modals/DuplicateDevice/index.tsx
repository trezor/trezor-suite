--- conflicted
+++ resolved
@@ -131,19 +131,11 @@
                 )}
             </Column>
             <Column>
-<<<<<<< HEAD
                 <StyledButton disabled={isUsed} onClick={() => submit()}>
-                    <Translation {...l10nMessages.TR_CREATE_NEW_INSTANCE} />
+                    <Translation {...messages.TR_CREATE_NEW_INSTANCE} />
                 </StyledButton>
                 <StyledButton variant="secondary" onClick={onCancel}>
-                    <Translation {...globalMessages.TR_CANCEL} />
-=======
-                <StyledButton disabled={isUsed} onClick={() => submit()} inlineWidth>
-                    <Translation {...messages.TR_CREATE_NEW_INSTANCE} />
-                </StyledButton>
-                <StyledButton variant="secondary" onClick={onCancel} inlineWidth>
                     <Translation {...messages.TR_CANCEL} />
->>>>>>> 7c4bfc99
                 </StyledButton>
             </Column>
         </Wrapper>
