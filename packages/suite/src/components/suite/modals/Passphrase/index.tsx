import React, { FunctionComponent, useState, useEffect, createRef } from 'react';
import styled from 'styled-components';

<<<<<<< HEAD
import { H5, P, Button, Input, Checkbox, colors } from '@trezor/components';
import { Translation } from '@suite-components/Translation';
=======
import { H5, P, Input, Checkbox, colors } from '@trezor/components';
import { Button } from '@trezor/components-v2';
import { FormattedMessage } from 'react-intl';
>>>>>>> bdf599e0
import { useKeyPress } from '@suite-utils/dom';

import modalsMessages from '../messages';
import messages from './messages';
import { TrezorDevice } from '@suite-types';

const TopMessage = styled(P)``;

const BottomMessage = styled(P)`
    margin: 0 30px;
`;

const ErrorMessage = styled(P)<Error>`
    padding: 10px 0 0;
    opacity: ${props => (props.show ? 1 : 0)};
    color: ${colors.ERROR_PRIMARY};
`;

const Wrapper = styled.div`
    width: 360px;
    padding: 30px 48px;
`;

const Column = styled.div`
    display: flex;
    flex-direction: column;

    button + button {
        margin-top: 10px;
    }
`;

const FormRow = styled.div`
    text-align: left;
    padding: 15px 0;
`;

interface Error {
    show: boolean;
}

interface State {
    value: string;
    valueAgain: string;
    type: 'password' | 'text';
}

interface Props {
    device: TrezorDevice;
    onEnterPassphrase: (value: string) => void;
    shouldShowSingleInput?: boolean;
}

const Passphrase: FunctionComponent<Props> = ({
    device,
    onEnterPassphrase,
    shouldShowSingleInput,
}) => {
    const [value, setValue] = useState<State['value']>('');
    const [valueAgain, setValueAgain] = useState<State['valueAgain']>('');
    const [showPassword, setShowPassword] = useState(false);
    const [focusInput, setFocusInput] = useState(true);
    const type: State['type'] = showPassword ? 'text' : 'password';
    const passwordsMatch = shouldShowSingleInput || showPassword ? true : value === valueAgain;
    const enterPressed = useKeyPress('Enter');
    const ref = createRef<HTMLInputElement>();

    const handleShowPassword = () => {
        if (showPassword) {
            setValueAgain(value);
        }
        setShowPassword(!showPassword);
    };

    const handleSetValue = (value: string) => {
        if (showPassword) {
            setValueAgain(value);
        }
        setValue(value);
    };

    if (enterPressed) {
        onEnterPassphrase(value);
    }

    useEffect(() => {
        if (ref && ref.current && focusInput) {
            ref.current.focus();
            setFocusInput(false);
        }
    }, [ref, focusInput]);

    return (
        <Wrapper>
            <H5>
                <Translation
                    {...modalsMessages.TR_PASSPHRASE_LABEL}
                    values={{
                        deviceLabel: device.label,
                    }}
                />
            </H5>
            <TopMessage size="small">
                <Translation {...messages.TR_PASSPHRASE_CASE_SENSITIVE} />
            </TopMessage>
            <FormRow>
                <Input
                    onChange={event => handleSetValue(event.target.value)}
                    placeholder=""
                    topLabel="Passphrase"
                    type={type}
                    value={value}
                    innerRef={ref}
                />
            </FormRow>
            {!shouldShowSingleInput && (
                <FormRow>
                    <Input
                        onChange={event => setValueAgain(event.target.value)}
                        placeholder=""
                        topLabel="Confirm Passphrase"
                        type={type}
                        value={showPassword ? value : valueAgain}
                        disabled={!!showPassword}
                    />
                </FormRow>
            )}
            <FormRow>
                <Checkbox onClick={() => handleShowPassword()} isChecked={showPassword}>
                    <Translation {...messages.TR_SHOW_PASSPHRASE} />
                </Checkbox>
            </FormRow>
            <Column>
<<<<<<< HEAD
                <Button onClick={() => onEnterPassphrase(value)} isDisabled={!passwordsMatch}>
                    <Translation {...messages.TR_ENTER_PASSPHRASE} />
=======
                <Button
                    onClick={() => onEnterPassphrase(value)}
                    isDisabled={!passwordsMatch}
                    inlineWidth
                >
                    <FormattedMessage {...messages.TR_ENTER_PASSPHRASE} />
>>>>>>> bdf599e0
                </Button>
                <ErrorMessage size="small" show={!passwordsMatch}>
                    <Translation {...messages.TR_PASSPHRASE_DO_NOT_MATCH} />
                </ErrorMessage>
                <BottomMessage size="small">
                    <Translation {...messages.TR_PASSPHRASE_BLANK} />
                </BottomMessage>
            </Column>
        </Wrapper>
    );
};

export default Passphrase;<|MERGE_RESOLUTION|>--- conflicted
+++ resolved
@@ -1,14 +1,9 @@
 import React, { FunctionComponent, useState, useEffect, createRef } from 'react';
 import styled from 'styled-components';
 
-<<<<<<< HEAD
-import { H5, P, Button, Input, Checkbox, colors } from '@trezor/components';
-import { Translation } from '@suite-components/Translation';
-=======
 import { H5, P, Input, Checkbox, colors } from '@trezor/components';
 import { Button } from '@trezor/components-v2';
-import { FormattedMessage } from 'react-intl';
->>>>>>> bdf599e0
+import { Translation } from '@suite-components/Translation';
 import { useKeyPress } from '@suite-utils/dom';
 
 import modalsMessages from '../messages';
@@ -142,17 +137,12 @@
                 </Checkbox>
             </FormRow>
             <Column>
-<<<<<<< HEAD
-                <Button onClick={() => onEnterPassphrase(value)} isDisabled={!passwordsMatch}>
-                    <Translation {...messages.TR_ENTER_PASSPHRASE} />
-=======
                 <Button
                     onClick={() => onEnterPassphrase(value)}
                     isDisabled={!passwordsMatch}
                     inlineWidth
                 >
-                    <FormattedMessage {...messages.TR_ENTER_PASSPHRASE} />
->>>>>>> bdf599e0
+                    <Translation {...messages.TR_ENTER_PASSPHRASE} />
                 </Button>
                 <ErrorMessage size="small" show={!passwordsMatch}>
                     <Translation {...messages.TR_PASSPHRASE_DO_NOT_MATCH} />
