import React from 'react';
import styled from 'styled-components';
import { Icon, colors, variables, Loader } from '@trezor/components';
import { WalletAccountTransaction } from '@wallet-reducers/transactionReducer';
import { formatNetworkAmount } from '@wallet-utils/accountUtils';
import FiatValue from '@suite-components/FiatValue/Container';
import { Badge, HiddenPlaceholder } from '@suite-components';

const Wrapper = styled.div`
    display: flex;
    align-items: center;
    justify-content: center;

    @media only screen and (max-width: ${variables.SCREEN_SIZE.SM}) {
        flex-direction: column;
    }
`;

const Col = styled.div<{ direction: 'column' | 'row' }>`
    display: flex;
    flex-direction: ${props => props.direction};
    flex: 1 1 calc(50% - 16px);
    overflow: hidden;

    @media only screen and (max-width: ${variables.SCREEN_SIZE.SM}) {
        width: 100%;
    }
`;

const IconWrapper = styled.div`
    display: flex;
    padding: 8px;

    @media only screen and (max-width: ${variables.SCREEN_SIZE.SM}) {
        width: 100%;
        justify-content: center;
        transform: rotate(90deg);
    }
`;

const IOBox = styled.div`
    display: flex;
    flex-direction: column;
    border-radius: 3px;
    background-color: ${colors.BLACK96};
    padding: 12px;
    text-align: left;

    & + & {
        margin-top: 10px;
    }

    @media only screen and (max-width: ${variables.SCREEN_SIZE.SM}) {
        width: 100%;
    }
`;

// const IOBoxPath = styled.div`
//     display: flex;
//     font-size: ${variables.FONT_SIZE.TINY};
//     color: ${colors.BLACK50};
//     margin-bottom: 10px;
// `;

const IOBoxAmountWrapper = styled.div`
    display: flex;
    justify-content: space-between;
    font-size: ${variables.FONT_SIZE.TINY};
`;

const Amount = styled.div`
    font-size: ${variables.FONT_SIZE.TINY};
    color: ${colors.BLACK50};
    font-weight: ${variables.FONT_WEIGHT.DEMI_BOLD};
`;

const IOBoxAddress = styled.div`
    font-size: ${variables.FONT_SIZE.TINY};
    color: ${colors.BLACK17};
    overflow: hidden;
    text-overflow: ellipsis;

    margin-bottom: 10px;
`;

interface Props {
    tx: WalletAccountTransaction;
    txDetails: any;
    isFetching: boolean;
}

const IODetails = ({ tx, txDetails, isFetching }: Props) => {
    return (
        <Wrapper>
            {!txDetails && isFetching && <Loader size={32} />}
            {txDetails?.vin && txDetails?.vout && (
                <>
                    <Col direction="column">
<<<<<<< HEAD
                        {txDetails.vin?.map((input: any) => {
                            let inputAmount = formatNetworkAmount(input.value, tx.symbol);
                            inputAmount = inputAmount === '-1' ? '0' : inputAmount;
                            return (
                                <IOBox key={input.hex}>
                                    <IOBoxAddress>
                                        {input.addresses.map((addr: string) => addr)}
                                    </IOBoxAddress>
                                    {/* <IOBoxPath>placeholder</IOBoxPath> */}
                                    <IOBoxAmountWrapper>
                                        <Amount>{`${inputAmount} ${tx.symbol.toUpperCase()}`}</Amount>
                                        <Badge>
                                            <FiatValue amount={inputAmount} symbol={tx.symbol}>
                                                {({ value }) => value}
                                            </FiatValue>
                                        </Badge>
                                    </IOBoxAmountWrapper>
                                </IOBox>
                            );
                        })}
=======
                        {txDetails &&
                            txDetails.vin.map((input: any) => {
                                let inputAmount = formatNetworkAmount(input.value, tx.symbol);
                                inputAmount = inputAmount === '-1' ? '0' : inputAmount;
                                return (
                                    <IOBox key={input.hex}>
                                        <IOBoxAddress>
                                            {input.addresses.map((addr: string) => addr)}
                                        </IOBoxAddress>
                                        {/* <IOBoxPath>placeholder</IOBoxPath> */}
                                        <IOBoxAmountWrapper>
                                            <HiddenPlaceholder>
                                                <Amount>{`${inputAmount} ${tx.symbol.toUpperCase()}`}</Amount>
                                            </HiddenPlaceholder>
                                            <Badge>
                                                <HiddenPlaceholder>
                                                    <FiatValue
                                                        amount={inputAmount}
                                                        symbol={tx.symbol}
                                                    >
                                                        {(fiatValue, _timestamp) => fiatValue}
                                                    </FiatValue>
                                                </HiddenPlaceholder>
                                            </Badge>
                                        </IOBoxAmountWrapper>
                                    </IOBox>
                                );
                            })}
>>>>>>> 2b4229b0
                    </Col>

                    <IconWrapper>
                        <Icon icon="ARROW_RIGHT" size={16} />
                    </IconWrapper>

                    <Col direction="column">
<<<<<<< HEAD
                        {txDetails.vout?.map((output: any) => {
                            let outputAmount = formatNetworkAmount(output.value, tx.symbol);
                            outputAmount = outputAmount === '-1' ? '0' : outputAmount;
                            return (
                                <IOBox key={output.hex}>
                                    <IOBoxAddress>
                                        {output.addresses.map((addr: string) => addr)}
                                    </IOBoxAddress>
                                    {/* <IOBoxPath>todo: bip44 path</IOBoxPath> */}
                                    <IOBoxAmountWrapper>
                                        <Amount>{`${outputAmount} ${tx.symbol.toUpperCase()}`}</Amount>
                                        <Badge>
                                            <FiatValue amount={outputAmount} symbol={tx.symbol}>
                                                {({ value }) => value}
                                            </FiatValue>
                                        </Badge>
                                    </IOBoxAmountWrapper>
                                </IOBox>
                            );
                        })}
=======
                        {txDetails &&
                            txDetails.vout.map((output: any) => {
                                let outputAmount = formatNetworkAmount(output.value, tx.symbol);
                                outputAmount = outputAmount === '-1' ? '0' : outputAmount;
                                return (
                                    <IOBox key={output.hex}>
                                        <IOBoxAddress>
                                            {output.addresses.map((addr: string) => addr)}
                                        </IOBoxAddress>
                                        {/* <IOBoxPath>todo: bip44 path</IOBoxPath> */}
                                        <IOBoxAmountWrapper>
                                            <HiddenPlaceholder>
                                                <Amount>{`${outputAmount} ${tx.symbol.toUpperCase()}`}</Amount>
                                            </HiddenPlaceholder>
                                            <HiddenPlaceholder>
                                                <Badge>
                                                    <FiatValue
                                                        amount={outputAmount}
                                                        symbol={tx.symbol}
                                                    >
                                                        {(fiatValue, _timestamp) => fiatValue}
                                                    </FiatValue>
                                                </Badge>
                                            </HiddenPlaceholder>
                                        </IOBoxAmountWrapper>
                                    </IOBox>
                                );
                            })}
>>>>>>> 2b4229b0
                    </Col>
                </>
            )}
        </Wrapper>
    );
};

export default IODetails;<|MERGE_RESOLUTION|>--- conflicted
+++ resolved
@@ -96,7 +96,6 @@
             {txDetails?.vin && txDetails?.vout && (
                 <>
                     <Col direction="column">
-<<<<<<< HEAD
                         {txDetails.vin?.map((input: any) => {
                             let inputAmount = formatNetworkAmount(input.value, tx.symbol);
                             inputAmount = inputAmount === '-1' ? '0' : inputAmount;
@@ -107,46 +106,21 @@
                                     </IOBoxAddress>
                                     {/* <IOBoxPath>placeholder</IOBoxPath> */}
                                     <IOBoxAmountWrapper>
-                                        <Amount>{`${inputAmount} ${tx.symbol.toUpperCase()}`}</Amount>
+                                        <HiddenPlaceholder>
+                                            <Amount>{`${inputAmount} ${tx.symbol.toUpperCase()}`}</Amount>
+                                        </HiddenPlaceholder>
+
                                         <Badge>
-                                            <FiatValue amount={inputAmount} symbol={tx.symbol}>
-                                                {({ value }) => value}
-                                            </FiatValue>
+                                            <HiddenPlaceholder>
+                                                <FiatValue amount={inputAmount} symbol={tx.symbol}>
+                                                    {({ value }) => value}
+                                                </FiatValue>
+                                            </HiddenPlaceholder>
                                         </Badge>
                                     </IOBoxAmountWrapper>
                                 </IOBox>
                             );
                         })}
-=======
-                        {txDetails &&
-                            txDetails.vin.map((input: any) => {
-                                let inputAmount = formatNetworkAmount(input.value, tx.symbol);
-                                inputAmount = inputAmount === '-1' ? '0' : inputAmount;
-                                return (
-                                    <IOBox key={input.hex}>
-                                        <IOBoxAddress>
-                                            {input.addresses.map((addr: string) => addr)}
-                                        </IOBoxAddress>
-                                        {/* <IOBoxPath>placeholder</IOBoxPath> */}
-                                        <IOBoxAmountWrapper>
-                                            <HiddenPlaceholder>
-                                                <Amount>{`${inputAmount} ${tx.symbol.toUpperCase()}`}</Amount>
-                                            </HiddenPlaceholder>
-                                            <Badge>
-                                                <HiddenPlaceholder>
-                                                    <FiatValue
-                                                        amount={inputAmount}
-                                                        symbol={tx.symbol}
-                                                    >
-                                                        {(fiatValue, _timestamp) => fiatValue}
-                                                    </FiatValue>
-                                                </HiddenPlaceholder>
-                                            </Badge>
-                                        </IOBoxAmountWrapper>
-                                    </IOBox>
-                                );
-                            })}
->>>>>>> 2b4229b0
                     </Col>
 
                     <IconWrapper>
@@ -154,7 +128,6 @@
                     </IconWrapper>
 
                     <Col direction="column">
-<<<<<<< HEAD
                         {txDetails.vout?.map((output: any) => {
                             let outputAmount = formatNetworkAmount(output.value, tx.symbol);
                             outputAmount = outputAmount === '-1' ? '0' : outputAmount;
@@ -165,46 +138,20 @@
                                     </IOBoxAddress>
                                     {/* <IOBoxPath>todo: bip44 path</IOBoxPath> */}
                                     <IOBoxAmountWrapper>
-                                        <Amount>{`${outputAmount} ${tx.symbol.toUpperCase()}`}</Amount>
-                                        <Badge>
-                                            <FiatValue amount={outputAmount} symbol={tx.symbol}>
-                                                {({ value }) => value}
-                                            </FiatValue>
-                                        </Badge>
+                                        <HiddenPlaceholder>
+                                            <Amount>{`${outputAmount} ${tx.symbol.toUpperCase()}`}</Amount>
+                                        </HiddenPlaceholder>
+                                        <HiddenPlaceholder>
+                                            <Badge>
+                                                <FiatValue amount={outputAmount} symbol={tx.symbol}>
+                                                    {({ value }) => value}
+                                                </FiatValue>
+                                            </Badge>
+                                        </HiddenPlaceholder>
                                     </IOBoxAmountWrapper>
                                 </IOBox>
                             );
                         })}
-=======
-                        {txDetails &&
-                            txDetails.vout.map((output: any) => {
-                                let outputAmount = formatNetworkAmount(output.value, tx.symbol);
-                                outputAmount = outputAmount === '-1' ? '0' : outputAmount;
-                                return (
-                                    <IOBox key={output.hex}>
-                                        <IOBoxAddress>
-                                            {output.addresses.map((addr: string) => addr)}
-                                        </IOBoxAddress>
-                                        {/* <IOBoxPath>todo: bip44 path</IOBoxPath> */}
-                                        <IOBoxAmountWrapper>
-                                            <HiddenPlaceholder>
-                                                <Amount>{`${outputAmount} ${tx.symbol.toUpperCase()}`}</Amount>
-                                            </HiddenPlaceholder>
-                                            <HiddenPlaceholder>
-                                                <Badge>
-                                                    <FiatValue
-                                                        amount={outputAmount}
-                                                        symbol={tx.symbol}
-                                                    >
-                                                        {(fiatValue, _timestamp) => fiatValue}
-                                                    </FiatValue>
-                                                </Badge>
-                                            </HiddenPlaceholder>
-                                        </IOBoxAmountWrapper>
-                                    </IOBox>
-                                );
-                            })}
->>>>>>> 2b4229b0
                     </Col>
                 </>
             )}
