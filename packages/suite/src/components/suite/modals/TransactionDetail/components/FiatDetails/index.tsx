import React from 'react';
import styled from 'styled-components';
import { colors, variables } from '@trezor/components';
import FiatValue from '@suite-components/FiatValue/Container';
import Badge from '@suite-components/Badge';
import { Translation, HiddenPlaceholder } from '@suite-components';

import { WalletAccountTransaction } from '@wallet-reducers/transactionReducer';
import Box from '../Box';
import BoxRow from '../BoxRow';
import { FormattedDate } from 'react-intl';
import NoRatesTooltip from '@suite/components/suite/NoRatesTooltip';
import { getDateWithTimeZone } from '@suite-utils/date';

const Grid = styled.div`
    display: grid;
    grid-gap: 20px;
    grid-template-columns: repeat(auto-fit, minmax(300px, 1fr));
`;

const BoxHeading = styled.div`
    display: flex;
    align-items: center;
    justify-content: space-between;
    padding: 0px 12px;
    font-size: ${variables.FONT_SIZE.TINY};
    font-weight: ${variables.FONT_WEIGHT.DEMI_BOLD};
    color: ${colors.BLACK50};
    margin-bottom: 10px;
`;

const HistoricalBadge = styled(Badge)`
    background: #b3b3b3;
    color: white;
`;

const Col = styled.div<{ direction: 'column' | 'row' }>`
    display: flex;
    flex-direction: ${props => props.direction};
    flex: 1 1 auto;
`;

interface Props {
    tx: WalletAccountTransaction;
    totalOutput?: string;
}

const FiatDetails = ({ tx, totalOutput }: Props) => {
    return (
        <Grid>
            <Col direction="column">
                <BoxHeading>
                    <Translation id="TR_TX_CURRENT_VALUE" />{' '}
                    {/* such a weird syntax, but basically all I want is show date in parentheses: (formattedDate) */}
                    <FiatValue amount="1" symbol={tx.symbol}>
                        {({ timestamp }) => (
                            <>
                                {timestamp && (
                                    <>
                                        (
                                        <FormattedDate
                                            value={timestamp}
                                            year="numeric"
                                            month="2-digit"
                                            day="2-digit"
                                        />
                                        )
                                    </>
                                )}
                            </>
                        )}
                    </FiatValue>
                    <FiatValue amount="1" symbol={tx.symbol}>
                        {({ value }) => (value ? <Badge>{value}</Badge> : <NoRatesTooltip />)}
                    </FiatValue>
                </BoxHeading>
                <Box>
<<<<<<< HEAD
                    <BoxRow
                        title={<Translation {...messages.TR_TOTAL_OUTPUT} />}
                        alignContent="right"
                    >
                        {totalOutput ? (
=======
                    <BoxRow title={<Translation id="TR_TOTAL_OUTPUT" />} alignContent="right">
                        {totalOutput && (
>>>>>>> 9076bf84
                            <HiddenPlaceholder>
                                <FiatValue amount={totalOutput} symbol={tx.symbol}>
                                    {({ value }) => value ?? null}
                                </FiatValue>
                            </HiddenPlaceholder>
                        ) : null}
                    </BoxRow>
                    <BoxRow title={<Translation id="TR_TX_FEE" />} alignContent="right">
                        <HiddenPlaceholder>
                            <FiatValue amount={tx.fee} symbol={tx.symbol}>
                                {({ value }) => value ?? null}
                            </FiatValue>
                        </HiddenPlaceholder>
                    </BoxRow>
                </Box>
            </Col>
            <Col direction="column">
                <BoxHeading>
<<<<<<< HEAD
                    <Translation
                        {...messages.TR_TX_HISTORICAL_VALUE_DATE}
                        values={{
                            date: tx.blockTime ? (
                                <FormattedDate
                                    value={getDateWithTimeZone(tx.blockTime * 1000) ?? undefined}
                                    year="numeric"
                                    month="2-digit"
                                    day="2-digit"
                                />
                            ) : (
                                ''
                            ),
                        }}
                    />

                    <FiatValue amount="1" symbol={tx.symbol} source={tx.rates}>
                        {({ value }) =>
                            value ? <HistoricalBadge>{value}</HistoricalBadge> : <NoRatesTooltip />
                        }
                    </FiatValue>
                </BoxHeading>
                <Box>
                    <BoxRow
                        title={<Translation {...messages.TR_TOTAL_OUTPUT} />}
                        alignContent="right"
                    >
                        {totalOutput ? (
                            <HiddenPlaceholder>
                                <FiatValue
                                    amount={totalOutput}
                                    symbol={tx.symbol}
                                    source={tx.rates}
                                >
                                    {({ value }) => value ?? null}
                                </FiatValue>
                            </HiddenPlaceholder>
                        ) : null}
                    </BoxRow>
                    <BoxRow title={<Translation {...messages.TR_TX_FEE} />} alignContent="right">
                        {totalOutput ? (
                            <HiddenPlaceholder>
                                <FiatValue amount={tx.fee} symbol={tx.symbol} source={tx.rates}>
                                    {({ value }) => value ?? null}
                                </FiatValue>
                            </HiddenPlaceholder>
                        ) : null}
=======
                    <Translation id="TR_TX_HISTORICAL_VALUE_DATE" values={{ date: '' }} />
                    <HistoricalBadge>
                        <FiatValue amount="1" symbol={tx.symbol}>
                            {fiatValue => fiatValue}
                        </FiatValue>
                    </HistoricalBadge>
                </BoxHeading>
                <Box>
                    <BoxRow title={<Translation id="TR_TOTAL_OUTPUT" />} alignContent="right">
                        <HiddenPlaceholder>
                            <FiatValue amount="1" symbol={tx.symbol}>
                                {fiatValue => fiatValue}
                            </FiatValue>
                        </HiddenPlaceholder>
                    </BoxRow>
                    <BoxRow title={<Translation id="TR_TX_FEE" />} alignContent="right">
                        <HiddenPlaceholder>
                            <FiatValue amount="1" symbol={tx.symbol}>
                                {fiatValue => fiatValue}
                            </FiatValue>
                        </HiddenPlaceholder>
>>>>>>> 9076bf84
                    </BoxRow>
                </Box>
            </Col>
        </Grid>
    );
};

export default FiatDetails;<|MERGE_RESOLUTION|>--- conflicted
+++ resolved
@@ -75,22 +75,14 @@
                     </FiatValue>
                 </BoxHeading>
                 <Box>
-<<<<<<< HEAD
-                    <BoxRow
-                        title={<Translation {...messages.TR_TOTAL_OUTPUT} />}
-                        alignContent="right"
-                    >
-                        {totalOutput ? (
-=======
                     <BoxRow title={<Translation id="TR_TOTAL_OUTPUT" />} alignContent="right">
                         {totalOutput && (
->>>>>>> 9076bf84
                             <HiddenPlaceholder>
                                 <FiatValue amount={totalOutput} symbol={tx.symbol}>
                                     {({ value }) => value ?? null}
                                 </FiatValue>
                             </HiddenPlaceholder>
-                        ) : null}
+                        )}
                     </BoxRow>
                     <BoxRow title={<Translation id="TR_TX_FEE" />} alignContent="right">
                         <HiddenPlaceholder>
@@ -103,9 +95,8 @@
             </Col>
             <Col direction="column">
                 <BoxHeading>
-<<<<<<< HEAD
                     <Translation
-                        {...messages.TR_TX_HISTORICAL_VALUE_DATE}
+                        id="TR_TX_HISTORICAL_VALUE_DATE"
                         values={{
                             date: tx.blockTime ? (
                                 <FormattedDate
@@ -127,11 +118,8 @@
                     </FiatValue>
                 </BoxHeading>
                 <Box>
-                    <BoxRow
-                        title={<Translation {...messages.TR_TOTAL_OUTPUT} />}
-                        alignContent="right"
-                    >
-                        {totalOutput ? (
+                    <BoxRow title={<Translation id="TR_TOTAL_OUTPUT" />} alignContent="right">
+                        {totalOutput && (
                             <HiddenPlaceholder>
                                 <FiatValue
                                     amount={totalOutput}
@@ -141,39 +129,16 @@
                                     {({ value }) => value ?? null}
                                 </FiatValue>
                             </HiddenPlaceholder>
-                        ) : null}
+                        )}
                     </BoxRow>
-                    <BoxRow title={<Translation {...messages.TR_TX_FEE} />} alignContent="right">
-                        {totalOutput ? (
+                    <BoxRow title={<Translation id="TR_TX_FEE" />} alignContent="right">
+                        {totalOutput && (
                             <HiddenPlaceholder>
                                 <FiatValue amount={tx.fee} symbol={tx.symbol} source={tx.rates}>
                                     {({ value }) => value ?? null}
                                 </FiatValue>
                             </HiddenPlaceholder>
-                        ) : null}
-=======
-                    <Translation id="TR_TX_HISTORICAL_VALUE_DATE" values={{ date: '' }} />
-                    <HistoricalBadge>
-                        <FiatValue amount="1" symbol={tx.symbol}>
-                            {fiatValue => fiatValue}
-                        </FiatValue>
-                    </HistoricalBadge>
-                </BoxHeading>
-                <Box>
-                    <BoxRow title={<Translation id="TR_TOTAL_OUTPUT" />} alignContent="right">
-                        <HiddenPlaceholder>
-                            <FiatValue amount="1" symbol={tx.symbol}>
-                                {fiatValue => fiatValue}
-                            </FiatValue>
-                        </HiddenPlaceholder>
-                    </BoxRow>
-                    <BoxRow title={<Translation id="TR_TX_FEE" />} alignContent="right">
-                        <HiddenPlaceholder>
-                            <FiatValue amount="1" symbol={tx.symbol}>
-                                {fiatValue => fiatValue}
-                            </FiatValue>
-                        </HiddenPlaceholder>
->>>>>>> 9076bf84
+                        )}
                     </BoxRow>
                 </Box>
             </Col>
