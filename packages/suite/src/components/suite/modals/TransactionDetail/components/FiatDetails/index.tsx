--- conflicted
+++ resolved
@@ -1,10 +1,6 @@
 import React from 'react';
 import styled from 'styled-components';
-<<<<<<< HEAD
-import { colors, variables, P } from '@trezor/components-v2';
-=======
-import { colors, variables } from '@trezor/components';
->>>>>>> 2b4229b0
+import { colors, variables, P } from '@trezor/components';
 import FiatValue from '@suite-components/FiatValue/Container';
 import Badge from '@suite-components/Badge';
 import { Translation, HiddenPlaceholder } from '@suite-components';
@@ -98,20 +94,9 @@
                         alignContent="right"
                     >
                         {totalOutput && (
-<<<<<<< HEAD
-                            <FiatValue amount={totalOutput} symbol={tx.symbol}>
-                                {({ value }) => value}
-                            </FiatValue>
-                        )}
-                    </BoxRow>
-                    <BoxRow title={<Translation {...messages.TR_TX_FEE} />} alignContent="right">
-                        <FiatValue amount={tx.fee} symbol={tx.symbol}>
-                            {({ value }) => value}
-                        </FiatValue>
-=======
                             <HiddenPlaceholder>
                                 <FiatValue amount={totalOutput} symbol={tx.symbol}>
-                                    {fiatValue => fiatValue}
+                                    {({ value }) => value}
                                 </FiatValue>
                             </HiddenPlaceholder>
                         )}
@@ -119,10 +104,9 @@
                     <BoxRow title={<Translation {...messages.TR_TX_FEE} />} alignContent="right">
                         <HiddenPlaceholder>
                             <FiatValue amount={tx.fee} symbol={tx.symbol}>
-                                {(fiatValue, _timestamp) => fiatValue}
+                                {({ value }) => value}
                             </FiatValue>
                         </HiddenPlaceholder>
->>>>>>> 2b4229b0
                     </BoxRow>
                 </Box>
             </Col>
@@ -154,29 +138,18 @@
                         title={<Translation {...messages.TR_TOTAL_OUTPUT} />}
                         alignContent="right"
                     >
-<<<<<<< HEAD
-                        <FiatValue amount="1" symbol={tx.symbol}>
-                            {({ value }) => value}
-                        </FiatValue>
-                    </BoxRow>
-                    <BoxRow title={<Translation {...messages.TR_TX_FEE} />} alignContent="right">
-                        <FiatValue amount="1" symbol={tx.symbol}>
-                            {({ value }) => value}
-                        </FiatValue>
-=======
                         <HiddenPlaceholder>
                             <FiatValue amount="1" symbol={tx.symbol}>
-                                {fiatValue => fiatValue}
+                                {({ value }) => value}
                             </FiatValue>
                         </HiddenPlaceholder>
                     </BoxRow>
                     <BoxRow title={<Translation {...messages.TR_TX_FEE} />} alignContent="right">
                         <HiddenPlaceholder>
                             <FiatValue amount="1" symbol={tx.symbol}>
-                                {fiatValue => fiatValue}
+                                {({ value }) => value}
                             </FiatValue>
                         </HiddenPlaceholder>
->>>>>>> 2b4229b0
                     </BoxRow>
                 </Box>
             </Col>
