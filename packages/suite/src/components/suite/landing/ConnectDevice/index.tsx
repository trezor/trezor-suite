import React, { PureComponent } from 'react';
<<<<<<< HEAD
import styled from 'styled-components';
import { FormattedMessage } from 'react-intl';
import { P, H1, Link, variables, Modal } from '@trezor/components';
=======
import styled, { keyframes } from 'styled-components';
import { resolveStaticPath } from '@suite-utils/nextjs';
import { Translation } from '@suite-components/Translation';
import { P, H1, Link, colors, variables, animations } from '@trezor/components';
>>>>>>> 382022cc
import WebusbButton from '@suite-components/WebusbButton';
import { SuiteLayout } from '@suite-components';
import l10nMessages from './index.messages';

interface Props {
    deviceLabel: string;
    showWebUsb: boolean;
    showDisconnect: boolean;
}

const StyledConnectDevice = styled.div`
    padding: 0px 48px;
`;

const Title = styled.div`
    margin-top: 60px;
    max-width: 800px;
    text-align: center;
`;

const Wrapper = styled.div`
    display: flex;
    align-items: center;
    margin: 0 auto;
    padding: 36px 0;
    justify-content: center;

    @media screen and (max-width: ${variables.SCREEN_SIZE.SM}) {
        align-content: center;
        flex-direction: column;
    }
`;

const And = styled(P)`
    margin: 0px 15px 0px 15px;
    @media (max-width: ${variables.SCREEN_SIZE.SM}) {
        margin: 15px 0 15px 0;
    }
`;

const ButtonWrapper = styled.div`
    display: flex;
    width: 200px;
`;

const BridgeWrapper = styled.div`
    margin-bottom: 22px;
    display: flex;
    flex-direction: column;
    align-items: center;
    justify-content: center;
`;

const Text = styled.span`
    margin-right: 4px;
`;

const StyledLink = styled(Link)`
    font-size: ${variables.FONT_SIZE.BIG};
`;

const StyledH1 = styled(H1)`
    font-size: ${variables.FONT_SIZE.HUGE};
`;

class ConnectDevice extends PureComponent<Props> {
    render() {
        return (
<<<<<<< HEAD
            <SuiteLayout isLanding>
                <Modal>
                    <StyledConnectDevice>
                        <Title>
                            <StyledH1>
                                <FormattedMessage {...l10nMessages.TR_CONNECT_TREZOR} />
                            </StyledH1>
                        </Title>
                        <Wrapper>
                            {this.props.showWebUsb && !this.props.showDisconnect && (
                                <>
                                    <And>
                                        <FormattedMessage {...l10nMessages.TR_AND} />
                                    </And>
                                    <ButtonWrapper>
                                        <WebusbButton ready />
                                    </ButtonWrapper>
                                </>
                            )}
                        </Wrapper>
                        <BridgeWrapper>
                            {this.props.showWebUsb && (
                                <P>
                                    <Text>
                                        <FormattedMessage
                                            {...l10nMessages.TR_DEVICE_NOT_RECOGNIZED_TRY_INSTALLING}
                                            values={{
                                                link: (
                                                    <StyledLink to="/bridge">
                                                        Trezor Bridge
                                                    </StyledLink>
                                                ),
                                            }}
                                        />
                                    </Text>
                                </P>
                            )}
                        </BridgeWrapper>
                    </StyledConnectDevice>
                </Modal>
=======
            <SuiteLayout isLanding footer={<Footer isLanding />}>
                <StyledConnectDevice>
                    <Title>
                        <StyledH1>
                            <Translation {...l10nMessages.TR_THE_PRIVATE_BANK_IN_YOUR_HANDS} />
                        </StyledH1>
                        <P>
                            <Translation {...l10nMessages.TR_TREZOR_WALLET_IS_AN_EASY_DASH} />
                        </P>
                    </Title>
                    <Wrapper>
                        <ConnectTrezorWrapper>
                            {this.props.showDisconnect && (
                                <Translation
                                    {...l10nMessages.TR_UNPLUG_DEVICE_LABEL}
                                    values={{ deviceLabel: this.props.deviceLabel }}
                                />
                            )}
                            {!this.props.showDisconnect && (
                                <>
                                    <ImageWrapper width="12px" height="35px" viewBox="0 0 20 57">
                                        <g
                                            stroke="none"
                                            strokeWidth="1"
                                            fill="none"
                                            transform="translate(1, 1)"
                                        >
                                            <DeviceRect
                                                fill="#01B757"
                                                x="6"
                                                y="39"
                                                width="6"
                                                height="5"
                                            />
                                            <DeviceRect
                                                stroke="#01B757"
                                                strokeWidth="1"
                                                x="8.5"
                                                y="44.5"
                                                width="1"
                                                height="11"
                                            />
                                            <path
                                                stroke="#01B757"
                                                d="M8.90856859,33.9811778 L6.43814432,33.9811778 C5.45301486,34.0503113 4.69477081,33.6889084 4.1634122,32.8969691 C3.36637428,31.7090602 -0.000402169348,26.3761977 0.0748097911,23.2982514 C0.124878873,21.2492429 0.0999525141,14.5598149 3.07156595e-05,3.22996744 C-0.000274213164,3.1963928 0.00243636275,3.162859 0.00812115776,3.12976773 C0.28477346,1.51937083 1.22672004,0.617538852 2.8339609,0.424271782 C4.45813658,0.228968338 6.54411954,0.0875444105 9.09190977,0 L9.09190977,0.0169167084 C11.5566027,0.104886477 13.5814718,0.244169993 15.1665175,0.434768145 C16.7530267,0.625542287 17.6912941,1.50671985 17.9813196,3.07830083 C17.9943481,3.14889902 18.0005888,3.22058224 17.9999563,3.29236974 L17.9999901,3.29237004 C17.9004498,14.5907444 17.875676,21.2628703 17.9256686,23.3087478 C18.0008805,26.3866941 14.6341041,31.7195566 13.8370662,32.9074655 C13.3057075,33.6994047 12.5474635,34.0608076 11.562334,33.9916742 L8.90856859,33.9916742 L8.90856859,33.9811778 Z"
                                            />
                                            <rect
                                                fill="#01B757"
                                                x="2"
                                                y="7"
                                                width="14"
                                                height="7"
                                                rx="0.5625"
                                            />
                                        </g>
                                    </ImageWrapper>
                                    <Translation {...l10nMessages.TR_CONNECT_TREZOR_TO_CONTINUE} />
                                </>
                            )}
                        </ConnectTrezorWrapper>
                        {this.props.showWebUsb && !this.props.showDisconnect && (
                            <>
                                <And>
                                    <Translation {...l10nMessages.TR_AND} />
                                </And>
                                <ButtonWrapper>
                                    <WebusbButton ready />
                                </ButtonWrapper>
                            </>
                        )}
                    </Wrapper>
                    <Image src={resolveStaticPath('images/wallet/macbook.png')} />
                    <BridgeWrapper>
                        {this.props.showWebUsb && (
                            <P>
                                <Text>
                                    <Translation
                                        {...l10nMessages.TR_DEVICE_NOT_RECOGNIZED_TRY_INSTALLING}
                                        values={{
                                            link: (
                                                <StyledLink to="/bridge">Trezor Bridge</StyledLink>
                                            ),
                                        }}
                                    />
                                </Text>
                            </P>
                        )}
                        <P>
                            <Text>
                                <Translation
                                    {...l10nMessages.TR_DONT_HAVE_A_TREZOR}
                                    values={{
                                        getOne: (
                                            <StyledLink href="https://trezor.io/">
                                                <Translation {...l10nMessages.TR_GET_ONE} />
                                            </StyledLink>
                                        ),
                                    }}
                                />
                            </Text>
                        </P>
                    </BridgeWrapper>
                </StyledConnectDevice>
>>>>>>> 382022cc
            </SuiteLayout>
        );
    }
}

export default ConnectDevice;<|MERGE_RESOLUTION|>--- conflicted
+++ resolved
@@ -1,16 +1,10 @@
 import React, { PureComponent } from 'react';
-<<<<<<< HEAD
-import styled from 'styled-components';
-import { FormattedMessage } from 'react-intl';
-import { P, H1, Link, variables, Modal } from '@trezor/components';
-=======
 import styled, { keyframes } from 'styled-components';
 import { resolveStaticPath } from '@suite-utils/nextjs';
 import { Translation } from '@suite-components/Translation';
-import { P, H1, Link, colors, variables, animations } from '@trezor/components';
->>>>>>> 382022cc
+import { P, H1, Link, colors, variables, animations, Modal } from '@trezor/components';
 import WebusbButton from '@suite-components/WebusbButton';
-import { SuiteLayout } from '@suite-components';
+import { SuiteLayout, Footer } from '@suite-components';
 import l10nMessages from './index.messages';
 
 interface Props {
@@ -42,6 +36,14 @@
     }
 `;
 
+const ConnectTrezorWrapper = styled.div`
+    position: relative;
+    animation: ${animations.PULSATE} 1.3s ease-out infinite;
+    color: ${colors.GREEN_PRIMARY};
+    font-size: ${variables.FONT_SIZE.BIG};
+    font-weight: ${variables.FONT_WEIGHT.MEDIUM};
+`;
+
 const And = styled(P)`
     margin: 0px 15px 0px 15px;
     @media (max-width: ${variables.SCREEN_SIZE.SM}) {
@@ -52,6 +54,16 @@
 const ButtonWrapper = styled.div`
     display: flex;
     width: 200px;
+`;
+
+const Image = styled.img`
+    width: 100%;
+    max-width: 850px;
+    height: auto;
+    margin: auto;
+    background-repeat: no-repeat;
+    background-position: center 0px;
+    background-size: contain;
 `;
 
 const BridgeWrapper = styled.div`
@@ -70,27 +82,94 @@
     font-size: ${variables.FONT_SIZE.BIG};
 `;
 
-const StyledH1 = styled(H1)`
-    font-size: ${variables.FONT_SIZE.HUGE};
+const animationConnect = keyframes`
+    0%, 100% {
+        transform: translateY(0px);
+    }
+    50% {
+        transform: translateY(-4px)
+    }
+`;
+const ImageWrapper = styled.svg`
+    position: absolute;
+    top: -8px;
+    left: -24px;
+`;
+const DeviceRect = styled.rect`
+    animation: ${animationConnect} 1.3s ease-out infinite;
 `;
 
 class ConnectDevice extends PureComponent<Props> {
     render() {
         return (
-<<<<<<< HEAD
-            <SuiteLayout isLanding>
+            <SuiteLayout isLanding footer={<Footer isLanding />}>
                 <Modal>
                     <StyledConnectDevice>
                         <Title>
-                            <StyledH1>
-                                <FormattedMessage {...l10nMessages.TR_CONNECT_TREZOR} />
-                            </StyledH1>
+                            <P>
+                                <Translation {...l10nMessages.TR_TREZOR_WALLET_IS_AN_EASY_DASH} />
+                            </P>
                         </Title>
                         <Wrapper>
+                            <ConnectTrezorWrapper>
+                                {this.props.showDisconnect && (
+                                    <Translation
+                                        {...l10nMessages.TR_UNPLUG_DEVICE_LABEL}
+                                        values={{ deviceLabel: this.props.deviceLabel }}
+                                    />
+                                )}
+                                {!this.props.showDisconnect && (
+                                    <>
+                                        <ImageWrapper
+                                            width="12px"
+                                            height="35px"
+                                            viewBox="0 0 20 57"
+                                        >
+                                            <g
+                                                stroke="none"
+                                                strokeWidth="1"
+                                                fill="none"
+                                                transform="translate(1, 1)"
+                                            >
+                                                <DeviceRect
+                                                    fill="#01B757"
+                                                    x="6"
+                                                    y="39"
+                                                    width="6"
+                                                    height="5"
+                                                />
+                                                <DeviceRect
+                                                    stroke="#01B757"
+                                                    strokeWidth="1"
+                                                    x="8.5"
+                                                    y="44.5"
+                                                    width="1"
+                                                    height="11"
+                                                />
+                                                <path
+                                                    stroke="#01B757"
+                                                    d="M8.90856859,33.9811778 L6.43814432,33.9811778 C5.45301486,34.0503113 4.69477081,33.6889084 4.1634122,32.8969691 C3.36637428,31.7090602 -0.000402169348,26.3761977 0.0748097911,23.2982514 C0.124878873,21.2492429 0.0999525141,14.5598149 3.07156595e-05,3.22996744 C-0.000274213164,3.1963928 0.00243636275,3.162859 0.00812115776,3.12976773 C0.28477346,1.51937083 1.22672004,0.617538852 2.8339609,0.424271782 C4.45813658,0.228968338 6.54411954,0.0875444105 9.09190977,0 L9.09190977,0.0169167084 C11.5566027,0.104886477 13.5814718,0.244169993 15.1665175,0.434768145 C16.7530267,0.625542287 17.6912941,1.50671985 17.9813196,3.07830083 C17.9943481,3.14889902 18.0005888,3.22058224 17.9999563,3.29236974 L17.9999901,3.29237004 C17.9004498,14.5907444 17.875676,21.2628703 17.9256686,23.3087478 C18.0008805,26.3866941 14.6341041,31.7195566 13.8370662,32.9074655 C13.3057075,33.6994047 12.5474635,34.0608076 11.562334,33.9916742 L8.90856859,33.9916742 L8.90856859,33.9811778 Z"
+                                                />
+                                                <rect
+                                                    fill="#01B757"
+                                                    x="2"
+                                                    y="7"
+                                                    width="14"
+                                                    height="7"
+                                                    rx="0.5625"
+                                                />
+                                            </g>
+                                        </ImageWrapper>
+                                        <Translation
+                                            {...l10nMessages.TR_CONNECT_TREZOR_TO_CONTINUE}
+                                        />
+                                    </>
+                                )}
+                            </ConnectTrezorWrapper>
                             {this.props.showWebUsb && !this.props.showDisconnect && (
                                 <>
                                     <And>
-                                        <FormattedMessage {...l10nMessages.TR_AND} />
+                                        <Translation {...l10nMessages.TR_AND} />
                                     </And>
                                     <ButtonWrapper>
                                         <WebusbButton ready />
@@ -98,11 +177,12 @@
                                 </>
                             )}
                         </Wrapper>
+                        <Image src={resolveStaticPath('images/wallet/macbook.png')} />
                         <BridgeWrapper>
                             {this.props.showWebUsb && (
                                 <P>
                                     <Text>
-                                        <FormattedMessage
+                                        <Translation
                                             {...l10nMessages.TR_DEVICE_NOT_RECOGNIZED_TRY_INSTALLING}
                                             values={{
                                                 link: (
@@ -115,114 +195,23 @@
                                     </Text>
                                 </P>
                             )}
-                        </BridgeWrapper>
-                    </StyledConnectDevice>
-                </Modal>
-=======
-            <SuiteLayout isLanding footer={<Footer isLanding />}>
-                <StyledConnectDevice>
-                    <Title>
-                        <StyledH1>
-                            <Translation {...l10nMessages.TR_THE_PRIVATE_BANK_IN_YOUR_HANDS} />
-                        </StyledH1>
-                        <P>
-                            <Translation {...l10nMessages.TR_TREZOR_WALLET_IS_AN_EASY_DASH} />
-                        </P>
-                    </Title>
-                    <Wrapper>
-                        <ConnectTrezorWrapper>
-                            {this.props.showDisconnect && (
-                                <Translation
-                                    {...l10nMessages.TR_UNPLUG_DEVICE_LABEL}
-                                    values={{ deviceLabel: this.props.deviceLabel }}
-                                />
-                            )}
-                            {!this.props.showDisconnect && (
-                                <>
-                                    <ImageWrapper width="12px" height="35px" viewBox="0 0 20 57">
-                                        <g
-                                            stroke="none"
-                                            strokeWidth="1"
-                                            fill="none"
-                                            transform="translate(1, 1)"
-                                        >
-                                            <DeviceRect
-                                                fill="#01B757"
-                                                x="6"
-                                                y="39"
-                                                width="6"
-                                                height="5"
-                                            />
-                                            <DeviceRect
-                                                stroke="#01B757"
-                                                strokeWidth="1"
-                                                x="8.5"
-                                                y="44.5"
-                                                width="1"
-                                                height="11"
-                                            />
-                                            <path
-                                                stroke="#01B757"
-                                                d="M8.90856859,33.9811778 L6.43814432,33.9811778 C5.45301486,34.0503113 4.69477081,33.6889084 4.1634122,32.8969691 C3.36637428,31.7090602 -0.000402169348,26.3761977 0.0748097911,23.2982514 C0.124878873,21.2492429 0.0999525141,14.5598149 3.07156595e-05,3.22996744 C-0.000274213164,3.1963928 0.00243636275,3.162859 0.00812115776,3.12976773 C0.28477346,1.51937083 1.22672004,0.617538852 2.8339609,0.424271782 C4.45813658,0.228968338 6.54411954,0.0875444105 9.09190977,0 L9.09190977,0.0169167084 C11.5566027,0.104886477 13.5814718,0.244169993 15.1665175,0.434768145 C16.7530267,0.625542287 17.6912941,1.50671985 17.9813196,3.07830083 C17.9943481,3.14889902 18.0005888,3.22058224 17.9999563,3.29236974 L17.9999901,3.29237004 C17.9004498,14.5907444 17.875676,21.2628703 17.9256686,23.3087478 C18.0008805,26.3866941 14.6341041,31.7195566 13.8370662,32.9074655 C13.3057075,33.6994047 12.5474635,34.0608076 11.562334,33.9916742 L8.90856859,33.9916742 L8.90856859,33.9811778 Z"
-                                            />
-                                            <rect
-                                                fill="#01B757"
-                                                x="2"
-                                                y="7"
-                                                width="14"
-                                                height="7"
-                                                rx="0.5625"
-                                            />
-                                        </g>
-                                    </ImageWrapper>
-                                    <Translation {...l10nMessages.TR_CONNECT_TREZOR_TO_CONTINUE} />
-                                </>
-                            )}
-                        </ConnectTrezorWrapper>
-                        {this.props.showWebUsb && !this.props.showDisconnect && (
-                            <>
-                                <And>
-                                    <Translation {...l10nMessages.TR_AND} />
-                                </And>
-                                <ButtonWrapper>
-                                    <WebusbButton ready />
-                                </ButtonWrapper>
-                            </>
-                        )}
-                    </Wrapper>
-                    <Image src={resolveStaticPath('images/wallet/macbook.png')} />
-                    <BridgeWrapper>
-                        {this.props.showWebUsb && (
                             <P>
                                 <Text>
                                     <Translation
-                                        {...l10nMessages.TR_DEVICE_NOT_RECOGNIZED_TRY_INSTALLING}
+                                        {...l10nMessages.TR_DONT_HAVE_A_TREZOR}
                                         values={{
-                                            link: (
-                                                <StyledLink to="/bridge">Trezor Bridge</StyledLink>
+                                            getOne: (
+                                                <StyledLink href="https://trezor.io/">
+                                                    <Translation {...l10nMessages.TR_GET_ONE} />
+                                                </StyledLink>
                                             ),
                                         }}
                                     />
                                 </Text>
                             </P>
-                        )}
-                        <P>
-                            <Text>
-                                <Translation
-                                    {...l10nMessages.TR_DONT_HAVE_A_TREZOR}
-                                    values={{
-                                        getOne: (
-                                            <StyledLink href="https://trezor.io/">
-                                                <Translation {...l10nMessages.TR_GET_ONE} />
-                                            </StyledLink>
-                                        ),
-                                    }}
-                                />
-                            </Text>
-                        </P>
-                    </BridgeWrapper>
-                </StyledConnectDevice>
->>>>>>> 382022cc
+                        </BridgeWrapper>
+                    </StyledConnectDevice>
+                </Modal>
             </SuiteLayout>
         );
     }
