--- conflicted
+++ resolved
@@ -162,15 +162,10 @@
                                             />
                                         </g>
                                     </ImageWrapper>
-<<<<<<< HEAD
-                                    <Translation {...l10nMessages.TR_CONNECT_TREZOR_TO_CONTINUE} />
-                                </React.Fragment>
-=======
-                                    <FormattedMessage
+                                    <Translation
                                         {...l10nMessages.TR_CONNECT_TREZOR_TO_CONTINUE}
                                     />
                                 </>
->>>>>>> ba7c684a
                             )}
                         </ConnectTrezorWrapper>
                         {this.props.showWebUsb && !this.props.showDisconnect && (
