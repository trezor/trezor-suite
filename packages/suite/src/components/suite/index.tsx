import Backdrop from './Backdrop';
import DeviceIcon from './images/DeviceIcon';
import Link from './Link';
import Preloader from './Preloader';
import FormattedNumber from './FormattedNumber';
import SuiteLayout from './SuiteLayout';
import Card from './Card';
import NotificationCard from './NotificationCard';
import PinInput from './PinInput';
import NoRatesTooltip from './NoRatesTooltip';
import WordInput from './WordInput';
import WordInputAdvanced from './WordInputAdvanced';
import ProgressBar from './ProgressBar';
import ModalWrapper from './ModalWrapper';
import Loading from './Loading';
import FiatValue from './FiatValue/Container';
import Badge from './Badge';
import WebusbButton from './WebusbButton';
<<<<<<< HEAD
import HiddenPlaceholder from './HiddenPlaceholder/Container';
=======
import QrCode from './QrCode';
>>>>>>> 97d218e5

import { Translation } from './Translation';

export {
    Backdrop,
    DeviceIcon,
    Link,
    Preloader,
    FormattedNumber,
    SuiteLayout,
    Card,
    NotificationCard,
    PinInput,
    FiatValue,
    NoRatesTooltip,
    Translation,
    WordInput,
    WordInputAdvanced,
    ProgressBar,
    ModalWrapper,
    Loading,
    WebusbButton,
<<<<<<< HEAD
    HiddenPlaceholder,
    Badge,
=======
    QrCode,
>>>>>>> 97d218e5
};<|MERGE_RESOLUTION|>--- conflicted
+++ resolved
@@ -16,11 +16,8 @@
 import FiatValue from './FiatValue/Container';
 import Badge from './Badge';
 import WebusbButton from './WebusbButton';
-<<<<<<< HEAD
 import HiddenPlaceholder from './HiddenPlaceholder/Container';
-=======
 import QrCode from './QrCode';
->>>>>>> 97d218e5
 
 import { Translation } from './Translation';
 
@@ -43,10 +40,7 @@
     ModalWrapper,
     Loading,
     WebusbButton,
-<<<<<<< HEAD
     HiddenPlaceholder,
     Badge,
-=======
     QrCode,
->>>>>>> 97d218e5
 };