<<<<<<< HEAD
/* @flow */

=======
import styled from 'styled-components';
>>>>>>> 902242ff
import React from 'react';
import styled, { css } from 'styled-components';
import { Link, colors, variables } from '@trezor/components';
import { bindActionCreators } from 'redux';
import { connect } from 'react-redux';
import { FormattedMessage } from 'react-intl';
import { State, Dispatch } from '@suite-types/index';

import * as logActions from '@suite-actions/logActions';
import l10nMessages from './index.messages';

const { FONT_SIZE, SCREEN_SIZE } = variables;
const FOOTER_HEIGHT = '59px';
interface Props {
    isLanding?: boolean;
    opened: boolean;
    toggle: typeof logActions.toggle;
    propTypes?: any;
}

const Wrapper = styled.div<Pick<Props, 'isLanding'>>`
    width: 100%;
    font-size: ${FONT_SIZE.SMALL};
    background: ${colors.LANDING};
    color: ${colors.TEXT_SECONDARY};
    padding: 10px 30px;
    height: ${FOOTER_HEIGHT};
    display: flex;
    align-items: center;
    justify-content: center;
    border-top: 1px solid ${colors.BACKGROUND};
    ${props =>
        !props.isLanding &&
        css`
            max-width: ${SCREEN_SIZE.LG};
        `}
`;

const StyledLink = styled(Link)`
    margin: 0 10px;
    white-space: nowrap;

    &:first-child {
        margin-left: 0;
    }
`;

const Left = styled.div`
    display: flex;
    margin-right: 10px;

    @media all and (max-width: ${SCREEN_SIZE.XS}) {
        margin: 0;
    }
`;

const Right = styled.div``;

const RatesLeft = styled.div`
    @media all and (max-width: ${SCREEN_SIZE.XS}) {
        display: none;
    }
`;

const TranslatorsRight = styled.div`
    @media all and (max-width: ${SCREEN_SIZE.XS}) {
        display: none;
    }
`;

const RatesRight = styled.div`
    display: none;

    @media all and (max-width: ${SCREEN_SIZE.XS}) {
        display: block;
        width: 100%;
    }
`;

const Content = styled.div`
    max-width: ${SCREEN_SIZE.LG};
    width: 100%;
    display: flex;
    flex-wrap: wrap;
    justify-content: space-between;

    @media all and (max-width: ${SCREEN_SIZE.MD}) {
        justify-content: center;
    }
`;

const Footer = ({ opened, toggle, isLanding = false }: Props) => {
    const exchangeRates = (
        <FormattedMessage
            {...l10nMessages.TR_EXCHANGE_RATES_BY}
            values={{
                service: (
                    <Link href="https://www.coingecko.com" isGreen>
                        Coingecko
                    </Link>
                ),
            }}
        />
    );
    return (
        <Wrapper isLanding={isLanding}>
            <Content>
                <Left>
                    <StyledLink href="http://satoshilabs.com" isGreen>
                        SatoshiLabs
                    </StyledLink>
                    <StyledLink href="https://trezor.io/tos" isGreen>
                        <FormattedMessage {...l10nMessages.TR_TERMS} />
                    </StyledLink>
                    <StyledLink onClick={toggle} isGreen>
                        {opened ? 'Hide Log' : 'Show Log'}
                    </StyledLink>
                    <RatesLeft>{exchangeRates}</RatesLeft>
                </Left>
                {!isLanding && (
                    <Right>
                        <TranslatorsRight>
                            <FormattedMessage
                                {...l10nMessages.TR_WE_THANK_OUR_TRANSLATORS}
                                values={{
                                    TR_CONTRIBUTION: (
                                        <Link
                                            href="https://wiki.trezor.io/CrowdIn.com_-_A_tool_for_translation"
                                            isGreen
                                        >
                                            <FormattedMessage {...l10nMessages.TR_CONTRIBUTION} />
                                        </Link>
                                    ),
                                }}
                            />
                        </TranslatorsRight>
                        <RatesRight>{exchangeRates}</RatesRight>
                    </Right>
                )}
            </Content>
        </Wrapper>
    );
};

const mapStateToProps = (state: State) => ({
    opened: state.log.opened,
});

const mapDispatchToProps = (dispatch: Dispatch) => ({
    toggle: bindActionCreators(logActions.toggle, dispatch),
});

export default connect(
    mapStateToProps,
    mapDispatchToProps,
)(Footer);<|MERGE_RESOLUTION|>--- conflicted
+++ resolved
@@ -1,9 +1,5 @@
-<<<<<<< HEAD
-/* @flow */
 
-=======
 import styled from 'styled-components';
->>>>>>> 902242ff
 import React from 'react';
 import styled, { css } from 'styled-components';
 import { Link, colors, variables } from '@trezor/components';
