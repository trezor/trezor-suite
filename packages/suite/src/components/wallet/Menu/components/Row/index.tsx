--- conflicted
+++ resolved
@@ -5,7 +5,6 @@
 import { Link } from '@suite-components';
 import { NETWORKS } from '@suite-config';
 import { Account } from '@wallet-types';
-import numberAbbr from 'number-abbreviate';
 
 const Wrapper = styled.div<{ selected: boolean }>`
     padding: 0 15px;
@@ -151,21 +150,6 @@
                     </AccountIndex>
                 </Name>
             </Left>
-<<<<<<< HEAD
-            <Right>
-                <Balance>
-                    <BalanceValue>
-                        {numberAbbr(account.balance)} {account.symbol}
-                    </BalanceValue>
-                </Balance>
-                {account.history.total !== -1 && (
-                    <Transactions>
-                        <Label>transactions</Label>
-                        <TransactionsValue>{account.history.total}</TransactionsValue>
-                    </Transactions>
-                )}
-            </Right>
-=======
             {!hideBalance && (
                 <Right>
                     <Balance>
@@ -181,7 +165,6 @@
                     )}
                 </Right>
             )}
->>>>>>> 314f2915
         </Wrapper>
     </StyledLink>
 ));
