import React from 'react';
import { colors, variables, Loader } from '@trezor/components';
import styled from 'styled-components';
import { connect } from 'react-redux';
<<<<<<< HEAD
import { AppState } from '@suite-types';
import Row from './Row';
=======
import { getRoute } from '@suite-utils/router';
import * as discoveryActions from '@wallet-actions/discoveryActions';
import { Discovery } from '@wallet-reducers/discoveryReducer';
import { Link } from '@suite-components';
import { AppState, Dispatch } from '@suite-types';
import { NETWORKS } from '@suite-config';
>>>>>>> 1a707bcb

import ProgressBar from './ProgressBar';

const Wrapper = styled.div``;

const LoadingWrapper = styled.div`
    display: flex;
    padding-top: 10px;
    justify-content: flex-start;
    align-items: center;
    padding-left: 20px;
`;

const LoadingText = styled.div`
    font-size: ${variables.FONT_SIZE.SMALL};
    color: ${colors.TEXT_SECONDARY};
    padding-left: 10px;
`;

<<<<<<< HEAD
interface Props {
    suite: AppState['suite'];
    wallet: AppState['wallet'];
    router: AppState['router'];
    discovery: AppState['wallet']['discovery'];
}

const getLoadingProgress = (discovery: AppState['wallet']['discovery']) => {
    const d = discovery[0];
    if (d && d.loaded && d.total) {
        return Math.round((d.loaded / d.total) * 100);
=======
const CoinName = styled.div``;

const Row = styled.div`
    padding: 0 15px;
    display: flex;
    height: 55px;
    cursor: pointer;
    transition: background-color 0.3s, color 0.3s;
    justify-content: space-between;

    &:hover {
        background-color: ${colors.GRAY_LIGHT};
    }

    &:first-child {
        padding-top: 0;
    }
`;

const LogoWrapper = styled.div`
    min-width: 40px;
    display: flex;
    align-items: center;
`;

const AccountIndex = styled.div`
    display: flex;
    align-items: center;
    font-size: ${variables.FONT_SIZE.SMALL};
`;

const BalanceValue = styled.div`
    text-transform: uppercase;
    font-size: ${variables.FONT_SIZE.BIG};
`;

const Left = styled.div`
    display: flex;
    align-items: center;
    justify-content: flex-start;
`;

const Name = styled.div`
    display: flex;
    flex-direction: column;
    font-size: ${variables.FONT_SIZE.BIG};
    color: ${colors.TEXT_PRIMARY};
`;

const Right = styled.div`
    display: flex;
    flex: 1;
    align-items: flex-end;
    justify-content: center;
    flex-direction: column;
`;

const Label = styled.span`
    display: flex;
    justify-content: center;
    text-transform: uppercase;
    padding-right: 3px;
    font-size: ${variables.FONT_SIZE.COUNTER};
    color: ${colors.TEXT_SECONDARY};
`;

const Balance = styled.div`
    display: flex;
    align-items: center;
`;

const Transactions = styled.div`
    display: flex;
    font-size: ${variables.FONT_SIZE.COUNTER};
    align-items: center;
`;

const TransactionsValue = styled.div`
    display: flex;
    padding-right: 2px;
    align-items: center;
`;

// todo make no style link component
const StyledLink = styled(Link)`
    display: flex;
    flex-direction: column;
    color: ${colors.TEXT_PRIMARY};

    &:focus,
    &:hover,
    &:visited,
    &:link,
    &:active {
        color: ${colors.TEXT_PRIMARY};
        text-decoration: none;
    }
`;

const mapStateToProps = (state: AppState) => ({
    device: state.suite.device,
    accounts: state.wallet.accounts,
    discovery: state.wallet.discovery,
    router: state.router,
});

const mapDispatchToProps = (dispatch: Dispatch) => ({
    // getDiscoveryForDevice: bindActionCreators(discoveryActions.getDiscoveryForDevice, dispatch),
    getDiscoveryForDevice: () => dispatch(discoveryActions.getDiscoveryForDevice()),
});

type Props = ReturnType<typeof mapStateToProps> & ReturnType<typeof mapDispatchToProps>;

const getLoadingProgress = (discovery?: Discovery) => {
    if (discovery && discovery.loaded && discovery.total) {
        return Math.round((discovery.loaded / discovery.total) * 100);
>>>>>>> 1a707bcb
    }
    return 0;
};

<<<<<<< HEAD
const Menu = (props: Props) => (
    <Wrapper>
        <ProgressBar progress={getLoadingProgress(props.discovery)} />
        {props.wallet.accounts.length === 0 && ( // TODO check discovery progress not accounts
            <LoadingWrapper>
                <Loader size={15} />
                <LoadingText>Loading accounts</LoadingText>
            </LoadingWrapper>
        )}
        {props.wallet.accounts
            .filter(account => !account.empty)
            .map(account => (
                <Row
                    key={`${account.network}-${account.descriptor}-${account.index}`}
                    account={account}
                />
=======
const getCoinName = (symbol: string, accountType: string) => {
    const result = NETWORKS.filter(
        network => network.symbol === symbol && (network.accountType || 'normal') === accountType,
    );
    return result[0].name;
};

const getCoinLogo = (network: string) => (network === 'test' ? 'btc' : network); // TODO add icon for testnet

const Menu = ({ device, accounts, getDiscoveryForDevice }: Props) => {
    const discovery = getDiscoveryForDevice();
    if (!device || !discovery) {
        return (
            <Wrapper>
                <LoadingWrapper>
                    <Loader size={15} />
                    <LoadingText>Loading accounts</LoadingText>
                </LoadingWrapper>
            </Wrapper>
        );
    }

    const list = accounts.filter(account => account.deviceState === device.state);
    return (
        <Wrapper>
            <ProgressBar progress={getLoadingProgress(discovery)} />
            {list.length === 0 && ( // TODO check discovery progress not accounts
                <LoadingWrapper>
                    <Loader size={15} />
                    <LoadingText>Loading accounts</LoadingText>
                </LoadingWrapper>
            )}
            {list.map(account => (
                <StyledLink
                    key={`${account.network}-${account.descriptor}`}
                    href={getRoute('wallet-account', {
                        coin: account.network,
                        accountId: account.index,
                    })}
                >
                    <Row>
                        <Left>
                            <LogoWrapper>
                                <CoinLogo size={25} network={getCoinLogo(account.network)} />
                            </LogoWrapper>
                            <Name>
                                <CoinName>
                                    {getCoinName(account.network, account.accountType)}
                                </CoinName>
                                <AccountIndex>
                                    <Label>account</Label>
                                    {`#${account.index + 1}`}
                                </AccountIndex>
                            </Name>
                        </Left>
                        <Right>
                            <Balance>
                                <BalanceValue>
                                    {account.balance} {account.network}
                                </BalanceValue>
                            </Balance>
                            {account.history.total !== -1 && (
                                <Transactions>
                                    <Label>transactions</Label>
                                    <TransactionsValue>{account.history.total}</TransactionsValue>
                                </Transactions>
                            )}
                        </Right>
                    </Row>
                </StyledLink>
>>>>>>> 1a707bcb
            ))}
        </Wrapper>
    );
};

export default connect(
    mapStateToProps,
    mapDispatchToProps,
)(Menu);<|MERGE_RESOLUTION|>--- conflicted
+++ resolved
@@ -2,19 +2,12 @@
 import { colors, variables, Loader } from '@trezor/components';
 import styled from 'styled-components';
 import { connect } from 'react-redux';
-<<<<<<< HEAD
-import { AppState } from '@suite-types';
-import Row from './Row';
-=======
-import { getRoute } from '@suite-utils/router';
 import * as discoveryActions from '@wallet-actions/discoveryActions';
 import { Discovery } from '@wallet-reducers/discoveryReducer';
-import { Link } from '@suite-components';
 import { AppState, Dispatch } from '@suite-types';
-import { NETWORKS } from '@suite-config';
->>>>>>> 1a707bcb
 
-import ProgressBar from './ProgressBar';
+import ProgressBar from './components/ProgressBar';
+import Row from './components/Row';
 
 const Wrapper = styled.div``;
 
@@ -30,118 +23,6 @@
     font-size: ${variables.FONT_SIZE.SMALL};
     color: ${colors.TEXT_SECONDARY};
     padding-left: 10px;
-`;
-
-<<<<<<< HEAD
-interface Props {
-    suite: AppState['suite'];
-    wallet: AppState['wallet'];
-    router: AppState['router'];
-    discovery: AppState['wallet']['discovery'];
-}
-
-const getLoadingProgress = (discovery: AppState['wallet']['discovery']) => {
-    const d = discovery[0];
-    if (d && d.loaded && d.total) {
-        return Math.round((d.loaded / d.total) * 100);
-=======
-const CoinName = styled.div``;
-
-const Row = styled.div`
-    padding: 0 15px;
-    display: flex;
-    height: 55px;
-    cursor: pointer;
-    transition: background-color 0.3s, color 0.3s;
-    justify-content: space-between;
-
-    &:hover {
-        background-color: ${colors.GRAY_LIGHT};
-    }
-
-    &:first-child {
-        padding-top: 0;
-    }
-`;
-
-const LogoWrapper = styled.div`
-    min-width: 40px;
-    display: flex;
-    align-items: center;
-`;
-
-const AccountIndex = styled.div`
-    display: flex;
-    align-items: center;
-    font-size: ${variables.FONT_SIZE.SMALL};
-`;
-
-const BalanceValue = styled.div`
-    text-transform: uppercase;
-    font-size: ${variables.FONT_SIZE.BIG};
-`;
-
-const Left = styled.div`
-    display: flex;
-    align-items: center;
-    justify-content: flex-start;
-`;
-
-const Name = styled.div`
-    display: flex;
-    flex-direction: column;
-    font-size: ${variables.FONT_SIZE.BIG};
-    color: ${colors.TEXT_PRIMARY};
-`;
-
-const Right = styled.div`
-    display: flex;
-    flex: 1;
-    align-items: flex-end;
-    justify-content: center;
-    flex-direction: column;
-`;
-
-const Label = styled.span`
-    display: flex;
-    justify-content: center;
-    text-transform: uppercase;
-    padding-right: 3px;
-    font-size: ${variables.FONT_SIZE.COUNTER};
-    color: ${colors.TEXT_SECONDARY};
-`;
-
-const Balance = styled.div`
-    display: flex;
-    align-items: center;
-`;
-
-const Transactions = styled.div`
-    display: flex;
-    font-size: ${variables.FONT_SIZE.COUNTER};
-    align-items: center;
-`;
-
-const TransactionsValue = styled.div`
-    display: flex;
-    padding-right: 2px;
-    align-items: center;
-`;
-
-// todo make no style link component
-const StyledLink = styled(Link)`
-    display: flex;
-    flex-direction: column;
-    color: ${colors.TEXT_PRIMARY};
-
-    &:focus,
-    &:hover,
-    &:visited,
-    &:link,
-    &:active {
-        color: ${colors.TEXT_PRIMARY};
-        text-decoration: none;
-    }
 `;
 
 const mapStateToProps = (state: AppState) => ({
@@ -161,37 +42,9 @@
 const getLoadingProgress = (discovery?: Discovery) => {
     if (discovery && discovery.loaded && discovery.total) {
         return Math.round((discovery.loaded / discovery.total) * 100);
->>>>>>> 1a707bcb
     }
     return 0;
 };
-
-<<<<<<< HEAD
-const Menu = (props: Props) => (
-    <Wrapper>
-        <ProgressBar progress={getLoadingProgress(props.discovery)} />
-        {props.wallet.accounts.length === 0 && ( // TODO check discovery progress not accounts
-            <LoadingWrapper>
-                <Loader size={15} />
-                <LoadingText>Loading accounts</LoadingText>
-            </LoadingWrapper>
-        )}
-        {props.wallet.accounts
-            .filter(account => !account.empty)
-            .map(account => (
-                <Row
-                    key={`${account.network}-${account.descriptor}-${account.index}`}
-                    account={account}
-                />
-=======
-const getCoinName = (symbol: string, accountType: string) => {
-    const result = NETWORKS.filter(
-        network => network.symbol === symbol && (network.accountType || 'normal') === accountType,
-    );
-    return result[0].name;
-};
-
-const getCoinLogo = (network: string) => (network === 'test' ? 'btc' : network); // TODO add icon for testnet
 
 const Menu = ({ device, accounts, getDiscoveryForDevice }: Props) => {
     const discovery = getDiscoveryForDevice();
@@ -217,44 +70,7 @@
                 </LoadingWrapper>
             )}
             {list.map(account => (
-                <StyledLink
-                    key={`${account.network}-${account.descriptor}`}
-                    href={getRoute('wallet-account', {
-                        coin: account.network,
-                        accountId: account.index,
-                    })}
-                >
-                    <Row>
-                        <Left>
-                            <LogoWrapper>
-                                <CoinLogo size={25} network={getCoinLogo(account.network)} />
-                            </LogoWrapper>
-                            <Name>
-                                <CoinName>
-                                    {getCoinName(account.network, account.accountType)}
-                                </CoinName>
-                                <AccountIndex>
-                                    <Label>account</Label>
-                                    {`#${account.index + 1}`}
-                                </AccountIndex>
-                            </Name>
-                        </Left>
-                        <Right>
-                            <Balance>
-                                <BalanceValue>
-                                    {account.balance} {account.network}
-                                </BalanceValue>
-                            </Balance>
-                            {account.history.total !== -1 && (
-                                <Transactions>
-                                    <Label>transactions</Label>
-                                    <TransactionsValue>{account.history.total}</TransactionsValue>
-                                </Transactions>
-                            )}
-                        </Right>
-                    </Row>
-                </StyledLink>
->>>>>>> 1a707bcb
+                <Row account={account} />
             ))}
         </Wrapper>
     );
