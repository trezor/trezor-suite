--- conflicted
+++ resolved
@@ -78,13 +78,8 @@
                 <Translation>{props.message}</Translation>
             </Message>
             <Link href={getInfoUrl(props.symbol)} variant="nostyle">
-<<<<<<< HEAD
-                <Button>
+                <Button inlineWidth>
                     <Translation {...l10nMessages.TR_FIND_OUT_MORE_INFO} />
-=======
-                <Button inlineWidth>
-                    <FormattedMessage {...l10nMessages.TR_FIND_OUT_MORE_INFO} />
->>>>>>> bdf599e0
                 </Button>
             </Link>
         </Row>
