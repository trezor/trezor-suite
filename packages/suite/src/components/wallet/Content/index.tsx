--- conflicted
+++ resolved
@@ -1,10 +1,6 @@
 import React, { ReactNode } from 'react';
 import styled from 'styled-components';
-<<<<<<< HEAD
-import { FormattedMessage } from 'react-intl';
-=======
 import { Translation } from '@suite-components/Translation';
->>>>>>> 585fc137
 import { Loader, colors, variables } from '@trezor/components';
 import { P, H2 } from '@trezor/components-v2';
 import { ExceptionPage, Loader as LoaderInterface } from '@wallet-reducers/selectedAccountReducer';
