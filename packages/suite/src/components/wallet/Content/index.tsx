import React, { ReactNode } from 'react';
import styled from 'styled-components';
<<<<<<< HEAD
import { FormattedMessage } from 'react-intl';
import { Loader, colors, variables } from '@trezor/components';
import { P, H2 } from '@trezor/components-v2';
=======
import { Translation } from '@suite-components/Translation';
import { P, H4, Loader, colors, variables } from '@trezor/components';
>>>>>>> 382022cc
import { ExceptionPage, Loader as LoaderInterface } from '@wallet-reducers/selectedAccountReducer';
import FirmwareUnsupported from './components/FirmwareUnsupported';

import l10nMessages from './index.messages';

const Wrapper = styled.div`
    display: flex;
    flex: 1;
    flex-direction: column;
    padding: 40px 35px 40px 35px;

    @media screen and (max-width: ${variables.SCREEN_SIZE.SM}) {
        padding: 20px 35px;
    }
`;

const Loading = styled.div`
    display: flex;
    justify-content: center;
`;

const LoaderWrapper = styled.div`
    margin-right: 10px;
`;

interface TitleProps {
    type: string;
}

const Title = styled(H2)`
    color: ${(props: TitleProps) => (props.type === 'progress' ? colors.TEXT_SECONDARY : '')};
    padding: 0;
`;

const Message = styled(P)`
    text-align: center;
`;

const Row = styled.div`
    display: flex;
    flex-direction: row;
    align-items: center;
`;

const getExceptionPage = (exceptionPage: ExceptionPage) => {
    const { title, message, symbol } = exceptionPage;
    switch (exceptionPage.type) {
        case 'fwOutdated':
            return '<FirmwareUpdate />';
        case 'fwNotSupported':
            return <FirmwareUnsupported title={title} message={message} symbol={symbol} />;
        default:
            return null;
    }
};

interface Props {
    className?: string;
    children?: ReactNode | ReactNode[];
    isLoading?: boolean;
    exceptionPage?: ExceptionPage;
    loader?: LoaderInterface | null;
}

const Content = ({ className, children, isLoading = false, loader, exceptionPage }: Props) => (
    <Wrapper className={className}>
        {!isLoading && children}
        {isLoading && exceptionPage && getExceptionPage(exceptionPage)}
        {isLoading && loader && (
            <Loading>
                <Row>
                    {loader.type === 'progress' && (
                        <LoaderWrapper>
                            <Loader size={30} />
                        </LoaderWrapper>
                    )}
                    <Title textAlign="center" type={loader.type}>
                        {<Translation>{loader.title}</Translation> || (
                            <Translation {...l10nMessages.TR_INITIALIZING_ACCOUNTS} />
                        )}
                    </Title>
                </Row>
                {loader.message && (
                    <Message>
                        <Translation>{loader.message}</Translation>
                    </Message>
                )}
            </Loading>
        )}
    </Wrapper>
);

export default Content;<|MERGE_RESOLUTION|>--- conflicted
+++ resolved
@@ -1,13 +1,8 @@
 import React, { ReactNode } from 'react';
 import styled from 'styled-components';
-<<<<<<< HEAD
-import { FormattedMessage } from 'react-intl';
+import { Translation } from '@suite-components/Translation';
 import { Loader, colors, variables } from '@trezor/components';
 import { P, H2 } from '@trezor/components-v2';
-=======
-import { Translation } from '@suite-components/Translation';
-import { P, H4, Loader, colors, variables } from '@trezor/components';
->>>>>>> 382022cc
 import { ExceptionPage, Loader as LoaderInterface } from '@wallet-reducers/selectedAccountReducer';
 import FirmwareUnsupported from './components/FirmwareUnsupported';
 
