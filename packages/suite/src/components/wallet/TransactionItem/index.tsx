--- conflicted
+++ resolved
@@ -136,9 +136,6 @@
 // `;
 
 const TransactionItem = React.memo(
-<<<<<<< HEAD
-    ({ symbol, type, blockTime, amount, targets, tokens }: WalletAccountTransaction) => {
-=======
     ({
         symbol,
         type,
@@ -149,7 +146,6 @@
         targets,
         tokens,
     }: WalletAccountTransaction) => {
->>>>>>> d416d165
         return (
             <Wrapper>
                 <Row>
