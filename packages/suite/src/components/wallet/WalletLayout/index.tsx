--- conflicted
+++ resolved
@@ -14,13 +14,8 @@
     flex: 1;
     flex-direction: column;
     padding: 0px 32px 32px 32px;
-<<<<<<< HEAD
-    padding-top: ${props => (props.noPadding ? '8px' : '16px')};
+    padding-top: 10px;
     max-width: ${MAX_WIDTH};
-=======
-    padding-top: 10px;
-    max-width: 1024px;
->>>>>>> 2e607e02
     height: 100%;
 `;
 
