--- conflicted
+++ resolved
@@ -3,6 +3,7 @@
 const definedMessages = defineMessages({
     TR_XRP_CANNOT_SEND_TO_MYSELF: {
         defaultMessage: 'Cannot send to myself',
+     
         id: 'CANNOT_SEND_TO_MYSELF',
     },
     TR_XRP_CANNOT_SEND_LESS_THAN_RESERVE: {
@@ -2691,11 +2692,10 @@
         id: 'TR_SECURITY_FEATURES_COMPLETED_N',
         defaultMessage: 'Security Features (Completed {n} of {m})',
     },
-<<<<<<< HEAD
     TR_TODAY: {
         id: 'TR_TODAY',
         defaultMessage: 'Today',
-=======
+    },
     TR_COIN_NOT_FOUND: {
         id: 'TR_COIN_NOT_FOUND',
         defaultMessage: 'Coin not found',
@@ -2703,7 +2703,6 @@
     TR_NO_ACCOUNT_FOUND: {
         id: 'TR_NO_ACCOUNT_FOUND',
         defaultMessage: 'No account matches the criteria',
->>>>>>> 3faebc32
     },
 } as const);
 
