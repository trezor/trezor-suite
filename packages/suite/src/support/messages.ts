--- conflicted
+++ resolved
@@ -1205,17 +1205,15 @@
         defaultMessage: 'Tezos wallet',
         id: 'TR_TEZOS_WALLET',
     },
-<<<<<<< HEAD
     TR_THANK_YOU_FOR_EMAIL: {
         defaultMessage:
             'Thank you for providing your email. To complete subscription, please click on the link we sent to your email. You can also follow us on socials:',
         description: 'Displayed after user submits contact email',
         id: 'TR_THANK_YOU_FOR_EMAIL',
-=======
+    },
     TR_THE_ACCOUNT_BALANCE_IS_HIDDEN: {
         defaultMessage: 'The account balance is hidden.',
         id: 'TR_THE_ACCOUNT_BALANCE_IS_HIDDEN',
->>>>>>> b01ed696
     },
     TR_THE_PIN_LAYOUT_IS_DISPLAYED: {
         defaultMessage: 'The PIN layout is displayed on your Trezor.',
