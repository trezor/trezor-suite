import { defineMessages } from 'react-intl';

const definedMessages = defineMessages({
    TR_XRP_CANNOT_SEND_TO_MYSELF: {
        defaultMessage: 'Cannot send to myself',
        id: 'CANNOT_SEND_TO_MYSELF',
    },
    TR_XRP_CANNOT_SEND_LESS_THAN_RESERVE: {
        defaultMessage: 'Not enough XRP above the required unspendable reserve ({reserve} XRP)',
        id: 'TR_XRP_CANNOT_SEND_LESS_THAN_RESERVE',
    },
    TR_3RD_PARTY_WALLETS: {
        defaultMessage: '3rd party wallets',
        id: 'TR_3RD_PARTY_WALLETS',
    },
    TR_3RD_PARTY_WALLETS_DESC: {
        defaultMessage:
            'These coins are supported by Trezor but only in 3rd party wallets. These coins cannot be managed by Trezor Suite or Wallet.',
        id: 'TR_3RD_PARTY_WALLETS_DESC',
    },
    TR_404_DESCRIPTION: {
        defaultMessage: 'Well… something is broken. Please proceed to Dashboard.',
        id: 'TR_404_DESCRIPTION',
    },
    TR_404_GO_TO_DASHBOARD: {
        defaultMessage: 'Go to Dashboard now!',
        id: 'TR_404_GO_TO_DASHBOARD',
    },
    TR_404_TITLE: {
        defaultMessage: 'Error 404',
        id: 'TR_404_TITLE',
    },
    TR_ACCESS_HIDDEN_WALLET: {
        defaultMessage: 'Access Hidden Wallet',
        id: 'TR_ACCESS_HIDDEN_WALLET',
    },
    TR_ACCESS_STANDARD_WALLET: {
        defaultMessage: 'Access standard Wallet',
        id: 'TR_ACCESS_STANDARD_WALLET',
    },
    TR_ACCOUNT_ENABLE_PASSPHRASE: {
        defaultMessage: 'Enable passphrase',
        id: 'TR_ACCOUNT_ENABLE_PASSPHRASE',
    },
    TR_ACCOUNT_EXCEPTION_AUTH_ERROR: {
        defaultMessage: 'Authorization error.',
        id: 'TR_ACCOUNT_EXCEPTION_AUTH_ERROR',
    },
    TR_ACCOUNT_EXCEPTION_AUTH_ERROR_DESC: {
        defaultMessage: 'You are not allowed to work with this device. Wrong PIN entered.',
        id: 'TR_ACCOUNT_EXCEPTION_AUTH_ERROR_DESC',
    },
    TR_ACCOUNT_EXCEPTION_DISCOVERY_EMPTY: {
        defaultMessage: 'There are no coins enabled in settings.',
        id: 'TR_ACCOUNT_EXCEPTION_DISCOVERY_EMPTY',
    },
    TR_ACCOUNT_EXCEPTION_DISCOVERY_EMPTY_DESC: {
        defaultMessage:
            'It’s so empty here. Can’t even describe the emptiness I’m feelin’ here… You can either add new account (that will enable selected coin) or enable any coin in Settings.',
        id: 'TR_ACCOUNT_EXCEPTION_DISCOVERY_EMPTY_DESC',
    },
    TR_ACCOUNT_EXCEPTION_DISCOVERY_ERROR: {
        defaultMessage: 'Discovery error.',
        id: 'TR_ACCOUNT_EXCEPTION_DISCOVERY_ERROR',
    },
    TR_ACCOUNT_EXCEPTION_NOT_ENABLED: {
        defaultMessage: '{networkName} not enabled in settings.',
        id: 'TR_ACCOUNT_EXCEPTION_NOT_ENABLED',
    },
    TR_ACCOUNT_EXCEPTION_NOT_EXIST: {
        defaultMessage: 'Account does not exist',
        id: 'TR_ACCOUNT_EXCEPTION_NOT_EXIST',
    },
    TR_ACCOUNT_HASH: {
        defaultMessage: 'Account #{number}',
        description: 'Used in auto-generated account label',
        id: 'TR_ACCOUNT_HASH',
    },
    TR_ACCOUNT_IMPORTED_ANNOUNCEMENT: {
        defaultMessage:
            'A watch-only account is a public address you’ve imported into your wallet, allowing the wallet to watch for outputs but not spend them.',
        id: 'TR_ACCOUNT_IMPORTED_ANNOUNCEMENT',
    },
    TR_ACCOUNT_IS_EMPTY: {
        defaultMessage: 'The account is empty',
        id: 'TR_ACCOUNT_IS_EMPTY',
    },
    TR_ACCOUNT_PASSPHRASE_DISABLED: {
        defaultMessage: 'Change passphrase settings to use this device',
        id: 'TR_ACCOUNT_PASSPHRASE_DISABLED',
    },
    TR_ACCOUNTS_MENU_TITLE: {
        defaultMessage: 'Accounts',
        id: 'TR_ACCOUNTS_MENU_TITLE',
    },
    TR_ACQUIRE_DEVICE: {
        defaultMessage: 'Acquire device',
        description:
            'call-to-action to use device in current window when it is used in other window',
        id: 'TR_ACQUIRE_DEVICE',
    },
    TR_ACQUIRE_DEVICE_DESCRIPTION: {
        defaultMessage:
            'Please close the tab in your browser or click the button below to acquire the device since Trezor can be only used in one session.',
        id: 'TR_ACQUIRE_DEVICE_DESCRIPTION',
    },
    TR_ACQUIRE_DEVICE_TITLE: {
        defaultMessage: 'Trezor is being used in a browser',
        id: 'TR_ACQUIRE_DEVICE_TITLE',
    },
    TR_ACTIVATE_ALL: {
        defaultMessage: 'Activate all',
        id: 'TR_ACTIVATE_ALL',
    },
    TR_ADD_ACCOUNT: {
        defaultMessage: 'Add account',
        id: 'TR_ADD_ACCOUNT',
    },
    TR_ADD_WALLET: {
        defaultMessage: 'Add wallet',
        id: 'TR_ADD_WALLET',
    },
    TR_ADDITIONAL_SECURITY_FEATURES: {
        defaultMessage: 'Additional security features are waiting to be done.',
        id: 'TR_ADDITIONAL_SECURITY_FEATURES',
    },
    // TR_ADD_RECIPIENT: {
    //         defaultMessage: 'Add recipient',
    //         id: 'TR_ADD_RECIPIENT',
    // },
    TR_ADDRESS: {
        defaultMessage: 'Address',
        description: 'Used as label for receive/send address input',
        id: 'TR_ADDRESS',
    },
    TR_ADDRESS_IS_NOT_SET: {
        defaultMessage: 'Address is not set',
        id: 'TR_ADDRESS_IS_NOT_SET',
    },
    TR_ADDRESS_IS_NOT_VALID: {
        defaultMessage: 'Address is not valid',
        id: 'TR_ADDRESS_IS_NOT_VALID',
    },
    TR_ADDRESS_MODAL_BTC_DESCRIPTION: {
        defaultMessage:
            'Try to always use a fresh address as a prerequisite to keep your transactions and accounts untrackable by anyone else than you.',
        id: 'TR_ADDRESS_MODAL_BTC_DESCRIPTION',
    },
    TR_ADDRESS_MODAL_CHECK_ON_TREZOR: {
        defaultMessage: 'Check on your Trezor now',
        id: 'TR_ADDRESS_MODAL_CHECK_ON_TREZOR',
    },
    TR_ADDRESS_MODAL_CHECK_ON_TREZOR_DESC: {
        defaultMessage:
            'For even more security you can check the receive address on your Trezor to make sure nobody hacked your Wallet.',
        id: 'TR_ADDRESS_MODAL_CHECK_ON_TREZOR_DESC',
    },
    TR_ADDRESS_MODAL_CLIPBOARD: {
        defaultMessage: 'Copy address',
        id: 'TR_ADDRESS_MODAL_CLIPBOARD',
    },
    TR_ADDRESS_MODAL_TITLE: {
        defaultMessage: '{networkName} receive address',
        id: 'TR_ADDRESS_MODAL_TITLE',
    },
    TR_XPUB_MODAL_CLIPBOARD: {
        defaultMessage: 'Copy public key',
        id: 'TR_XPUB_MODAL_CLIPBOARD',
    },
    TR_XPUB_MODAL_TITLE: {
        defaultMessage: '{networkName} Account {accountIndex} public key (XPUB)',
        id: 'TR_XPUB_MODAL_TITLE',
    },
    TR_ADVANCED_RECOVERY: {
        defaultMessage: 'advanced recovery',
        description: 'Enter words via obfuscated pin matrix, recovery takes about 5 minutes.',
        id: 'TR_ADVANCED_RECOVERY',
    },
    TR_ADVANCED_RECOVERY_OPTION: {
        defaultMessage: 'Advanced recovery',
        description: 'Button for selecting advanced recovery option',
        id: 'TR_ADVANCED_RECOVERY_OPTION',
    },

    TR_ADVANCED_SETTINGS: {
        defaultMessage: 'Advanced settings',
        description: 'Shows advanced sending form',
        id: 'TR_ADVANCED_SETTINGS',
    },
    TR_ALLOW_ANALYTICS: {
        defaultMessage: 'Allow anonymous data storing',
        id: 'TR_ALLOW_ANALYTICS',
    },
    TR_ALLOW_ANALYTICS_DESCRIPTION: {
        defaultMessage:
            'Trezor Suite does NOT track any balance-related or personal data, all anonymously',
        id: 'TR_ALLOW_ANALYTICS_DESCRIPTION',
    },
    TR_AMOUNT: {
        defaultMessage: 'Amount',
        id: 'TR_AMOUNT',
    },
    TR_AMOUNT_IS_NOT_ENOUGH: {
        defaultMessage: 'Not enough funds',
        id: 'TR_AMOUNT_IS_NOT_ENOUGH',
    },
    TR_AMOUNT_IS_NOT_IN_RANGE_DECIMALS: {
        defaultMessage: 'Maximum {decimals} decimals allowed',
        id: 'TR_AMOUNT_IS_NOT_IN_RANGE_DECIMALS',
    },
    TR_AMOUNT_IS_NOT_NUMBER: {
        defaultMessage: 'Amount is not a number',
        id: 'TR_AMOUNT_IS_NOT_NUMBER',
    },
    TR_AMOUNT_IS_NOT_SET: {
        defaultMessage: 'Amount is not set',
        id: 'TR_AMOUNT_IS_NOT_SET',
    },
    TR_ASSETS: {
        defaultMessage: 'Assets',
        id: 'TR_ASSETS',
    },
    TR_ATTENTION_COLON_THE_LOG_CONTAINS: {
        defaultMessage:
            'Attention: The log contains your XPUBs. Anyone with your XPUBs can see your account history.',
        id: 'TR_ATTENTION_COLON_THE_LOG_CONTAINS',
    },
    TR_AUTH_CONFIRM_FAILED_RETRY: {
        defaultMessage: 'Retry',
        id: 'TR_AUTH_CONFIRM_FAILED_RETRY',
    },
    TR_AUTH_CONFIRM_FAILED_TITLE: {
        defaultMessage: 'Passphrase mismatch!',
        id: 'TR_AUTH_CONFIRM_FAILED_TITLE',
    },
    TR_AUTHENTICATING_DEVICE: {
        defaultMessage: 'Authenticating device...',
        id: 'TR_AUTHENTICATING_DEVICE',
    },
    TR_BACK: {
        defaultMessage: 'Back',
        description: 'Back button',
        id: 'TR_BACK',
    },
    TR_BACKEND_CONNECT: {
        defaultMessage: 'Connect',
        id: 'TR_BACKEND_CONNECT',
    },
    TR_BACKEND_DISCONNECTED: {
        defaultMessage: 'Backend is disconnected',
        id: 'TR_BACKEND_DISCONNECTED',
    },
    TR_BACKGROUND_GALLERY: {
        defaultMessage: 'Homescreen background gallery',
        id: 'TR_BACKGROUND_GALLERY',
    },
    TR_BACKUP: {
        defaultMessage: 'Backup',
        id: 'TR_BACKUP',
    },
    TR_BACKUP_FAILED: {
        defaultMessage:
            'Backup failed and your Wallet is not backed up. You can still use it without any problems but highly recommend you following the link and see how to successfully create a backup.',
        id: 'TR_BACKUP_FAILED',
    },
    TR_BACKUP_FINISHED_BUTTON: {
        defaultMessage: 'My recovery card is safe',
        description: 'Exit button after backup is finished',
        id: 'TR_BACKUP_FINISHED_BUTTON',
    },
    TR_BACKUP_FINISHED_TEXT: {
        defaultMessage:
            'Backup is now on your recovery seed card. Once again dont lose it and keep it private!',
        description: 'Text that appears after backup is finished',
        id: 'TR_BACKUP_FINISHED_TEXT',
    },
    TR_BACKUP_RECOVERY_SEED: {
        defaultMessage: 'Backup (Recovery seed)',
        id: 'TR_BACKUP_RECOVERY_SEED',
    },
    TR_BACKUP_SUBHEADING_1: {
        defaultMessage:
            'Backup seed consisting of words is the ultimate key to your Wallet and all the important data. Trezor will generate the seed and you should write it down and store it securely.',
        description: 'Explanation what recovery seed is',
        id: 'TR_BACKUP_SUBHEADING_1',
    },
    TR_BASIC_RECOVERY: {
        defaultMessage: 'basic recovery',
        id: 'TR_BASIC_RECOVERY',
    },
    TR_BASIC_RECOVERY_OPTION: {
        defaultMessage: 'Enter words on your computer, recovery takes about 2 minutes.',
        description: 'Enter words on your computer, recovery takes about 2 minutes.',
        id: 'TR_BASIC_RECOVERY_OPTION',
    },
    TR_SELECT_CONCRETE_RECOVERY_TYPE: {
        id: 'TR_SELECT_CONCRETE_RECOVERY_TYPE',
        defaultMessage: 'Select {recoveryType}',
        description:
            '{recoveryType} stands for either TR_BASIC_RECOVERY or TR_ADVANCED_RECOVERY. Used as button description',
    },
    TR_BCH_ADDRESS_INFO: {
        defaultMessage:
            'Bitcoin Cash changed the format of addresses to cashaddr. Use external tool to convert legacy addresses to the new format. {TR_LEARN_MORE}',
        id: 'TR_BCH_ADDRESS_INFO',
    },
    TR_BEGIN: {
        defaultMessage: "Let's begin!",
        id: 'TR_BEGIN',
    },
    TR_BRIDGE_SUBHEADING: {
        defaultMessage:
            'Trezor Bridge is a communication tool to facilitate the connection between your Trezor and your internet browser.',
        description: 'Description what Trezor Bridge is',
        id: 'TR_BRIDGE_SUBHEADING',
    },
    TR_BUY: {
        defaultMessage: 'Buy',
        id: 'TR_BUY',
    },
    TR_CAMERA_NOT_RECOGNIZED: {
        defaultMessage: 'The camera was not recognized.',
        id: 'TR_CAMERA_NOT_RECOGNIZED',
    },
    TR_CAMERA_PERMISSION_DENIED: {
        defaultMessage: 'Permission to access the camera was denied.',
        id: 'TR_CAMERA_PERMISSION_DENIED',
    },
    TR_CANNOT_SEND_TO_MYSELF: {
        defaultMessage: 'Cannot send to myself',
        id: 'CANNOT_SEND_TO_MYSELF',
    },
    TR_CHANGELOG: {
        defaultMessage: 'Changelog',
        description: 'Part of the sentence: Learn more about latest version in {TR_CHANGELOG}.',
        id: 'TR_CHANGELOG',
    },
    TR_CHECK_FOR_DEVICES: {
        defaultMessage: 'Check for devices',
        id: 'TR_CHECK_FOR_DEVICES',
    },
    TR_CHECK_FOR_UPDATES: {
        defaultMessage: 'Check for updates',
        id: 'TR_CHECK_FOR_UPDATES',
    },
    TR_CHECK_PGP_SIGNATURE: {
        defaultMessage: 'Check PGP signature',
        id: 'TR_CHECK_PGP_SIGNATURE',
    },
    TR_CHECK_RECOVERY_SEED: {
        defaultMessage: 'Check recovery seed',
        id: 'TR_CHECK_RECOVERY_SEED',
    },
    TR_CHECK_SEED: {
        defaultMessage: 'Check seed',
        id: 'TR_CHECK_SEED',
    },
    TR_CHECK_YOUR_DEVICE: {
        defaultMessage: 'Check your device',
        description: 'Placeholder in seed input asking user to pay attention to his device',
        id: 'TR_CHECK_YOUR_DEVICE',
    },
    TR_CHOOSE_BETWEEN_NO_PASSPHRASE: {
        defaultMessage: 'Choose between no-passphrase or hidden wallet with passphrase.',
        id: 'TR_CHOOSE_BETWEEN_NO_PASSPHRASE',
    },
    TR_CLEAR: {
        defaultMessage: 'Clear',
        description: 'Clear form button',
        id: 'TR_CLEAR',
    },
    TR_CLOSE: {
        defaultMessage: 'Close',
        id: 'TR_CLOSE',
    },
    TR_COIN_DISCOVERY_IN_PROGRESS: {
        defaultMessage: 'Coin discovery in progress…',
        id: 'TR_COIN_DISCOVERY_IN_PROGRESS',
    },
    TR_COINS: {
        defaultMessage: 'Coins',
        id: 'TR_COINS',
    },
    TR_COINS_SETTINGS_ALSO_DEFINES: {
        defaultMessage:
            'Coins settings also defines the Discovery process when Trezor is connected. Each time you connect not remembered device, Trezor Suite needs to find out what accounts you have by going through each coin one by one. That can take between few seconds to few minutes if you allow all or too many coins.',
        id: 'TR_COINS_SETTINGS_ALSO_DEFINES',
    },
    TR_CONFIRM_ACTION_ON_YOUR: {
        defaultMessage: 'Confirm action on your "{deviceLabel}" device.',
        id: 'TR_CONFIRM_ACTION_ON_YOUR',
    },
    TR_CONFIRM_EMPTY_HIDDEN_WALLET: {
        defaultMessage: 'Confirm empty hidden wallet',
        id: 'TR_CONFIRM_EMPTY_HIDDEN_WALLET',
    },
    TR_CONFIRM_EMPTY_HIDDEN_WALLET_ON: {
        defaultMessage: 'Confirm empty hidden wallet passphrase on "{deviceLabel}" device.',
        id: 'TR_CONFIRM_EMPTY_HIDDEN_WALLET_ON',
    },
    TR_CONFIRM_PASSPHRASE: {
        defaultMessage: 'Confirm passphrase',
        id: 'TR_CONFIRM_PASSPHRASE',
    },
    TR_CONFIRM_PASSPHRASE_SOURCE: {
        defaultMessage: 'Confirm empty hidden wallet passphrase source on "{deviceLabel}" device.',
        id: 'TR_CONFIRM_PASSPHRASE_SOURCE',
    },
    TR_CONFIRM_PIN: {
        defaultMessage: 'Confirm PIN',
        id: 'TR_CONFIRM_PIN',
    },
    TR_CONFIRMED_TX: {
        defaultMessage: 'Confirmed',
        id: 'TR_CONFIRMED_TX',
    },
    TR_CONNECT_DROPBOX: {
        defaultMessage: 'Connect Dropbox',
        id: 'TR_CONNECT_DROPBOX',
    },
    TR_CONNECT_TREZOR: {
        defaultMessage: 'Connect Trezor to continue...',
        id: 'TR_CONNECT_TREZOR',
    },
    TR_CONNECT_YOUR_DEVICE: {
        defaultMessage: 'Connect your device',
        description: 'Prompt to user to connect his device.',
        id: 'TR_CONNECT_YOUR_DEVICE',
    },
    TR_CONNECT_YOUR_DEVICE_AGAIN: {
        defaultMessage: 'Connect your device again',
        description: 'Prompt to connect device.',
        id: 'TR_CONNECT_YOUR_DEVICE_AGAIN',
    },
    TR_CONNECT_YOUR_TREZOR_TO_CHECK: {
        defaultMessage: 'Connect your Trezor to verify this address',
        id: 'TR_CONNECT_YOUR_TREZOR_TO_CHECK',
    },
    TR_CONNECTED: {
        defaultMessage: 'Connected',
        description: 'Device status',
        id: 'TR_CONNECTED',
    },
    TR_CONNECTED_BOOTLOADER: {
        defaultMessage: 'Connected (bootloader mode)',
        description: 'Device status',
        id: 'TR_CONNECTED_BOOTLOADER',
    },
    TR_CONNECTED_DEVICE_IS_IN_BOOTLOADER: {
        defaultMessage: 'Connected device is in bootloader mode. Reconnect it to continue.',
        description: 'Text that indicates that user connected device in bootloader mode',
        id: 'TR_CONNECTED_DEVICE_IS_IN_BOOTLOADER',
    },
    TR_CONNECTED_NOT_INITIALIZED: {
        defaultMessage: 'Connected (not initialized)',
        description: 'Device status',
        id: 'TR_CONNECTED_NOT_INITIALIZED',
    },
    TR_CONNECTED_SEEDLESS: {
        defaultMessage: 'Connected (seedless mode)',
        description: 'Device status',
        id: 'TR_CONNECTED_SEEDLESS',
    },
    TR_CONNECTED_UPDATE_RECOMMENDED: {
        defaultMessage: 'Connected (update recommended)',
        description: 'Device status',
        id: 'TR_CONNECTED_UPDATE_RECOMMENDED',
    },
    TR_CONNECTED_UPDATE_REQUIRED: {
        defaultMessage: 'Connected (update required)',
        description: 'Device status',
        id: 'TR_CONNECTED_UPDATE_REQUIRED',
    },
    TR_CONNECTING_DOTDOTDOT: {
        defaultMessage: 'Connecting...',
        id: 'TR_CONNECTING_DOTDOTDOT',
    },
    TR_CONNECTION_STATUS: {
        defaultMessage: 'Connection Status',
        id: 'TR_CONNECTION_STATUS',
    },
    TR_CONTACT_OUR_SUPPORT_LINK: {
        defaultMessage: 'contact our support',
        description: 'Part of sentence TR_DID_YOU_PURCHASE. Link to support',
        id: 'TR_CONTACT_OUR_SUPPORT_LINK',
    },
    TR_CONTACT_SUPPORT: {
        defaultMessage: 'Contact support',
        description: 'Button to click to contact support',
        id: 'TR_CONTACT_SUPPORT',
    },
    TR_CONTINUE: {
        defaultMessage: 'Continue',
        description: 'Continue button',
        id: 'TR_CONTINUE',
    },
    TR_COPY_TO_CLIPBOARD: {
        defaultMessage: 'Copy to clipboard',
        id: 'TR_COPY_TO_CLIPBOARD',
    },
    TR_CREATE_BACKUP: {
        defaultMessage: 'Create backup',
        id: 'TR_CREATE_BACKUP',
    },
    TR_CURRENCY: {
        defaultMessage: 'Currency',
        id: 'TR_CURRENCY',
    },
    TR_CUSTOM_FEE: {
        defaultMessage: 'Custom',
        description: 'fee level',
        id: 'TR_CUSTOM_FEE',
    },
    TR_CUSTOM_FEE_IS_NOT_SET: {
        defaultMessage: 'Fee is not set',
        id: 'TR_CUSTOM_FEE_IS_NOT_SET',
    },
    TR_CUSTOM_FEE_IS_NOT_VALID: {
        defaultMessage: 'Fee is not valid',
        id: 'TR_CUSTOM_FEE_IS_NOT_VALID',
    },
    TR_CUSTOM_FEE_NOT_IN_RANGE: {
        defaultMessage: 'Allowed fee is between {minFee} and {maxFee}',
        id: 'TR_CUSTOM_FEE_NOT_IN_RANGE',
    },
    TR_DEACTIVATE_ALL: {
        defaultMessage: 'Deactivate all',
        id: 'TR_DEACTIVATE_ALL',
    },
    // TR_DATA: {
    //         defaultMessage: 'Data',
    //         id: 'TR_DATA',
    // },
    // TR_DATA_IS_USUALLY_USED: {
    //         defaultMessage: 'Data is usually used when you send transactions to contracts.',
    //         id: 'TR_DATA_IS_USUALLY_USED',
    // },
    TR_DESTINATION_TAG_IS_NOT_NUMBER: {
        defaultMessage: 'Destination tag is not a number',
        id: 'TR_DESTINATION_TAG_IS_NOT_NUMBER',
    },
    TR_DETECTING_BRIDGE: {
        defaultMessage: 'Detecting Trezor Bridge instalation',
        description: 'Message to show after user clicks download bridge.',
        id: 'TR_DETECTING_BRIDGE',
    },
    TR_DEVICE: {
        defaultMessage: 'Device',
        description: 'Category in Settings',
        id: 'TR_DEVICE',
    },
    TR_DEVICE_DISCONNECTED_DURING_ACTION: {
        defaultMessage: 'Device disconnected during action',
        description: 'Error message',
        id: 'TR_DEVICE_DISCONNECTED_DURING_ACTION',
    },
    TR_DEVICE_DISCONNECTED_DURING_ACTION_DESCRIPTION: {
        defaultMessage:
            'You device disconnected during action which resulted in interuption of backup process. For security reasons you need to wipe your device now and start the backup process again.',
        description: 'Error message. Instruction what to do.',
        id: 'TR_DEVICE_DISCONNECTED_DURING_ACTION_DESCRIPTION',
    },
    TR_DEVICE_FIRMWARE_VERSION: {
        defaultMessage: 'Device firmware: {firmware}.',
        description: 'Display firmware of device',
        id: 'TR_DEVICE_FIRMWARE_VERSION',
    },
    TR_DEVICE_IS_USED_IN_OTHER_WINDOW_BUTTON: {
        defaultMessage: 'Continue',
        description: '',
        id: 'TR_DEVICE_IS_USED_IN_OTHER_WINDOW_BUTTON',
    },
    TR_DEVICE_IS_USED_IN_OTHER_WINDOW_HEADING: {
        defaultMessage: 'Device is used in other window',
        description: '',
        id: 'TR_DEVICE_IS_USED_IN_OTHER_WINDOW_HEADING',
    },
    TR_DEVICE_IS_USED_IN_OTHER_WINDOW_TEXT: {
        defaultMessage:
            'This is a big no no. Please dont use device in other window. Close all other windows or tabs that might be using your Trezor device.',
        description: '',
        id: 'TR_DEVICE_IS_USED_IN_OTHER_WINDOW_TEXT',
    },
    TR_DEVICE_LABEL: {
        defaultMessage: 'Device label: {label}.',
        description: 'Display label of device',
        id: 'TR_DEVICE_LABEL',
    },
    TR_DEVICE_LABEL_IS_DISCONNECTED: {
        defaultMessage: 'Device {deviceLabel} is disconnected',
        id: 'TR_DEVICE_LABEL_IS_DISCONNECTED',
    },
    TR_DEVICE_LABEL_IS_NOT_BACKED_UP: {
        defaultMessage: 'Device {deviceLabel} is not backed up',
        id: 'TR_DEVICE_LABEL_IS_NOT_BACKED_UP',
    },
    TR_DEVICE_LABEL_IS_NOT_CONNECTED: {
        defaultMessage: 'Device {deviceLabel} is not connected',
        id: 'TR_DEVICE_LABEL_IS_NOT_CONNECTED',
    },
    TR_DEVICE_LABEL_IS_UNAVAILABLE: {
        defaultMessage: 'Device "{deviceLabel}" is unavailable',
        id: 'TR_DEVICE_LABEL_IS_UNAVAILABLE',
    },
    TR_DEVICE_NEEDS_ATTENTION: {
        defaultMessage: 'Device needs attention',
        id: 'TR_DEVICE_NEEDS_ATTENTION',
    },
    TR_DEVICE_NOT_RECOGNIZED_TRY_INSTALLING: {
        defaultMessage: 'Device not recognized? Try installing the {link}.',
        id: 'TR_DEVICE_NOT_RECOGNIZED_TRY_INSTALLING',
    },
    TR_DEVICE_SETTINGS: {
        defaultMessage: 'Device settings',
        id: 'TR_DEVICE_SETTINGS',
    },
    TR_DEVICE_SETTINGS_BUTTON_WIPE_DEVICE: {
        defaultMessage: 'Wipe device',
        id: 'TR_DEVICE_SETTINGS_BUTTON_WIPE_DEVICE',
    },
    TR_DEVICE_SETTINGS_DEVICE_EDIT_LABEL: {
        defaultMessage: 'Edit Label',
        id: 'TR_DEVICE_SETTINGS_DEVICE_EDIT_LABEL',
    },
    TR_DEVICE_SETTINGS_DEVICE_LABEL: {
        defaultMessage: 'Device Label',
        id: 'TR_DEVICE_SETTINGS_DEVICE_LABEL',
    },
    TR_DEVICE_SETTINGS_DISPLAY_ROTATION: {
        defaultMessage: 'Display rotation',
        id: 'TR_DEVICE_SETTINGS_DISPLAY_ROTATION',
    },
    TR_DEVICE_SETTINGS_HOMESCREEN_IMAGE_SETTINGS: {
        defaultMessage: 'PNG or JPG, 144 x 144 pixels',
        id: 'TR_DEVICE_SETTINGS_HOMESCREEN_IMAGE_SETTINGS',
    },
    TR_DEVICE_SETTINGS_HOMESCREEN_SELECT_FROM_GALLERY: {
        defaultMessage: 'Select from gallery',
        id: 'TR_DEVICE_SETTINGS_HOMESCREEN_SELECT_FROM_GALLERY',
    },
    TR_DEVICE_SETTINGS_HOMESCREEN_TITLE: {
        defaultMessage: 'Homescreen background',
        id: 'TR_DEVICE_SETTINGS_HOMESCREEN_TITLE',
    },
    TR_DEVICE_SETTINGS_HOMESCREEN_UPLOAD_IMAGE: {
        defaultMessage: 'Upload image',
        id: 'TR_DEVICE_SETTINGS_HOMESCREEN_UPLOAD_IMAGE',
    },
    TR_DEVICE_SETTINGS_PASSPHRASE_DESC: {
        defaultMessage:
            'Passphrase encryption adds an extra custom word to your recovery seed. This allows you to access new wallets, each hidden behind a particular passphrase. Your old accounts will be accessible with an empty passphrase.',
        id: 'TR_DEVICE_SETTINGS_PASSPHRASE_DESC',
    },
    TR_DEVICE_SETTINGS_PASSPHRASE_DESC_MORE: {
        defaultMessage:
            'If you forget your passphrase, your wallet is lost for good. There is no way to recover your funds.',
        id: 'TR_DEVICE_SETTINGS_PASSPHRASE_DESC_MORE',
    },
    TR_DEVICE_SETTINGS_PASSPHRASE_TITLE: {
        defaultMessage: 'Passphrase',
        id: 'TR_DEVICE_SETTINGS_PASSPHRASE_TITLE',
    },
    TR_DEVICE_SETTINGS_PIN_PROTECTION_DESC: {
        defaultMessage:
            'Using PIN protection is highly recommended. PIN prevents unauthorized persons from stealing your funds even if they have physical access to your device.',
        id: 'TR_DEVICE_SETTINGS_PIN_PROTECTION_DESC',
    },
    TR_DEVICE_SETTINGS_PIN_PROTECTION_TITLE: {
        defaultMessage: 'PIN protection',
        id: 'TR_DEVICE_SETTINGS_PIN_PROTECTION_TITLE',
    },
    TR_DEVICE_YOU_RECONNECTED_IS_DIFFERENT: {
        defaultMessage:
            'Device you reconnected is different from the previous device. Connect the right one.',
        description:
            'Text that indicates that user reconnected different device than he was working with before',
        id: 'TR_DEVICE_YOU_RECONNECTED_IS_DIFFERENT',
    },
    TR_DID_YOU_PURCHASE: {
        defaultMessage:
            'Please note, that device packaging including holograms have changed over time. You can check packaging details {TR_PACKAGING_LINK}. Also be sure you made your purchase from {TR_RESELLERS_LINK}. Otherwise, the device you are holding in your hands might be a counterfeit. Please {TR_CONTACT_OUR_SUPPORT_LINK}',
        description: 'Text to display when user is unhappy with his hologram.',
        id: 'TR_DID_YOU_PURCHASE',
    },
    TR_DISCONNECT_YOUR_DEVICE: {
        defaultMessage: 'Disconnect your device',
        description: 'Prompt to disconnect device.',
        id: 'TR_DISCONNECT_YOUR_DEVICE',
    },
    TR_DISCONNECTED: {
        defaultMessage: 'Disconnected',
        description: 'Device status',
        id: 'TR_DISCONNECTED',
    },
    TR_DOCUMENTATION: {
        defaultMessage: 'documentation',
        description: 'Link to trezor documentation (wiki)',
        id: 'TR_DOCUMENTATION',
    },
    TR_DOUBLE_CLICK_IT_TO_RUN_INSTALLER: {
        defaultMessage: 'Double click it to run installer',
        description: 'Instruction for installing Trezor Bridge',
        id: 'TR_DOUBLE_CLICK_IT_TO_RUN_INSTALLER',
    },
    TR_DOWNLOAD: {
        defaultMessage: 'Download',
        description: 'Download button',
        id: 'TR_DOWNLOAD',
    },
    TR_DOWNLOAD_LATEST_BRIDGE: {
        defaultMessage: 'Download latest Bridge {version}',
        id: 'TR_DOWNLOAD_LATEST_BRIDGE',
    },
    TR_EAST: {
        defaultMessage: 'East',
        id: 'TR_EAST',
    },
    TR_ENABLE_NETWORK_BUTTON: {
        defaultMessage: 'Find my {networkName} accounts',
        id: 'TR_ENABLE_NETWORK_BUTTON',
    },
    TR_ENTER_EXISTING_PASSPHRASE: {
        defaultMessage:
            'Enter existing passphrase to access existing hidden Wallet. Or enter new passphrase to create a new hidden Wallet.',
        id: 'TR_ENTER_EXISTING_PASSPHRASE',
    },
    TR_ENTER_PASSPHRASE: {
        defaultMessage: 'Enter passphrase',
        id: 'TR_ENTER_PASSPHRASE',
    },
    TR_ENTER_PASSPHRASE_ON_DEVICE: {
        defaultMessage: 'Enter passphrase on device',
        id: 'TR_ENTER_PASSPHRASE_ON_DEVICE',
    },
    TR_ENTER_PASSPHRASE_ON_DEVICE_LABEL: {
        defaultMessage: 'Enter passphrase on "{deviceLabel}" device.',
        id: 'TR_ENTER_PASSPHRASE_ON_DEVICE_LABEL',
    },
    TR_ENTER_PIN: {
        defaultMessage: 'Enter PIN',
        description: 'Button. Submit PIN',
        id: 'TR_ENTER_PIN',
    },
    TR_ENTER_SEED_WORDS_INSTRUCTION: {
        defaultMessage: 'Enter words from your seed in order displayed on your device.',
        description:
            'User is instructed to enter words from seed (backup) into the form in browser',
        id: 'TR_ENTER_SEED_WORDS_INSTRUCTION',
    },
    TR_ENTERED_PIN_NOT_CORRECT: {
        defaultMessage: 'Entered PIN for "{deviceLabel}" is not correct',
        id: 'TR_ENTERED_PIN_NOT_CORRECT',
    },
    TR_ESTIMATED_TIME: {
        defaultMessage: 'Estimated time',
        id: 'TR_ESTIMATED_TIME',
    },
    TR_ETH_DATA_NOT_HEX: {
        defaultMessage: 'Data is not hex',
        id: 'TR_ETH_DATA_NOT_HEX',
    },
    TR_ETH_GAS_LIMIT_NOT_NUMBER: {
        defaultMessage: 'Gas limit is not a number',
        id: 'TR_ETH_GAS_LIMIT_NOT_NUMBER',
    },
    TR_ETH_GAS_PRICE_NOT_NUMBER: {
        defaultMessage: 'Gas price is not a number',
        id: 'TR_ETH_GAS_PRICE_NOT_NUMBER',
    },
    TR_EXCHANGE_RATE: {
        defaultMessage: 'Exchange rate (7d)',
        id: 'TR_EXCHANGE_RATE',
    },
    TR_FAILED_BACKUP: {
        defaultMessage: 'Backup failed. This is serious.',
        id: 'TR_FAILED_BACKUP',
    },
    TR_FEE: {
        defaultMessage: 'Fee',
        description: 'Label in Send form',
        id: 'TR_FEE',
    },
    TR_FIAT_RATES_ARE_NOT_CURRENTLY: {
        defaultMessage: 'Fiat rates are not currently available.',
        id: 'TR_FIAT_RATES_ARE_NOT_CURRENTLY',
    },
    TR_FINAL_HEADING: {
        defaultMessage: 'Good job! All done',
        description: 'Heading in newsletter step',
        id: 'TR_FINAL_HEADING',
    },
    TR_FINAL_SUBHEADING: {
        defaultMessage:
            'You did it! Not only your Trezor is initialized and ready but you also increased your security level above the average user by going through all security steps. Good job!',
        id: 'TR_FINAL_SUBHEADING',
    },
    TR_FIND_OUT_MORE_INFO: {
        defaultMessage: 'Find out more info',
        id: 'TR_FIND_OUT_MORE_INFO',
    },
    TR_FINISH_ADVANCED_SECURITY: {
        defaultMessage: 'Finish advanced security',
        id: 'TR_FINISH_ADVANCED_SECURITY',
    },
    TR_FIRMWARE_HEADING: {
        defaultMessage: 'Firmware installation',
        description: 'Heading on firmware page',
        id: 'TR_FIRMWARE_HEADING',
    },
    TR_FIRMWARE_INSTALLED: {
        defaultMessage: 'Perfect. The newest firmware is installed. Time to continue',
        description: 'Message to display in case firmware is installed',
        id: 'TR_FIRMWARE_INSTALLED',
    },
    TR_FIRMWARE_INSTALLED_TEXT: {
        defaultMessage: 'This device has already installed firmware version: {version}',
        description: 'Text to display in case device has firmware installed but it is outdated',
        id: 'TR_FIRMWARE_INSTALLED_TEXT',
    },
    TR_FIRMWARE_SUBHEADING: {
        defaultMessage:
            'Your Trezor is shipped without firmware installed to ensure that you can get started with the latest features right away. The authenticity of the installed firmware is always checked during device start. If the firmware is not correctly signed by SatoshiLabs, your Trezor will display a warning.',
        description: 'Main text on firmware page for devices without firmware.',
        id: 'TR_FIRMWARE_SUBHEADING',
    },
    TR_FIRMWARE_VERSION: {
        defaultMessage: 'Firmware version',
        id: 'TR_FIRMWARE_VERSION',
    },
    TR_FIRST_SEEN: {
        defaultMessage: 'First Seen',
        id: 'TR_FIRST_SEEN',
    },
    TR_FOR_EASIER_AND_SAFER_INPUT: {
        defaultMessage:
            'For easier and safer input you can scan recipient’s address from a QR code using your computer camera.',
        id: 'TR_FOR_EASIER_AND_SAFER_INPUT',
    },
    TR_FOUND_OK_DEVICE: {
        defaultMessage: 'Found an empty device, yay! You can continue now.',
        description: 'Case when device was connected and it is in expected state (not initialized)',
        id: 'TR_FOUND_OK_DEVICE',
    },
    TR_GAS_LIMIT: {
        defaultMessage: 'Gas limit',
        id: 'TR_GAS_LIMIT',
    },
    // TR_GAS_LIMIT_REFERS_TO: {
    //         defaultMessage:
    //                 'Gas limit refers to the maximum amount of gas user is willing to spend on a particular transaction. {TR_GAS_QUOTATION}. Increasing the gas limit will not get the transaction confirmed sooner. Default value for sending {gasLimitTooltipCurrency} is {gasLimitTooltipValue}.',
    //         id: 'TR_GAS_LIMIT_REFERS_TO',
    // },
    // TR_GAS_PRICE: {
    //         defaultMessage: 'Gas price',
    //         id: 'TR_GAS_PRICE',
    // },
    // TR_GAS_PRICE_QUOTATION: {
    //         defaultMessage: 'Transaction fee = gas limit * gas price',
    //         id: 'TR_GAS_PRICE_QUOTATION',
    // },
    // TR_GAS_PRICE_REFERS_TO: {
    //         defaultMessage:
    //                 'Gas price refers to the amount of ether you are willing to pay for every unit of gas, and is usually measured in “Gwei”. {TR_GAS_PRICE_QUOTATION}. Increasing the gas price will get the transaction confirmed sooner but makes it more expensive. The recommended gas price is {recommendedGasPrice} GWEI.',
    //         id: 'TR_GAS_PRICE_REFERS_TO',
    // },
    // TR_GAS_QUOTATION: {
    //         defaultMessage: 'Transaction fee = gas limit * gas price',
    //         id: 'TR_GAS_QUOTATION',
    // },
    TR_GATHERING_INFO: {
        defaultMessage: 'Gathering information, please wait...',
        id: 'TR_GATHERING_INFO',
    },
    TR_GENERAL: {
        defaultMessage: 'General',
        description: 'Category in Settings',
        id: 'TR_GENERAL',
    },
    TR_GO_TO_EXTERNAL_WALLET: {
        defaultMessage: 'Go to external wallet',
        id: 'TR_GO_TO_EXTERNAL_WALLET',
    },
    TR_GO_TO_SECURITY: {
        defaultMessage: 'Continue to backup',
        description: 'Button in security page (start security setup)',
        id: 'TR_GO_TO_SECURITY',
    },
    TR_HELP_TREZOR_SUITE: {
        defaultMessage: 'Help Trezor Suite get better',
        id: 'TR_HELP_TREZOR_SUITE',
    },
    TR_HELP_TREZOR_SUITE_TEXT_1: {
        defaultMessage:
            'Help Trezor Suite become a better product by sending us {TR_HELP_TREZOR_SUITE_TEXT_1_FAT}.',
        id: 'TR_HELP_TREZOR_SUITE_TEXT_1',
    },
    TR_HELP_TREZOR_SUITE_TEXT_1_FAT: {
        defaultMessage: 'anonymous analytics data.',
        id: 'TR_HELP_TREZOR_SUITE_TEXT_1_FAT',
    },
    TR_HELP_TREZOR_SUITE_TEXT_2: {
        defaultMessage: 'Trezor Suite does NOT track any balance-related or personal data.',
        id: 'TR_HELP_TREZOR_SUITE_TEXT_2',
    },
    TR_HIDE_ADVANCED_OPTIONS: {
        defaultMessage: 'Hide advanced options',
        description: 'Hide advanced sending form',
        id: 'TR_HIDE_ADVANCED_OPTIONS',
    },
    TR_EJECT_WALLET: {
        defaultMessage: 'Eject wallet',
        id: 'TR_EJECT_WALLET',
    },
    TR_EJECT_WALLET_EXPLANATION: {
        defaultMessage: "Explanation what the 'eject wallet' button does",
        id: 'TR_EJECT_WALLET_EXPLANATION',
    },
    TR_HOLOGRAM_STEP_ACTION_NOT_OK: {
        defaultMessage: 'My hologram looks different',
        description: 'Button to click when hologram looks different',
        id: 'TR_HOLOGRAM_STEP_ACTION_NOT_OK',
    },
    TR_HOLOGRAM_STEP_ACTION_OK: {
        defaultMessage: 'My hologram is OK',
        description: 'Button to click in allright case',
        id: 'TR_HOLOGRAM_STEP_ACTION_OK',
    },
    TR_HOLOGRAM_STEP_HEADING: {
        defaultMessage: 'Hologram check',
        description: 'Heading on hologram step page',
        id: 'TR_HOLOGRAM_STEP_HEADING',
    },
    TR_HOLOGRAM_STEP_SUBHEADING: {
        defaultMessage: 'Please make sure hologram protecting your device is authentic',
        description: 'Subheading on hologram step page',
        id: 'TR_HOLOGRAM_STEP_SUBHEADING',
    },
    TR_HOW_PIN_WORKS: {
        defaultMessage: 'Not sure how PIN works?',
        id: 'TR_HOW_PIN_WORKS',
    },
    TR_I_UNDERSTAND_PASSPHRASE: {
        defaultMessage: 'I understand passphrase is not saved anywhere and can’t be restored.',
        id: 'TR_I_UNDERSTAND_PASSPHRASE',
    },
    TR_IF_YOUR_DEVICE_IS_EVER_LOST: {
        defaultMessage: 'If you lose or damage the device, your funds will be lost.',
        id: 'TR_IF_YOUR_DEVICE_IS_EVER_LOST',
    },
    TR_IMPORTED_ACCOUNT_HASH: {
        defaultMessage: 'Imported account #{number}',
        description: 'Used in auto-generated label for imported accounts',
        id: 'TR_IMPORTED_ACCOUNT_HASH',
    },
    TR_INCOMING: {
        defaultMessage: 'Incoming',
        id: 'TR_INCOMING',
    },
    TR_INSTALL: {
        defaultMessage: 'Install',
        description: 'Install button',
        id: 'TR_INSTALL',
    },
    TR_INSTALLING: {
        defaultMessage: 'Do not disconnect your device. Installing',
        description: 'Message that is visible when installing process is in progress.',
        id: 'TR_INSTALLING',
    },
    TR_INSTRUCTION_TO_SKIP: {
        defaultMessage:
            'You should skip setup and continue to wallet and check if you have any funds on this device.',
        description:
            'Instruction what to do when user knows the device he is holding was manipulated by him, not someone else.',
        id: 'TR_INSTRUCTION_TO_SKIP',
    },
    TR_IS_NOT_NEW_DEVICE_HEADING: {
        defaultMessage: 'Device does not appear to be that new',
        id: 'TR_IS_NOT_NEW_DEVICE_HEADING',
    },
    TR_IS_NOT_NEW_DEVICE: {
        defaultMessage:
            'According to your decision in a previous step, this was supposed to be a fresh device. But we were able to detect already installed firmware on it.',
        description:
            'Just a message that we show after user selects that he wants to setup device as a new one but we detect that it apparently is not',
        id: 'TR_IS_NOT_NEW_DEVICE',
    },
    TR_LABELING: {
        defaultMessage: 'Labeling',
        id: 'TR_LABELING',
    },
    TR_LANGUAGE: {
        defaultMessage: 'Language',
        id: 'TR_LANGUAGE',
    },
    TR_LEARN_MORE: {
        defaultMessage: 'Learn more',
        description: 'Link to Trezor wiki.',
        id: 'TR_LEARN_MORE',
    },
    TR_LEARN_MORE_LINK: {
        defaultMessage: 'Learn more.',
        description: 'Link to Trezor wiki.',
        id: 'TR_LEARN_MORE_LINK',
    },
    TR_SEGWIT_ACCOUNTS: {
        defaultMessage: 'Segwit accounts',
        id: 'TR_SEGWIT_ACCOUNTS',
    },
    TR_LEGACY_ACCOUNTS: {
        defaultMessage: 'Legacy accounts',
        id: 'TR_LEGACY_ACCOUNTS',
    },
    TR_LOADING_ACCOUNT: {
        defaultMessage: 'Loading account',
        id: 'TR_LOADING_ACCOUNT',
    },
    TR_LOADING_DEVICE_DOT_DOT_DOT: {
        defaultMessage: 'Loading device...',
        id: 'TR_LOADING_DEVICE_DOT_DOT_DOT',
    },
    TR_LOADING_OTHER_ACCOUNTS: {
        defaultMessage: 'Loading other accounts...',
        id: 'TR_LOADING_OTHER_ACCOUNTS',
    },
    TR_LOADING_TRANSACTIONS: {
        defaultMessage: 'Loading transactions',
        id: 'TR_LOADING_TRANSACTIONS',
    },
    TR_LOG: {
        defaultMessage: 'Log',
        description: 'application event and error',
        id: 'TR_LOG',
    },
    TR_LOOKING_FOR_QUICK_EASY: {
        defaultMessage: 'Looking for a quick & easy way to buy BTC? We got you covered.',
        id: 'TR_LOOKING_FOR_QUICK_EASY',
    },
    TR_LTC_ADDRESS_INFO: {
        defaultMessage:
            'Litecoin changed the format of addresses. Find more info about how to convert your address on our blog. {TR_LEARN_MORE}',
        id: 'TR_LTC_ADDRESS_INFO',
    },
    TR_MARK_ALL_AS_READ: {
        defaultMessage: 'Mark all as read',
        id: 'TR_MARK_ALL_AS_READ',
    },
    TR_MAXIMUM_LENGTH_IS_9_DIGITS: {
        defaultMessage: 'Maximum length is 9 digits.',
        id: 'TR_MAXIMUM_LENGTH_IS_9_DIGITS',
    },
    TR_MESSAGE: {
        defaultMessage: 'Message',
        description: 'Used as a label for message input field in Sign and Verify form',
        id: 'TR_MESSAGE',
    },
    TR_MINED_TIME: {
        defaultMessage: 'Mined Time',
        id: 'TR_MINED_TIME',
    },
    TR_MODEL_ONE: {
        defaultMessage: 'Model one',
        description: 'Name of Trezor model 1',
        id: 'TR_MODEL_ONE',
    },
    TR_MODEL_ONE_DESC: {
        defaultMessage: 'Two buttons and a mono-chromatic screen',
        description: 'Description of Trezor model 1',
        id: 'TR_MODEL_ONE_DESC',
    },
    TR_MODEL_T: {
        defaultMessage: 'Model T',
        description: 'Name of Trezor model T',
        id: 'TR_MODEL_T',
    },
    TR_MODEL_T_DESC: {
        defaultMessage: 'Full-color touch-screen display',
        description: 'Description of Trezor model T',
        id: 'TR_MODEL_T_DESC',
    },
    TR_NAV_RECEIVE: {
        defaultMessage: 'Receive',
        description: 'Title of the navigation tab that contains the account address',
        id: 'TR_NAV_RECEIVE',
    },
    TR_NAV_SEND: {
        defaultMessage: 'Send',
        description: 'Title of the navigation tab that contains a form for sending funds',
        id: 'TR_NAV_SEND',
    },
    TR_NAV_DETAILS: {
        defaultMessage: 'Account details',
        id: 'TR_NAV_DETAILS',
    },
    TR_NAV_SIGN_AND_VERIFY: {
        defaultMessage: 'Sign & Verify',
        description:
            'Title of the navigation tab that contains a form for signing and verifying messages',
        id: 'TR_NAV_SIGN_AND_VERIFY',
    },
    TR_NAV_TRANSACTIONS: {
        defaultMessage: 'Transactions',
        description: 'Title of the navigation tab that contains tx history.',
        id: 'TR_NAV_TRANSACTIONS',
    },
    TR_NETWORK_BITCOIN: {
        defaultMessage: 'Bitcoin',
        id: 'TR_NETWORK_BITCOIN',
    },
    TR_NETWORK_BITCOIN_CASH: {
        defaultMessage: 'Bitcoin Cash',
        id: 'TR_NETWORK_BITCOIN_CASH',
    },
    TR_NETWORK_BITCOIN_GOLD: {
        defaultMessage: 'Bitcoin Gold',
        id: 'TR_NETWORK_BITCOIN_GOLD',
    },
    TR_NETWORK_BITCOIN_TESTNET: {
        defaultMessage: 'Bitcoin Testnet',
        id: 'TR_NETWORK_BITCOIN_TESTNET',
    },
    TR_NETWORK_CARDANO: {
        defaultMessage: 'Cardano',
        id: 'TR_NETWORK_CARDANO',
    },
    TR_NETWORK_DASH: {
        defaultMessage: 'Dash',
        id: 'TR_NETWORK_DASH',
    },
    TR_NETWORK_DIGIBYTE: {
        defaultMessage: 'Digibyte',
        id: 'TR_NETWORK_DIGIBYTE',
    },
    TR_NETWORK_DOGECOIN: {
        defaultMessage: 'Dogecoin',
        id: 'TR_NETWORK_DOGECOIN',
    },
    TR_NETWORK_ETHEREUM: {
        defaultMessage: 'Ethereum',
        id: 'TR_NETWORK_ETHEREUM',
    },
    TR_NETWORK_ETHEREUM_CLASSIC: {
        defaultMessage: 'Ethereum Classic',
        id: 'TR_NETWORK_ETHEREUM_CLASSIC',
    },
    TR_NETWORK_ETHEREUM_TESTNET: {
        defaultMessage: 'Ethereum Testnet',
        id: 'TR_NETWORK_ETHEREUM_TESTNET',
    },
    TR_NETWORK_LITECOIN: {
        defaultMessage: 'Litecoin',
        id: 'TR_NETWORK_LITECOIN',
    },
    TR_NETWORK_NAMECOIN: {
        defaultMessage: 'Namecoin',
        id: 'TR_NETWORK_NAMECOIN',
    },
    TR_NETWORK_NEM: {
        defaultMessage: 'NEM',
        id: 'TR_NETWORK_NEM',
    },
    TR_NETWORK_STELLAR: {
        defaultMessage: 'Stellar',
        id: 'TR_NETWORK_STELLAR',
    },
    TR_NETWORK_TEZOS: {
        defaultMessage: 'Tezos',
        id: 'TR_NETWORK_TEZOS',
    },
    TR_NETWORK_UNKNOWN: {
        defaultMessage: 'unknown',
        id: 'TR_NETWORK_UNKNOWN',
    },
    TR_NETWORK_VERTCOIN: {
        defaultMessage: 'Vertcoin',
        id: 'TR_NETWORK_VERTCOIN',
    },
    TR_NETWORK_XRP: {
        defaultMessage: 'XRP',
        id: 'TR_NETWORK_XRP',
    },
    TR_NETWORK_XRP_TESTNET: {
        defaultMessage: 'XRP Testnet',
        id: 'TR_NETWORK_XRP_TESTNET',
    },
    TR_NETWORK_ZCASH: {
        defaultMessage: 'Zcash',
        id: 'TR_NETWORK_ZCASH',
    },
    TR_NEW_COMMUNICATION_TOOL: {
        defaultMessage:
            'New communication tool to facilitate the connection between your Trezor and your internet browser.',
        id: 'TR_NEW_COMMUNICATION_TOOL',
    },
    TR_NEW_TREZOR_BRIDGE_IS_AVAILABLE: {
        defaultMessage: 'New Trezor Bridge is available.',
        id: 'TR_NEW_TREZOR_BRIDGE_IS_AVAILABLE',
    },
    TR_NEW_TREZOR_FIRMWARE_IS_AVAILABLE_DOT: {
        defaultMessage: 'New Trezor firmware is available.',
        id: 'TR_NEW_TREZOR_FIRMWARE_IS_AVAILABLE_DOT',
    },
    TR_NO_PASSPHRASE_WALLET: {
        defaultMessage: 'No-passphrase wallet',
        id: 'TR_NO_PASSPHRASE_WALLET',
    },
    // TR_CUSTOM_FEE_IS_NOT_NUMBER: {
    //         defaultMessage: 'Fee is not a number',
    //         id: 'TR_CUSTOM_FEE_IS_NOT_NUMBER',
    // },
    TR_NORTH: {
        defaultMessage: 'North',
        id: 'TR_NORTH',
    },
    TR_NUM_ACCOUNTS_FIAT_VALUE: {
        defaultMessage:
            '{accountsCount} {accountsCount, plural, one {account} other {accounts}} • {fiatValue}',
        description: 'Used as title for a wallet instance in Switch Device modal',
        id: 'TR_NUM_ACCOUNTS_FIAT_VALUE',
    },
    TR_OFFLINE: {
        defaultMessage: 'Offline',
        id: 'TR_OFFLINE',
    },
    TR_ONCE_YOU_SEND_OR_RECEIVE: {
        defaultMessage:
            'Once you send or receive your first transaction it will show up here. Until then, wanna buy some crypto? Click the button below to begin your shopping spree!',
        id: 'TR_ONCE_YOU_SEND_OR_RECEIVE',
    },
    TR_ONLINE: {
        defaultMessage: 'Online',
        id: 'TR_ONLINE',
    },
    TR_OOPS_SOMETHING_WENT_WRONG: {
        defaultMessage: 'Oops! Something went wrong!',
        id: 'TR_OOPS_SOMETHING_WENT_WRONG',
    },
    TR_OUTGOING: {
        defaultMessage: 'Outgoing',
        id: 'TR_OUTGOING',
    },
    TR_PACKAGING_LINK: {
        defaultMessage: 'here',
        description: 'Part of sentence TR_DID_YOU_PURCHASE. Link to support',
        id: 'TR_PACKAGING_LINK',
    },
    TR_PASSPHRASE_CASE_SENSITIVE: {
        defaultMessage: 'Note: Passphrase is case-sensitive.',
        id: 'PASSPHRASE_CASE_SENSITIVE',
    },
    TR_PASSPHRASE_HIDDEN_WALLET: {
        defaultMessage: 'Passphrase (hidden) wallet',
        id: 'TR_PASSPHRASE_HIDDEN_WALLET',
    },
    TR_PASSPHRASE_TOO_LONG: {
        defaultMessage: 'The passphrase length has exceed the allowed limit.',
        id: 'TR_PASSPHRASE_TOO_LONG',
    },
    TR_PASSPHRASE_WALLET: {
        defaultMessage: 'Passphrase wallet #{id}',
        id: 'TR_PASSPHRASE_WALLET',
    },
    TR_PENDING: {
        defaultMessage: 'Pending',
        description: 'Pending transaction with no confirmations',
        id: 'TR_PENDING',
    },
    TR_PIN_ERROR_TROUBLESHOOT: {
        defaultMessage:
            'Are you confused, how PIN works? You can always refer to our {TR_DOCUMENTATION}',
        description: 'Troubleshooting text after user enters second PIN incorrectly.',
        id: 'TR_PIN_ERROR_TROUBLESHOOT',
    },
    TR_PIN_HEADING_FIRST: {
        defaultMessage: 'Set new PIN',
        description: 'Heading in PIN page when entering PIN for the first time',
        id: 'TR_PIN_HEADING_FIRST',
    },
    TR_PIN_HEADING_MISMATCH: {
        defaultMessage: 'PIN mismatch',
        description: 'Heading in PIN page when PIN repeated incorrectly',
        id: 'TR_PIN_HEADING_MISMATCH',
    },
    TR_PIN_HEADING_REPEAT: {
        defaultMessage: 'Repeat PIN',
        description: 'Heading in PIN page when repeating PIN',
        id: 'TR_PIN_HEADING_REPEAT',
    },
    TR_PIN_HEADING_SUCCESS: {
        defaultMessage: 'PIN enabled',
        description: 'Heading in PIN page when PIN set',
        id: 'TR_PIN_HEADING_SUCCESS',
    },
    TR_PIN_SET_SUCCESS: {
        defaultMessage: 'Purfect! Your device is now secured by pin.',
        description: 'Longer text indicating PIN was set succesfully.',
        id: 'TR_PIN_SET_SUCCESS',
    },
    TR_PIN_SUBHEADING: {
        defaultMessage: 'Protect device from unauthorized access by using a strong pin.',
        description: 'Subheading on PIN page',
        id: 'TR_PIN_SUBHEADING',
    },
    TR_PLEASE_ALLOW_YOUR_CAMERA: {
        defaultMessage: 'Please allow your camera to be able to scan a QR code.',
        id: 'TR_PLEASE_ALLOW_YOUR_CAMERA',
    },
    TR_PLEASE_CONNECT_YOUR_DEVICE: {
        defaultMessage: 'Please connect your device to continue with the verification process',
        id: 'TR_PLEASE_CONNECT_YOUR_DEVICE',
    },
    TR_PLEASE_ENABLE_PASSPHRASE: {
        defaultMessage:
            'Please enable passphrase settings to continue with the verification process.',
        id: 'TR_PLEASE_ENABLE_PASSPHRASE',
    },
    TR_PRIMARY_FIAT: {
        defaultMessage: 'Primary FIAT currency to display',
        id: 'TR_PRIMARY_FIAT',
    },
    TR_RANDOM_SEED_WORDS_DISCLAIMER: {
        defaultMessage:
            'You might be asked to retype some words that are not part of your recovery seed.',
        description:
            'User is instructed to enter words from seed (backup) into the form in browser',
        id: 'TR_RANDOM_SEED_WORDS_DISCLAIMER',
    },
    TR_READ_MORE: {
        defaultMessage: 'Read more',
        id: 'TR_READ_MORE',
    },
    TR_RECEIVE: {
        defaultMessage: 'Receive',
        id: 'TR_RECEIVE',
    },
    TR_RECIPIENT_ADDRESS: {
        defaultMessage: 'Recipient address',
        id: 'TR_RECIPIENT_ADDRESS',
    },
    TR_RECONNECT_HEADER: {
        defaultMessage: 'Reconnect your device',
        id: 'TR_RECONNECT_HEADER',
    },
    TR_RECONNECT_TEXT: {
        defaultMessage: 'We lost connection with your device. This might mean:',
        id: 'TR_RECONNECT_TEXT',
    },
    TR_RECONNECT_TROUBLESHOOT_BRIDGE: {
        defaultMessage: 'Trezor bridge might have stopped working, try restarting',
        description: '',
        id: 'TR_RECONNECT_TROUBLESHOOT_BRIDGE',
    },
    TR_RECONNECT_TROUBLESHOOT_CABEL: {
        defaultMessage: 'Cable is broken, try another one',
        description: '',
        id: 'TR_RECONNECT_TROUBLESHOOT_CABEL',
    },
    TR_RECONNECT_TROUBLESHOOT_CONNECTION: {
        defaultMessage: 'Device is not well connected to the cable',
        description: '',
        id: 'TR_RECONNECT_TROUBLESHOOT_CONNECTION',
    },
    TR_RECOVER_SUBHEADING: {
        defaultMessage:
            'It is possible to re-create device from bip39 backup. First of all, chose number of words of your backup.',
        description: 'Subheading in recover page. Basic info about recovery',
        id: 'TR_RECOVER_SUBHEADING',
    },
    TR_RECOVER_SUBHEADING_MODEL_T: {
        defaultMessage: 'On model T the entire recovery process is doable on device.',
        description: 'Subheading in recover page. Basic info about recovery',
        id: 'TR_RECOVER_SUBHEADING_MODEL_T',
    },
    TR_RECOVERY_ERROR: {
        defaultMessage: 'Device recovery failed with error: {error}',
        description: 'Error during recovery. For example wrong word retyped or device disconnected',
        id: 'TR_RECOVERY_ERROR',
    },
    TR_RECOVERY_SEED_IS: {
        defaultMessage:
            'Recovery seed is a list of words in a specific order which store all the information needed.',
        id: 'TR_RECOVERY_SEED_IS',
    },
    TR_RECOVERY_TYPES_DESCRIPTION: {
        defaultMessage:
            'Both methods are safe. Basic recovery uses on computer input of words in randomized order. Advanced recovery uses on-screen input to load your recovery seed. {TR_LEARN_MORE_LINK}',
        description: 'There are two methods of recovery for T1. This is a short explanation text.',
        id: 'TR_RECOVERY_TYPES_DESCRIPTION',
    },
    TR_REMEMBER_ALLOWS_YOU_TO: {
        defaultMessage:
            'Remember allows you to access any wallet in watch-only mode without connected device.',
        id: 'TR_REMEMBER_ALLOWS_YOU_TO',
    },
    TR_REMEMBER_WALLET: {
        defaultMessage: 'Remember wallet',
        id: 'TR_REMEMBER_WALLET',
    },
    TR_RESELLERS_LINK: {
        defaultMessage: 'a trusted reseller',
        description:
            'Part of sentence TR_DID_YOU_PURCHASE. Link to page with trusted resellers list',
        id: 'TR_RESELLERS_LINK',
    },
    TR_RETRY: {
        defaultMessage: 'Retry',
        description: 'Retry button',
        id: 'TR_RETRY',
    },
    TR_RETRYING_DOT_DOT: {
        defaultMessage: 'Retrying...',
        id: 'TR_RETRYING_DOT_DOT',
    },
    TR_SCAN_QR_CODE: {
        defaultMessage: 'Scan QR code',
        description: 'Title for the Scan QR modal dialog',
        id: 'TR_SCAN_QR_CODE',
    },
    TR_SECURITY_HEADING: {
        defaultMessage: 'Trezor successfully initialized!',
        description: 'Heading in security page',
        id: 'TR_SECURITY_HEADING',
    },
    TR_SECURITY_SUBHEADING: {
        defaultMessage:
            'Your Trezor has been successfully initialized and is ready to be used. Your Wallet has been successfully created and is ready to be used as well. Wheeee!',
        description: 'Text in security page',
        id: 'TR_SECURITY_SUBHEADING',
    },
    TR_SEED_MANUAL_LINK: {
        defaultMessage: 'recovery seed',
        description: 'Link. Part of TR_BACKUP_SUBHEADING_1',
        id: 'TR_SEED_MANUAL_LINK',
    },
    TR_SELECT_DEVICE: {
        defaultMessage: 'Select device',
        id: 'TR_SELECT_DEVICE',
    },
    TR_SELECT_PASSPHRASE_SOURCE: {
        defaultMessage: 'Select passphrase source on "{deviceLabel}" device.',
        id: 'TR_SELECT_PASSPHRASE_SOURCE',
    },
    TR_SELECT_WALLET_TO_ACCESS: {
        defaultMessage: 'Select a wallet to access',
        id: 'TR_SELECT_WALLET_TO_ACCESS',
    },
    TR_SELECT_YOUR_DEVICE_HEADING: {
        defaultMessage: 'Select your device',
        description: 'Heading on select your device page',
        id: 'TR_SELECT_YOUR_DEVICE_HEADING',
    },
    TR_SEND: {
        defaultMessage: 'Send',
        id: 'TR_SEND',
    },
    TR_SEND_NETWORK: {
        defaultMessage: 'Send {network}',
        id: 'TR_SEND_NETWORK',
    },
    TR_SEND_NETWORK_AND_TOKENS: {
        defaultMessage: 'Send {network} and tokens',
        id: 'TR_SEND_NETWORK_AND_TOKENS',
    },
    TR_SENT_TO_SELF: {
        defaultMessage: '(Sent to self)',
        id: 'TR_SENT_TO_SELF',
    },
    // TR_SET_MAX: {
    //         defaultMessage: 'Set max',
    //         description: 'Used for setting maximum amount in Send form',
    //         id: 'TR_SET_MAX',
    // },
    TR_SET_PIN: {
        defaultMessage: 'Set pin',
        description: 'Button text',
        id: 'TR_SET_PIN',
    },
    TR_SET_UP_NEW_PIN: {
        defaultMessage: 'Set up new PIN',
        id: 'TR_SET_UP_NEW_PIN',
    },
    TR_CONFIRM_NEW_PIN: {
        defaultMessage: 'Confirm new PIN',
        id: 'TR_CONFIRM_NEW_PIN',
    },
    TR_ENTER_CURRENT_PIN: {
        defaultMessage: 'Enter current PIN',
        id: 'TR_ENTER_CURRENT_PIN',
    },
    TR_WRONG_PIN_ENTERED: {
        defaultMessage: 'You entered wrong PIN',
        id: 'TR_WRONG_PIN_ENTERED',
    },
    TR_WRONG_PIN_ENTERED_DESCRIPTION: {
        defaultMessage: 'Did you notice that matrix on your device has changed?',
        id: 'TR_WRONG_PIN_ENTERED_DESCRIPTION',
    },
    TR_SET_UP_STRONG_PIN_TO_PROTECT: {
        defaultMessage:
            'Set up a strong PIN to protect your device from unauthorized access. The keypad layout is displayed on your connected Trezor device.',
        id: 'TR_SET_UP_STRONG_PIN_TO_PROTECT',
    },
    TR_SETTINGS: {
        defaultMessage: 'Settings',
        id: 'TR_SETTINGS',
    },
    TR_SHOW_ADDRESS_ANYWAY: {
        defaultMessage: 'Show address anyway',
        id: 'TR_SHOW_ADDRESS_ANYWAY',
    },
    TR_SHOW_ADVANCED_OPTIONS: {
        defaultMessage: 'Show advanced options',
        description: 'Shows advanced sending form',
        id: 'TR_SHOW_ADVANCED_OPTIONS',
    },
    TR_SHOW_DETAILS: {
        defaultMessage: 'Show details',
        id: 'TR_SHOW_DETAILS',
    },
    TR_SHOW_DETAILS_IN_BLOCK_EXPLORER: {
        defaultMessage: 'Show details in Block Explorer',
        id: 'TR_SHOW_DETAILS_IN_BLOCK_EXPLORER',
    },
    TR_SHOW_OLDER_NEWS: {
        defaultMessage: 'Show older news',
        id: 'TR_SHOW_OLDER_NEWS',
    },
    TR_SHOW_ON_TREZOR: {
        defaultMessage: 'Show on Trezor',
        id: 'TR_SHOW_ON_TREZOR',
    },
    TR_SHOW_UNVERIFIED_ADDRESS: {
        defaultMessage: 'Show unverified address',
        id: 'TR_SHOW_UNVERIFIED_ADDRESS',
    },
    TR_SIGN: {
        defaultMessage: 'Sign',
        description: 'Sign button in Sign and Verify form',
        id: 'TR_SIGN',
    },
    TR_SIGN_MESSAGE: {
        defaultMessage: 'Sign Message',
        description: 'Header for the Sign and Verify form',
        id: 'TR_SIGN_MESSAGE',
    },
    // TODO: Toast notification
    // TR_SIGN_MESSAGE_ERROR: {
    //         defaultMessage: 'Failed to sign message',
    //         id: 'TR_SIGN_MESSAGE_ERROR',
    // },
    TR_SIGNATURE: {
        defaultMessage: 'Signature',
        description: 'Used as a label for signature input field in Sign and Verify form',
        id: 'TR_SIGNATURE',
    },
    // TODO: Toast notification
    // TR_SIGNATURE_IS_VALID: {
    //         defaultMessage: 'Signature is valid',
    //         id: 'TR_SIGNATURE_IS_VALID',
    // },
    TR_SKIP: {
        defaultMessage: 'Skip',
        description: 'Button. Skip one step',
        id: 'TR_SKIP',
    },
    TR_SKIP_ALL: {
        defaultMessage: 'Skip onboarding',
        description: 'Button. Skip the entire onboarding process.',
        id: 'TR_SKIP_ALL',
    },
    TR_SKIP_ONBOARDING_HEADING: {
        defaultMessage: 'Skipping onboarding? One more thing…',
        id: 'TR_SKIP_ONBOARDING_HEADING',
    },
    TR_SKIP_ONBOARDING_TEXT: {
        defaultMessage:
            'If your device is initialiazed and you used Wallet or Suite before, that’s great! Did you initialize Trezor yourself? You should be the one doing it. If not, it might be dangerous.',
        id: 'TR_SKIP_ONBOARDING_TEXT',
    },
    TR_SKIP_SECURITY: {
        defaultMessage: 'Skip backup and PIN',
        description: 'Button in security page (skip security setup)',
        id: 'TR_SKIP_SECURITY',
    },
    TR_SOLVE_ISSUE: {
        defaultMessage: 'Solve issue',
        id: 'TR_SOLVE_ISSUE',
    },
    TR_SOUTH: {
        defaultMessage: 'South',
        id: 'TR_SOUTH',
    },
    TR_START_AGAIN: {
        defaultMessage: 'Start again',
        description: 'Button text',
        id: 'TR_START_AGAIN',
    },
    TR_START_BACKUP: {
        defaultMessage: 'Start backup',
        description: 'Button text',
        id: 'TR_START_BACKUP',
    },
    TR_START_RECOVERY: {
        defaultMessage: 'Start recovery',
        description: 'Button.',
        id: 'TR_START_RECOVERY',
    },
    TR_START: {
        defaultMessage: 'Start',
        id: 'TR_START',
    },
    TR_STATUS: {
        defaultMessage: 'Status',
        id: 'TR_STATUS',
    },
    TR_STATUS_UNKNOWN: {
        defaultMessage: 'Status unknown',
        description: 'Device status',
        id: 'TR_STATUS_UNKNOWN',
    },
    TR_SUITE_VERSION: {
        defaultMessage: 'Suite version',
        id: 'TR_SUITE_VERSION',
    },
    TR_SUPPORT: {
        defaultMessage: 'Support',
        id: 'TR_SUPPORT',
    },
    TR_SWITCH_DEVICE: {
        defaultMessage: 'Switch Device',
        id: 'TR_SWITCH_DEVICE',
    },
    TR_TAKE_ME_BACK_TO_WALLET: {
        defaultMessage: 'Take me back to the wallet',
        id: 'TR_TAKE_ME_BACK_TO_WALLET',
    },
    TR_TESTNET_COINS: {
        defaultMessage: 'Testnet coins',
        id: 'TR_TESTNET_COINS',
    },
    TR_TESTNET_COINS_EXPLAINED: {
        defaultMessage:
            'Testnet coins dont have any value but you still may use them to learn and experiment.',
        id: 'TR_TESTNET_COINS_EXPLAINED',
    },
    TR_THE_PIN_LAYOUT_IS_DISPLAYED: {
        defaultMessage: 'The PIN layout is displayed on your Trezor.',
        id: 'TR_THE_PIN_LAYOUT_IS_DISPLAYED',
    },
    TR_THIS_HIDDEN_WALLET_IS_EMPTY: {
        defaultMessage:
            'This hidden Wallet is empty. To make sure you are in the correct Wallet, confirm Passphrase',
        id: 'TR_THIS_HIDDEN_WALLET_IS_EMPTY',
    },
    TR_THIS_HIDDEN_WALLET_IS_EMPTY_SOURCE: {
        defaultMessage:
            'This hidden Wallet is empty. To make sure you are in the correct Wallet, select Passphrase source.',
        id: 'TR_THIS_HIDDEN_WALLET_IS_EMPTY_SOURCE',
    },
    TR_THIS_IS_PLACE_TO_SEE_ALL: {
        defaultMessage:
            'This is a place to see all your devices. You can further set them up in Settings but here you can switch between devices and see their statuses.',
        id: 'TR_THIS_IS_PLACE_TO_SEE_ALL',
    },
    TR_TO_ACCESS_STANDARD_NO_PASSPHRASE: {
        defaultMessage: 'To access standard (no-passphrase) Wallet click the button below.',
        id: 'TR_TO_ACCESS_STANDARD_NO_PASSPHRASE',
    },
    TR_TO_FIND_YOUR_ACCOUNTS_AND: {
        defaultMessage:
            'To find your accounts and funds we need to perform a coin discovery which will discover all your coins.',
        id: 'TR_TO_FIND_YOUR_ACCOUNTS_AND',
    },
    TR_TO_PREVENT_PHISHING_ATTACKS_COMMA: {
        defaultMessage:
            'To prevent phishing attacks, you should verify the address on your Trezor first. {claim}',
        id: 'TR_TO_PREVENT_PHISHING_ATTACKS_COMMA',
    },
    TR_TOS_INFORMATION: {
        defaultMessage:
            'Oh, by the way, we had to pay a hell lot of money to our lawyers to create some {TR_TOS_LINK}',
        id: 'TR_HELP_TREZOR_SUITE_TEXT',
    },
    TR_TOS_LINK: {
        defaultMessage: 'Terms & Conditions.',
        id: 'TR_TOS_LINK',
    },
    TR_TOTAL_INPUT: {
        defaultMessage: 'Total Input',
        id: 'TR_TOTAL_INPUT',
    },
    TR_TOTAL_OUTPUT: {
        defaultMessage: 'Total Output',
        id: 'TR_TOTAL_OUTPUT',
    },
    TR_TOTAL_PORTFOLIO_VALUE: {
        defaultMessage: 'Total portfolio value',
        id: 'TR_TOTAL_PORTFOLIO_VALUE',
    },
    TR_TRANSACTION_DETAILS: {
        defaultMessage: 'Transaction details',
        id: 'TR_TRANSACTION_DETAILS',
    },
    TR_TRANSACTION_ID: {
        defaultMessage: 'Transaction ID',
        id: 'TR_TRANSACTION_ID',
    },
    TR_TREZOR: {
        defaultMessage: 'Trezor',
        description: 'Link in header navigation',
        id: 'TR_TREZOR',
    },
    TR_TREZOR_BRIDGE_IS_NOT_RUNNING: {
        defaultMessage: 'Trezor Bridge is not running',
        description: '',
        id: 'TR_TREZOR_BRIDGE_IS_NOT_RUNNING',
    },
    TR_TREZOR_BRIDGE_IS_RUNNING_VERSION: {
        defaultMessage: 'Trezor Bridge is running. Version: {version}',
        description: '',
        id: 'TR_TREZOR_BRIDGE_IS_RUNNING_VERSION',
    },
    TR_TRY_AGAIN: {
        defaultMessage: 'Try again',
        description: 'Try to run the process again',
        id: 'TR_TRY_AGAIN',
    },
    TR_TX_CONFIRMATIONS: {
        defaultMessage:
            '{confirmationsCount} {confirmationsCount, plural, one {confirmation} other {confirmations}}',
        id: 'TR_TX_CONFIRMATIONS',
    },
    TR_TX_CURRENT_VALUE: {
        defaultMessage: 'Current Value',
        id: 'TR_TX_CURRENT_VALUE',
    },
    TR_TX_FEE: {
        defaultMessage: 'Fee',
        id: 'TR_TX_FEE',
    },
    TR_TX_HISTORICAL_VALUE_DATE: {
        defaultMessage: 'Historical Value ({date})',
        id: 'TR_TX_HISTORICAL_VALUE_DATE',
    },
    TR_TX_TYPE: {
        defaultMessage: 'Type',
        id: 'TR_TX_TYPE',
    },
    TR_UNAVAILABLE: {
        defaultMessage: 'Unavailable',
        description: 'Device status',
        id: 'TR_UNAVAILABLE',
    },
    TR_UNCONFIRMED_TX: {
        defaultMessage: 'Unconfirmed',
        id: 'TR_UNCONFIRMED_TX',
    },
    TR_UNDISCOVERED_WALLET: {
        defaultMessage: 'Undiscovered wallet',
        id: 'TR_UNDISCOVERED_WALLET',
    },
    TR_UNKNOWN: {
        defaultMessage: 'Unknown',
        id: 'TR_UNKNOWN',
    },
    TR_UNKNOWN_CONFIRMATION_TIME: {
        defaultMessage: 'unknown',
        id: 'TR_UNKNOWN_CONFIRMATION_TIME',
    },
    TR_UNKNOWN_TRANSACTION: {
        defaultMessage: 'Unknown transaction',
        id: 'TR_UNKNOWN_TRANSACTION',
    },
    TR_UNKNOWN_ERROR_SEE_CONSOLE: {
        defaultMessage: 'Unknown error. See console logs for details.',
        id: 'TR_UNKNOWN_ERROR_SEE_CONSOLE',
    },
    TR_UNLOCK: {
        defaultMessage: 'Unlock',
        id: 'TR_UNLOCK',
    },
    TR_UNREADABLE: {
        defaultMessage: 'Unreadable',
        description: 'Device status',
        id: 'TR_UNREADABLE',
    },
    TR_UNACQUIRED: {
        defaultMessage: 'Unrecognized device',
        description: 'Device status',
        id: 'TR_UNACQUIRED',
    },
    TR_UNVERIFIED_ADDRESS_COMMA_CONNECT: {
        defaultMessage: 'Unverified address, connect your Trezor to verify it',
        id: 'TR_UNVERIFIED_ADDRESS_COMMA_CONNECT',
    },
    TR_UNVERIFIED_ADDRESS_COMMA_SHOW: {
        defaultMessage: 'Unverified address, show on Trezor.',
        id: 'TR_UNVERIFIED_ADDRESS_COMMA_SHOW',
    },
    TR_UPLOAD_IMAGE: {
        defaultMessage: 'Upload Image',
        id: 'TR_UPLOAD_IMAGE',
    },
    TR_USED_IN_ANOTHER_WINDOW: {
        defaultMessage: 'Used in other window',
        description: 'Device status',
        id: 'TR_USED_IN_ANOTHER_WINDOW',
    },
    TR_USER_HAS_NOT_WORKED_WITH_THIS_DEVICE: {
        defaultMessage: 'It is a brand new device, just unpacked',
        description: 'Option to click when troubleshooting initialized device.',
        id: 'TR_USER_HAS_NOT_WORKED_WITH_THIS_DEVICE',
    },
    TR_USER_HAS_NOT_WORKED_WITH_THIS_DEVICE_INSTRUCTIONS: {
        defaultMessage:
            'In that case you should immediately contact Trezor support with detailed information on your purchase and refrain from using this device.',
        description: 'What to do if device is already initialized but not by user.',
        id: 'TR_USER_HAS_NOT_WORKED_WITH_THIS_DEVICE_INSTRUCTIONS',
    },
    TR_USER_HAS_WORKED_WITH_THIS_DEVICE: {
        defaultMessage: 'I have worked with it before',
        description: 'Option to click when troubleshooting initialized device.',
        id: 'TR_USER_HAS_WORKED_WITH_THIS_DEVICE',
    },
    TR_VALUES: {
        defaultMessage: 'Values',
        id: 'TR_VALUES',
    },
    TR_VERIFY: {
        defaultMessage: 'Verify',
        description: 'Verify button in Sign and Verify form',
        id: 'TR_VERIFY',
    },
    TR_VERIFY_MESSAGE: {
        defaultMessage: 'Verify Message',
        description: 'Header for the Sign and Verify form',
        id: 'TR_VERIFY_MESSAGE',
    },
    // TODO: Toast notification
    // TR_VERIFY_MESSAGE_ERROR: {
    //         defaultMessage: 'Failed to verify message',
    //         id: 'TR_VERIFY_MESSAGE_ERROR',
    // },
    // TR_VERIFY_MESSAGE_SUCCESS: {
    //         defaultMessage: 'Message has been successfully verified',
    //         id: 'TR_VERIFY_MESSAGE_SUCCESS',
    // },
    // TR_VERIFYING_ADDRESS_ERROR: {
    //         defaultMessage: 'Verifying address error',
    //         id: 'TR_VERIFYING_ADDRESS_ERROR',
    // },
    TR_WAIT_FOR_FILE_TO_DOWNLOAD: {
        defaultMessage: 'Wait for file to download',
        description: 'Instruction for installing Trezor Bridge',
        id: 'TR_WAIT_FOR_FILE_TO_DOWNLOAD',
    },
    TR_WAIT_FOR_REBOOT: {
        defaultMessage: 'Wait for your device to reboot',
        description: 'Info what is happening with users device.',
        id: 'TR_WAIT_FOR_REBOOT',
    },
    TR_WALLET_DUPLICATE_DESC: {
        defaultMessage: 'The hidden wallet that you are trying to create already exists',
        id: 'TR_WALLET_DUPLICATE_DESC',
    },
    TR_WALLET_DUPLICATE_RETRY: {
        defaultMessage: 'Try again with different passphrase',
        id: 'TR_WALLET_DUPLICATE_RETRY',
    },
    TR_WALLET_DUPLICATE_SWITCH: {
        defaultMessage: 'Switch to existing wallet',
        id: 'TR_WALLET_DUPLICATE_SWITCH',
    },
    TR_WALLET_DUPLICATE_TITLE: {
        defaultMessage: 'Passphrase duplicated',
        id: 'TR_WALLET_DUPLICATE_TITLE',
    },
    TR_WAS_USED_IN_ANOTHER_WINDOW: {
        defaultMessage: 'Reload session',
        description: 'Device status',
        id: 'TR_WAS_USED_IN_ANOTHER_WINDOW',
    },
    TR_WELCOME_MODAL_HEADING: {
        defaultMessage: 'Welcome to Trezor Suite!',
        id: 'TR_WELCOME_MODAL_HEADING',
    },
    TR_WELCOME_MODAL_TEXT: {
        defaultMessage: 'The one place for all your crypto matters.',
        id: 'TR_WELCOME_MODAL_TEXT',
    },
    TR_WELCOME_TO_TREZOR: {
        defaultMessage: 'First-time user or an ol’ Trezor fella?',
        id: 'TR_WELCOME_TO_TREZOR',
    },
    TR_WELCOME_TO_TREZOR_TEXT: {
        defaultMessage: 'Choose your path and let the Trezor Force be with you!.',
        id: 'TR_WELCOME_TO_TREZOR_TEXT',
    },
    TR_WEST: {
        defaultMessage: 'West',
        id: 'TR_WEST',
    },
    TR_WHAT_IS_PASSPHRASE: {
        defaultMessage: 'What is passphrase',
        id: 'TR_WHAT_IS_PASSPHRASE',
    },
    TR_WHAT_TO_DO_NOW: {
        defaultMessage: 'What to do now',
        id: 'TR_WHAT_TO_DO_NOW',
    },
    TR_WHATS_NEW: {
        defaultMessage: "What's new",
        id: 'TR_WHATS_NEW',
    },
    TR_WIPING_YOUR_DEVICE: {
        defaultMessage:
            'Wiping the device removes all its information. Only wipe your device if you have your device if you have your recovery seed at hand or there are no funds stored on this device.',
        id: 'TR_WIPING_YOUR_DEVICE',
    },
    TR_WORDS: {
        defaultMessage: '{count} words',
        description: 'Number of words. For example: 12 words',
        id: 'TR_WORDS',
    },
    TR_XRP_DESTINATION_TAG: {
        defaultMessage: 'Destination tag',
        id: 'TR_XRP_DESTINATION_TAG',
    },
    TR_XRP_RESERVE_INFO: {
        defaultMessage:
            'Ripple addresses require a minimum balance of {minBalance} XRP to activate and maintain the account. {TR_LEARN_MORE}',
        id: 'TR_XRP_RESERVE_INFO',
    },
    // TR_XRP_DESTINATION_TAG_EXPLAINED: {
    //         defaultMessage:
    //                 'Destination tag is an arbitrary number which serves as a unique identifier of your transaction. Some services may require this to process your transaction.',
    //         id: 'TR_XRP_DESTINATION_TAG_EXPLAINED',
    // },
    TR_YOU_WERE_DISCONNECTED_DOT: {
        defaultMessage: 'You were disconnected.',
        id: 'TR_YOU_WERE_DISCONNECTED_DOT',
    },
    TR_YOUR_CURRENT_FIRMWARE: {
        defaultMessage: 'Your current firmware version is {version}',
        id: 'TR_YOUR_CURRENT_FIRMWARE',
    },
    TR_YOUR_CURRENT_VERSION: {
        defaultMessage: 'Your current Suite version is 1.2.0',
        id: 'TR_YOUR_CURRENT_VERSION',
    },
    TR_YOUR_TREZOR_IS_NOT_BACKED_UP: {
        defaultMessage: 'Your Trezor is not backed up.',
        id: 'TR_YOUR_TREZOR_IS_NOT_BACKED_UP',
    },
    TR_YOUR_WALLET_IS_READY_WHAT: {
        defaultMessage: 'Your Wallet is ready. What to do now?',
        id: 'TR_YOUR_WALLET_IS_READY_WHAT',
    },
    TR_MODAL_CONFIRM_TX_TITLE: {
        id: 'TR_MODAL_CONFIRM_TX_TITLE',
        defaultMessage: 'Confirm transaction',
    },
    TR_MODAL_CONFIRM_TX_BUTTON: {
        id: 'TR_MODAL_CONFIRM_TX_BUTTON',
        defaultMessage: 'Confirm transaction',
    },
    TR_ADDRESS_FROM: {
        id: 'TR_ADDRESS_FROM',
        defaultMessage: 'From',
    },
    TR_EDIT: {
        id: 'TR_EDIT',
        defaultMessage: 'Edit',
    },
    TR_GAS_PRICE: {
        id: 'TR_GAS_PRICE',
        defaultMessage: 'Gas price',
    },
    TR_SEND_REVIEW_TRANSACTION: {
        id: 'TR_SEND_REVIEW_TRANSACTION',
        defaultMessage: 'Review Transaction',
    },
    TR_TO: {
        id: 'TR_TO',
        defaultMessage: 'To',
    },
    TR_RECIPIENT_ADDRESS_TOOLTIP: {
        id: 'TR_RECIPIENT_ADDRESS_TOOLTIP',
        defaultMessage: 'TR_RECIPIENT_ADDRESS_TOOLTIP',
    },
    TR_SEND_DATA_TOOLTIP: {
        id: 'TR_SEND_DATA_TOOLTIP',
        defaultMessage: 'TR_SEND_DATA_TOOLTIP',
    },
    TR_SEND_GAS_LIMIT_TOOLTIP: {
        id: 'TR_SEND_GAS_LIMIT_TOOLTIP',
        defaultMessage: 'TR_SEND_GAS_LIMIT_TOOLTIP',
    },
    TR_SEND_GAS_PRICE_TOOLTIP: {
        id: 'TR_SEND_GAS_PRICE_TOOLTIP',
        defaultMessage: 'TR_SEND_GAS_PRICE_TOOLTIP',
    },
    TR_XRP_DESTINATION_TAG_TOOLTIP: {
        id: 'TR_XRP_DESTINATION_TAG_TOOLTIP',
        defaultMessage: 'TR_XRP_DESTINATION_TAG_TOOLTIP',
    },
    TR_SEND_FEE_TOOLTIP: {
        id: 'TR_SEND_FEE_TOOLTIP',
        defaultMessage: 'TR_SEND_FEE_TOOLTIP',
    },
    TR_SEND_AMOUNT_TOOLTIP: {
        id: 'TR_SEND_AMOUNT_TOOLTIP',
        defaultMessage: 'TR_SEND_AMOUNT_TOOLTIP',
    },
    TR_PIN_MISMATCH_HEADING: {
        id: 'TR_PIN_MISMATCH_HEADING',
        defaultMessage: 'Pin mismatch',
    },
    TR_PIN_MISMATCH_TEXT: {
        id: 'TR_PIN_MISMATCH_TEXT',
        defaultMessage: 'Pin mismatch text',
    },
    TR_SHOW_LOG: {
        id: 'TR_SHOW_LOG',
        defaultMessage: 'Show log',
    },
    TR_ACCOUNT_DETAILS_HEADER: {
        id: 'TR_ACCOUNT_DETAILS_HEADER',
        defaultMessage: 'Account Details',
    },
    TR_ACCOUNT_DETAILS_TYPE_HEADER: {
        id: 'TR_ACCOUNT_DETAILS_TYPE_HEADER',
        defaultMessage: 'Account type',
    },
    TR_ACCOUNT_DETAILS_TYPE_BECH32: {
        id: 'TR_ACCOUNT_DETAILS_TYPE_BECH32',
        defaultMessage:
            'Bech32 uses the most modern addresses for smallest transaction fees. Be aware that it may not be compatible with old bitcoin services.',
    },
    TR_ACCOUNT_DETAILS_TYPE_P2SH: {
        id: 'TR_ACCOUNT_DETAILS_TYPE_P2SH',
        defaultMessage:
            'Pay to script hash (P2SH) is an advanced type of transaction used in Bitcoin and other similar crypto currencies. Unlike P2PKH, it allows sender to commit funds to a hash of an arbitrary valid script.',
    },
    TR_ACCOUNT_DETAILS_TYPE_P2PKH: {
        id: 'TR_ACCOUNT_DETAILS_TYPE_P2PKH',
        defaultMessage:
            'Legacy Pay-to-Public-Key-Hash (P2PKH) is the basic type of transaction used in Bitcoin and other similar crypto currencies.',
    },
    TR_ACCOUNT_DETAILS_XPUB_HEADER: {
        id: 'TR_ACCOUNT_DETAILS_XPUB_HEADER',
        defaultMessage: 'Public key (XPUB)',
    },
    TR_ACCOUNT_DETAILS_XPUB: {
        id: 'TR_ACCOUNT_DETAILS_XPUB',
        defaultMessage:
            'Be careful with your account public key (XPUB). When you expose your public key to a third party, you allow them to see your entire transaction history.',
    },
    TR_ACCOUNT_DETAILS_XPUB_BUTTON: {
        id: 'TR_ACCOUNT_DETAILS_XPUB_BUTTON',
        defaultMessage: 'Show public key',
    },
    TR_ACCOUNT_TYPE_NORMAL: {
        id: 'TR_ACCOUNT_TYPE_NORMAL',
        defaultMessage: 'Normal',
    },
    TR_ACCOUNT_TYPE_SEGWIT: {
        id: 'TR_ACCOUNT_TYPE_SEGWIT',
        defaultMessage: 'SegWit',
    },
    TR_ACCOUNT_TYPE_LEGACY: {
        id: 'TR_ACCOUNT_TYPE_LEGACY',
        defaultMessage: 'Legacy',
    },
    TR_ACCOUNT_TYPE_BECH32: {
        id: 'TR_ACCOUNT_TYPE_BECH32',
        defaultMessage: 'Bech32',
    },
    TR_ACCOUNT_TYPE_P2SH: {
        id: 'TR_ACCOUNT_TYPE_P2SH',
        defaultMessage: 'P2SH',
    },
    TR_ACCOUNT_TYPE_P2PKH: {
        id: 'TR_ACCOUNT_TYPE_P2PKH',
        defaultMessage: 'P2PKH',
    },
    TOAST_ACQUIRE_ERROR: {
        id: 'TOAST_ACQUIRE_ERROR',
        defaultMessage: 'Acquire error {error}',
    },
    TOAST_AUTH_FAILED: {
        id: 'TOAST_AUTH_FAILED',
        defaultMessage: 'Authorization error: {error}',
    },
    TOAST_AUTH_CONFIRM_ERROR: {
        id: 'TOAST_AUTH_CONFIRM_ERROR',
        defaultMessage: 'Passphrase confirmation error: {error}',
    },
    TOAST_AUTH_CONFIRM_ERROR_DEFAULT: {
        id: 'TOAST_AUTH_CONFIRM_ERROR_DEFAULT',
        defaultMessage: 'Invalid passphrase',
    },
    TOAST_DISCOVERY_ERROR: {
        id: 'TOAST_DISCOVERY_ERROR',
        defaultMessage: 'Account discovery error {error}',
    },
    TOAST_BACKUP_FAILED: {
        id: 'TOAST_BACKUP_FAILED',
        defaultMessage: 'Backup failed',
    },
    TOAST_BACKUP_SUCCESS: {
        id: 'TOAST_BACKUP_SUCCESS',
        defaultMessage: 'Backup success',
    },
    TOAST_SETTINGS_APPLIED: {
        id: 'TOAST_SETTINGS_APPLIED',
        defaultMessage: 'Settings applied',
    },
    TOAST_PIN_CHANGED: {
        id: 'TOAST_PIN_CHANGED',
        defaultMessage: 'Pin changed',
    },
    TOAST_DEVICE_WIPED: {
        id: 'TOAST_DEVICE_WIPED',
        defaultMessage: 'Device wiped',
    },
    TOAST_COPY_TO_CLIPBOARD: {
        id: 'TOAST_COPY_TO_CLIPBOARD',
        defaultMessage: 'Copied to clipboard',
    },
    TOAST_TX_SENT: {
        id: 'TOAST_TX_SENT',
        defaultMessage: '{amount} sent from {account}',
    },
    TOAST_TX_RECEIVED: {
        id: 'TOAST_TX_RECEIVED',
        defaultMessage: '{amount} received on {account}',
    },
    TOAST_TX_CONFIRMED: {
        id: 'TOAST_TX_CONFIRMED',
        defaultMessage: 'Transaction {amount} on {account} successfully confirmed',
    },
    TOAST_TX_BUTTON: {
        id: 'TOAST_TX_BUTTON',
        defaultMessage: 'View details',
    },
    TOAST_SIGN_TX_ERROR: {
        id: 'TOAST_SIGN_TX_ERROR',
        defaultMessage: 'Sign transaction error: {error}',
    },
    TOAST_VERIFY_ADDRESS_ERROR: {
        id: 'TOAST_VERIFY_ADDRESS_ERROR',
        defaultMessage: 'Verify address error: {error}',
    },
    TOAST_SIGN_MESSAGE_ERROR: {
        id: 'TOAST_SIGN_MESSAGE_ERROR',
        defaultMessage: 'Sign message error: {error}',
    },
    TOAST_VERIFY_MESSAGE_ERROR: {
        id: 'TOAST_VERIFY_MESSAGE_ERROR',
        defaultMessage: 'Verify message error: {error}',
    },
    TOAST_GENERIC_ERROR: {
        id: 'TOAST_GENERIC_ERROR',
        defaultMessage: 'Error: {error}',
    },
    TR_RECIPIENT: {
        id: 'TR_RECIPIENT',
        defaultMessage: 'Recipient',
    },
    TR_SCAN: {
        id: 'TR_SCAN',
        defaultMessage: 'Scan',
    },
    TR_REMOVE: {
        id: 'TR_REMOVE',
        defaultMessage: 'Remove',
    },
    LOCKTIME_TITLE: {
        id: 'LOCKTIME_TITLE',
        defaultMessage: 'Add Locktime',
    },
    LOCKTIME_DESCRIPTION: {
        id: 'LOCKTIME_DESCRIPTION',
        defaultMessage: 'Allows you to postpone the transaction by set value (time or block)',
    },
    REPLACE_BY_FEE_TITLE: {
        id: 'REPLACE_BY_FEE_TITLE',
        defaultMessage: 'Replace by fee (RBF)',
    },
    REPLACE_BY_FEE_DESCRIPTION: {
        id: 'REPLACE_BY_FEE_DESCRIPTION',
        defaultMessage:
            'RBF allows to bump fee later in case you want the transaction to be mined faster',
    },
    REFRESH: {
        id: 'REFRESH',
        defaultMessage: 'Refresh',
    },
    NOTIFICATIONS_TITLE: {
        id: 'NOTIFICATIONS_TITLE',
        defaultMessage: 'Notifications',
    },
    NOTIFICATIONS_EMPTY_TITLE: {
        id: 'NOTIFICATIONS_EMPTY_TITLE',
        defaultMessage: 'No notifications to show',
    },
    NOTIFICATIONS_EMPTY_DESC: {
        id: 'NOTIFICATIONS_EMPTY_DESC',
        defaultMessage:
            'Here you will see all important notifications once they happen. For now, there’s nothing to see.',
    },
    LABELING_ACCOUNT: {
        id: 'LABELING_ACCOUNT',
        defaultMessage: 'Account #{index}',
    },
    LABELING_ACCOUNT_WITH_TYPE: {
        id: 'LABELING_ACCOUNT_WITH_TYPE',
        defaultMessage: 'Account #{index} ({type})',
    },
    TR_DISCREET_TOOLTIP: {
        id: 'TR_DISCREET_TOOLTIP',
        defaultMessage: '[FIX THIS TEXT] This is a descreeeet mode',
    },
    TX_CONFIRMATIONS_EXPLAIN: {
        id: 'TX_CONFIRMATIONS_EXPLAIN',
        defaultMessage: 'TODO TODO TODO ExPlAnAtIoN',
    },
    TR_LAST_UPDATE: {
        id: 'TR_LAST_UPDATE',
        defaultMessage: 'Last update: {value}',
    },
    TR_LIVE: {
        id: 'TR_LIVE',
        defaultMessage: 'Live',
    },
    TR_NUMBER_OF_TRANSACTIONS: {
        id: 'TR_NUMBER_OF_TRANSACTIONS',
        defaultMessage: 'Number of transactions',
    },
    TR_N_TRANSACTIONS: {
        id: 'TR_N_TRANSACTIONS',
        defaultMessage: '{value} {value, plural, one {transaction} other {transactions}}',
    },
    TR_TREZOR_BRIDGE_DOWNLOAD: {
        id: 'TR_TREZOR_BRIDGE_DOWNLOAD',
        defaultMessage: 'Trezor Bridge Download',
    },
    TR_CURRENTLY_INSTALLED_TREZOR: {
        id: 'TR_CURRENTLY_INSTALLED_TREZOR',
        defaultMessage: 'Currently installed: Trezor Bridge {version}',
    },
    EVENT_DEVICE_CONNECT: {
        id: 'EVENT_DEVICE_CONNECT',
        defaultMessage: 'Device {label} connected',
    },
    EVENT_DEVICE_CONNECT_UNACQUIRED: {
        id: 'EVENT_DEVICE_CONNECT_UNACQUIRED',
        defaultMessage: '{label} connected',
    },
    EVENT_WALLET_CREATED: {
        id: 'EVENT_WALLET_CREATED',
        defaultMessage: '{walletLabel} created',
    },
    TR_WIPE_DEVICE_HEADING: {
        id: 'TR_WIPE_DEVICE_HEADING',
        defaultMessage: 'Before you wipe your device…',
    },
    TR_WIPE_DEVICE_TEXT: {
        id: 'TR_WIPE_DEVICE_TEXT',
        defaultMessage:
            'Wiping the device removes all its content. Only wipe your device if you have your recovery seed with you or when there are no assets on the device.',
    },
    TR_WIPE_DEVICE_CHECKBOX_1_TITLE: {
        id: 'TR_WIPE_DEVICE_CHECKBOX_1_TITLE',
        defaultMessage: 'I understand this action deletes all data on the device',
    },
    TR_WIPE_DEVICE_CHECKBOX_1_DESCRIPTION: {
        id: 'TR_WIPE_DEVICE_CHECKBOX_1_DESCRIPTION',
        defaultMessage:
            'Device will be completely wiped. All data and history will be deleted. You will need a recovery seed to recover your wallet.',
    },
    TR_WIPE_DEVICE_CHECKBOX_2_TITLE: {
        id: 'TR_WIPE_DEVICE_CHECKBOX_2_TITLE',
        defaultMessage: 'I understand this action does not affect my funds',
    },
    TR_WIPE_DEVICE_CHECKBOX_2_DESCRIPTION: {
        id: 'TR_WIPE_DEVICE_CHECKBOX_2_DESCRIPTION',
        defaultMessage:
            'Your assets are safe only if you have created a recovery seed. Make sure you have your seed or you know where you keep it.',
    },
    TR_CANCEL: {
        id: 'TR_CANCEL',
        defaultMessage: 'Cancel',
    },
    TR_SEND_DATA: {
        id: 'TR_SEND_DATA',
        defaultMessage: 'Data',
    },
    TR_FOLLOW_INSTRUCTIONS_ON_DEVICE: {
        id: 'TR_FOLLOW_INSTRUCTIONS_ON_DEVICE',
        defaultMessage: 'Follow instructions on your device',
    },
    TR_ADVANCED_RECOVERY_TEXT: {
        id: 'TR_ADVANCED_RECOVERY_TEXT',
        defaultMessage:
            'Words need to be entered according to the matrix on device but clicking on buttons below.',
    },
    TR_ADVANCED_RECOVERY_NOT_SURE: {
        id: 'TR_ADVANCED_RECOVERY_NOT_SURE',
        defaultMessage: 'Not sure how advanced method works?',
    },
    TR_CHECK_RECOVERY_SEED_DESC_T1: {
        id: 'TR_CHECK_RECOVERY_SEED_DESC_T1',
        defaultMessage:
            'Your wallet backup, the recovery seed, is entered on your computer (host) and your device shows which word to type. You will also be asked to enter words not in your seed, that is a security meassure to ensure nobody can read what key is being pressed.',
    },
    TR_SELECT_NUMBER_OF_WORDS: {
        id: 'TR_SELECT_NUMBER_OF_WORDS',
        defaultMessage: 'Select number of words in your seed.',
    },
    TR_YOU_EITHER_HAVE_T1: {
        id: 'TR_YOU_EITHER_HAVE_T1',
        defaultMessage: 'You either have a seed containing 12, 18 or 24 words. ',
    },
    TR_YOU_EITHER_HAVE_T2: {
        id: 'TR_YOU_EITHER_HAVE_T2',
        defaultMessage: 'You either have a seed containing 12, 18, 20, 24, 33 words. ',
    },
    TR_ENTER_ALL_WORDS_IN_CORRECT: {
        id: 'TR_ENTER_ALL_WORDS_IN_CORRECT',
        defaultMessage: 'Enter all words in the correct order',
    },
    TR_ON_YOUR_COMPUTER_ENTER: {
        id: 'TR_ON_YOUR_COMPUTER_ENTER',
        defaultMessage:
            'On your computer enter each word carefully according to the order showed on device.',
    },
    TR_CHECK_RECOVERY_SEED_DESC_T2: {
        id: 'TR_CHECK_RECOVERY_SEED_DESC_T2',
        defaultMessage:
            'Your wallet backup, the recovery seed, is entered entirely on the Trezor Model T, through the device screen. We avoid passing any of your sensitive information to a potentially insecure computer or web browser.',
    },
    TR_USING_TOUCHSCREEN: {
        id: 'TR_USING_TOUCHSCREEN',
        defaultMessage:
            'Using the touchscreen display you enter all the words in the correct order until completed.',
    },
    TR_CHOSE_RECOVERY_TYPE: {
        id: 'TR_CHOSE_RECOVERY_TYPE',
        defaultMessage: 'Chose recovery type',
    },
    TR_ALL_THE_WORDS: {
        id: 'TR_ALL_THE_WORDS',
        defaultMessage:
            'All the words are entered only on the device as a extra security feature. Please enter all the words in the correct order carefully.',
    },
    TR_SEED_CHECK_SUCCESS_TITLE: {
        id: 'TR_SEED_CHECK_SUCCESS_TITLE',
        defaultMessage: 'Backup seed successfully checked!',
    },
    TR_SEED_CHECK_SUCCESS_DESC: {
        id: 'TR_SEED_CHECK_SUCCESS_DESC',
        defaultMessage:
            'Your seed is valid and has just been successfully checked. Please take great care of it and/or hide it back where you are goint to find it.',
    },
    TR_SEED_CHECK_FAIL_TITLE: {
        id: 'TR_SEED_CHECK_FAIL_TITLE',
        defaultMessage: 'Seed check failed',
    },
    TR_WORD_DOES_NOT_EXIST: {
        id: 'TR_WORD_DOES_NOT_EXIST',
        defaultMessage: 'Word "{word}" does not exist in bip39 word list.',
        description:
            'In recovery or dry run, appears when user types a string that is not a substring of any word included in bip39 word list.',
    },
    TR_BACKSPACE: {
        id: 'TR_BACKSPACE',
        defaultMessage: 'Backspace',
        description: 'Keyboard key',
    },
    TR_DRY_RUN_CHECK_ITEM_TITLE: {
        id: 'TR_DRY_RUN_CHECK_ITEM_TITLE',
        defaultMessage: 'I understand this is only check and it won’t affect my seed',
    },
    TR_DRY_RUN_CHECK_ITEM_DESCRIPTION: {
        id: 'TR_DRY_RUN_CHECK_ITEM_DESCRIPTION',
        defaultMessage:
            'To learn more about why and how to do a backup seed, please visit our blog post where we explain the process.',
    },
    TR_WHAT_IS_DRY_RUN: {
        id: 'TR_WHAT_IS_DRY_RUN',
        defaultMessage: 'what is dry run',
    },
    TR_ACCOUNT_TYPE: {
        id: 'TR_ACCOUNT_TYPE',
        defaultMessage: 'Account Type',
    },
    TR_CRYPTOCURRENCY: {
        id: 'TR_CRYPTOCURRENCY',
        defaultMessage: 'Cryptocurrency',
    },
    TR_COIN_SETTINGS: {
        id: 'TR_COIN_SETTINGS',
        defaultMessage: 'Coin settings',
    },
    FW_CAPABILITY_NO_CAPABILITY: {
        id: 'FW_CAPABILITY_NO_CAPABILITY',
        defaultMessage: 'Not supported',
        description: 'Firmware with missing capability (eg: LTC on Bitcoin-only FW, XRP on T1...)',
    },
    FW_CAPABILITY_NO_CAPABILITY_DESC: {
        id: 'FW_CAPABILITY_NO_CAPABILITY_DESC',
        defaultMessage: 'Firmware does not have capability to work with {networkName}',
    },
    FW_CAPABILITY_NO_SUPPORT: {
        id: 'FW_CAPABILITY_NO_SUPPORT',
        defaultMessage: 'Not supported',
        description:
            'Similar to missing capability but tested on different level (coin info is missing in trezor-connect)',
    },
    FW_CAPABILITY_UPDATE_REQUIRED: {
        id: 'FW_CAPABILITY_UPDATE_REQUIRED',
        defaultMessage: 'Update required',
        description: 'Firmware is too OLD use this coin',
    },
    FW_CAPABILITY_UPDATE_REQUIRED_DESC: {
        id: 'FW_CAPABILITY_UPDATE_REQUIRED_DESC',
        defaultMessage: 'Firmware needs to be updated to work with {networkName}',
    },
    FW_CAPABILITY_CONNECT_OUTDATED: {
        id: 'FW_CAPABILITY_CONNECT_OUTDATED',
        defaultMessage: 'Application update required',
        description: 'Firmware is too NEW use this coin (trezor-connect is outdated)',
    },
    MODAL_ADD_ACCOUNT_TITLE: {
        id: 'MODAL_ADD_ACCOUNT_TITLE',
        defaultMessage: 'Add new account',
    },
    MODAL_ADD_ACCOUNT_DESC: {
        id: 'MODAL_ADD_ACCOUNT_DESC',
        defaultMessage:
            'Explanation how account works and some other info that is useful for a new user and does not annoy hard core user.',
    },
    MODAL_ADD_ACCOUNT_NETWORK_MAINNET: {
        id: 'MODAL_ADD_ACCOUNT_NETWORK_MAINNET',
        defaultMessage: 'Main networks',
    },
    MODAL_ADD_ACCOUNT_NETWORK_TESTNET: {
        id: 'MODAL_ADD_ACCOUNT_NETWORK_TESTNET',
        defaultMessage: 'Testnet networks',
    },
    MODAL_ADD_ACCOUNT_NETWORK_EXTERNAL: {
        id: 'MODAL_ADD_ACCOUNT_NETWORK_EXTERNAL',
        defaultMessage: 'External networks',
    },
    MODAL_ADD_ACCOUNT_NEM_WALLET: {
        id: 'MODAL_ADD_ACCOUNT_NEM_WALLET',
        defaultMessage: 'NEM wallet',
    },
    MODAL_ADD_ACCOUNT_STELLAR_WALLET: {
        id: 'MODAL_ADD_ACCOUNT_STELLAR_WALLET',
        defaultMessage: 'Stellar wallet',
    },
    MODAL_ADD_ACCOUNT_CARDANO_WALLET: {
        id: 'MODAL_ADD_ACCOUNT_CARDANO_WALLET',
        defaultMessage: 'Cardano wallet',
    },
    MODAL_ADD_ACCOUNT_TEZOS_WALLET: {
        id: 'MODAL_ADD_ACCOUNT_TEZOS_WALLET',
        defaultMessage: 'Tezos wallet',
    },
    MODAL_ADD_ACCOUNT_NETWORK_EXTERNAL_DESC: {
        id: 'MODAL_ADD_ACCOUNT_NETWORK_EXTERNAL_DESC',
        defaultMessage:
            'This coin is only accessible via an external wallet. It is supported by Trezor but not by Trezor Suite app.',
    },
    MODAL_ADD_ACCOUNT_PREVIOUS_EMPTY: {
        id: 'MODAL_ADD_ACCOUNT_PREVIOUS_EMPTY',
        defaultMessage: 'Previous account is empty',
    },
    MODAL_ADD_ACCOUNT_LIMIT_EXCEEDED: {
        id: 'MODAL_ADD_ACCOUNT_LIMIT_EXCEEDED',
        defaultMessage: 'Account index is greater than 10',
    },
    TR_SELECT_MODEL: {
        id: 'TR_SELECT_MODEL',
        defaultMessage: 'Select {model}',
        descrition: '{model} is translation -eiter TR_MODEL_T or TR_MODEL_ONE',
    },
    TR_MODELS_DESC: {
        id: 'TR_MODELS_DESC',
        defaultMessage:
            'Trezor One features two buttons and a monochromatic screen, Trezor T is the high-end model featuring touch-screen display.',
    },
    TR_INSTALL_BTC_ONLY: {
        id: 'TR_INSTALL_BTC_ONLY',
        defaultMessage: 'Install bitcoin-only firmware',
    },
    TR_INSTALL_FULL: {
        id: 'TR_INSTALL_FULL',
        defaultMessage: 'Install full-featured firmware',
    },
    TR_DEVICE_IN_RECOVERY_MODE: {
        id: 'TR_DEVICE_IN_RECOVERY_MODE',
        defaultMessage: 'Your device is in recovery mode.',
    },
    TR_SUITE_STORAGE: {
        id: 'TR_SUITE_STORAGE',
        defaultMessage: 'Suite Storage',
    },
    TR_CLEAR_STORAGE: {
        id: 'TR_CLEAR_STORAGE',
        defaultMessage: 'Clear storage',
    },
    TR_STORAGE_CLEARED: {
        id: 'TR_STORAGE_CLEARED',
        defaultMessage: 'Storage cleared!',
    },
    TR_CLEAR_STORAGE_DESCRIPTION: {
        id: 'TR_CLEAR_STORAGE_DESCRIPTION',
        defaultMessage:
            'If you are experiencing problems, clearing the storage is a good first step to try to resolve the issue. During this process the app will restart itself.',
    },
    TR_CHOOSE_WALLET: {
        id: 'TR_CHOOSE_WALLET',
        defaultMessage: 'Choose wallet',
    },
    TR_TO_ACCESS_OTHER_WALLETS: {
        id: 'TR_TO_ACCESS_OTHER_WALLETS',
        defaultMessage: 'To access other wallets please connect your device.',
    },
    TR_TO_ACCESS_OTHER_WALLETS_DISCOVER: {
        id: 'TR_TO_ACCESS_OTHER_WALLETS_DISCOVER',
        defaultMessage: 'To access other wallets discover the undiscovered wallet first.',
    },
    TR_EJECT_HEADING: {
        id: 'TR_EJECT_HEADING',
        defaultMessage: 'Eject',
        description: 'Heading above col with "eject wallet" buttons in switch wallets modal',
    },
    TR_REMEMBER_HEADING: {
        id: 'TR_REMEMBER_HEADING',
        defaultMessage: 'Remember',
        description: 'Heading above col with "remember wallet" buttons in switch wallets modal',
    },
    TR_SKIP_ONBOARDING: {
        id: 'TR_SKIP_ONBOARDING',
        defaultMessage: 'Skip onboarding',
    },
    TR_MY_DEVICE_IS_INITIALIZED: {
        id: 'TR_MY_DEVICE_IS_INITIALIZED',
        defaultMessage: 'My device is initialized and I used Wallet or Suite before',
    },
    TR_I_HAVE_INITIALIZED_DEVICE: {
        id: 'TR_I_HAVE_INITIALIZED_DEVICE',
        defaultMessage: 'I have initialized device',
    },
    TR_BEGIN_ONBOARDING: {
        id: 'TR_BEGIN_ONBOARDING',
        defaultMessage: 'Begin onboarding',
    },
    TR_I_WANT_TO_BE_GUIDED_THROUGH: {
        id: 'TR_I_WANT_TO_BE_GUIDED_THROUGH',
        defaultMessage: 'I want to be guided through onboarding process',
    },
    TR_IM_NEW_TO_ALL_THIS: {
        id: 'TR_IM_NEW_TO_ALL_THIS',
        defaultMessage: "I'm new to all this",
    },
    RECEIVE_TITLE: {
        id: 'RECEIVE_TITLE',
        defaultMessage: 'Receive {symbol}',
    },
    SEND_TITLE: {
        id: 'SEND_TITLE',
        defaultMessage: 'Send {symbol}',
    },
    RECEIVE_DESC_BITCOIN: {
        id: 'RECEIVE_DESC_BITCOIN',
        defaultMessage:
            'To receive any funds you need to get a fresh receive address. It is advised to always use a fresh one as this prevents anyone else to track your transactions. You can reuse an address but we recommend not doing it unless it is necessary.',
    },
    RECEIVE_DESC_ETHEREUM: {
        id: 'RECEIVE_DESC_ETHEREUM',
        defaultMessage: 'Use this address to receive tokens as well.',
    },
    RECEIVE_ADDRESS_FRESH: {
        id: 'RECEIVE_ADDRESS_FRESH',
        defaultMessage: 'Fresh address',
    },
    RECEIVE_ADDRESS: {
        id: 'RECEIVE_ADDRESS',
        defaultMessage: 'Fresh address',
        description: 'Alternative title for alt-coins',
    },
    RECEIVE_ADDRESS_REVEAL: {
        id: 'RECEIVE_ADDRESS_REVEAL',
        defaultMessage: 'Reveal full address',
    },
    RECEIVE_ADDRESS_LIMIT_EXCEEDED: {
        id: 'RECEIVE_ADDRESS_LIMIT_EXCEEDED',
        defaultMessage: 'Limit exceeded...',
    },
    RECEIVE_TABLE_PATH: {
        id: 'RECEIVE_TABLE_PATH',
        defaultMessage: 'Path',
    },
    RECEIVE_TABLE_ADDRESS: {
        id: 'RECEIVE_TABLE_ADDRESS',
        defaultMessage: 'Address',
    },
    RECEIVE_TABLE_RECEIVED: {
        id: 'RECEIVE_TABLE_RECEIVED',
        defaultMessage: 'Total received',
    },
    RECEIVE_TABLE_NOT_USED: {
        id: 'RECEIVE_TABLE_NOT_USED',
        defaultMessage: 'Not used yet',
    },
    TR_SHOW_MORE: {
        defaultMessage: 'Show more',
        description: 'Show more used address',
        id: 'TR_SHOW_MORE',
    },
    TR_SHOW_LESS: {
        defaultMessage: 'Show less',
        description: 'Show less used address',
        id: 'TR_SHOW_LESS',
    },
    TR_DASHBOARD_NEWS_ERROR: {
        defaultMessage: 'Error while fetching the news',
        id: 'TR_DASHBOARD_NEWS_ERROR',
    },
    TR_RECOVERY_SEED_IS_OFFLINE: {
        id: 'TR_RECOVERY_SEED_IS_OFFLINE',
        defaultMessage: 'Recovery seed is an offline backup of your device',
    },
    TR_BACKUP_NOW: {
        id: 'TR_BACKUP_NOW',
        defaultMessage: 'Backup now',
    },
    TR_BACKUP_SEED_CREATED_SUCCESSFULLY: {
        id: 'TR_BACKUP_SEED_CREATED_SUCCESSFULLY',
        defaultMessage: 'Backup seed created successfully!',
    },
    TR_CHECK_SEED_IN_SETTINGS: {
        id: 'TR_CHECK_SEED_IN_SETTINGS',
        defaultMessage: 'Check seed in Settings',
    },
    TR_ENABLE_PIN: {
        id: 'TR_ENABLE_PIN',
        defaultMessage: 'Enable PIN',
    },
    TR_SET_STRONG_PIN_NUMBER_AGAINST: {
        id: 'TR_SET_STRONG_PIN_NUMBER_AGAINST',
        defaultMessage: 'Set strong PIN number against unauthorized access',
    },
    TR_CHANGE_PIN_IN_SETTINGS: {
        id: 'TR_CHANGE_PIN_IN_SETTINGS',
        defaultMessage: 'Change PIN in Settings',
    },
    'TR_DEVICE_PROTECTED_BY_PIN!': {
        id: 'TR_DEVICE_PROTECTED_BY_PIN!',
        defaultMessage: 'Device protected by PIN!',
    },
    TR_ENABLE_PASSPHRASE_DESCRIPTION: {
        id: 'TR_ENABLE_PASSPHRASE_DESCRIPTION',
        defaultMessage: 'Enable passphrase description',
    },
    TR_ENABLE_PASSPHRASE: {
        id: 'TR_ENABLE_PASSPHRASE',
        defaultMessage: 'Enable passphrase',
    },
    TR_PASSPHRASE: {
        id: 'TR_PASSPHRASE',
        defaultMessage: 'Passphrase',
    },
    TR_PASSPHRASE_PROTECTION_ENABLED: {
        id: 'TR_PASSPHRASE_PROTECTION_ENABLED',
        defaultMessage: 'Passphrase protection enabled!',
    },
    TR_CREATE_HIDDEN_WALLET: {
        id: 'TR_CREATE_HIDDEN_WALLET',
        defaultMessage: 'Create hidden wallet',
    },
    TR_DISCREET_MODE: {
        id: 'TR_DISCREET_MODE',
        defaultMessage: 'Discreet mode',
    },
    TR_TRY_TO_TEMPORARILY_HIDE: {
        id: 'TR_TRY_TO_TEMPORARILY_HIDE',
        defaultMessage: 'Try to temporarily hide away all balance-related numbers',
    },
    TR_TRY_DISCREET_MODE: {
        id: 'TR_TRY_DISCREET_MODE',
        defaultMessage: 'Try Discreet mode',
    },
    TR_DISCREET_MODE_TRIED_OUT: {
        id: 'TR_DISCREET_MODE_TRIED_OUT',
        defaultMessage: 'Discreet mode tried out!',
    },
    TR_ENABLE_DISCREET_MODE: {
        id: 'TR_ENABLE_DISCREET_MODE',
        defaultMessage: 'Enable discreet mode',
    },
    TR_DISABLE_DISCREET_MODE: {
        id: 'TR_DISABLE_DISCREET_MODE',
        defaultMessage: 'Disable discreet mode',
    },
    TR_BACKUP_YOUR_DEVICE: {
        id: 'TR_BACKUP_YOUR_DEVICE',
        defaultMessage: 'Backup your device',
    },
    TR_SECURITY_FEATURES_COMPLETED_N: {
        id: 'TR_SECURITY_FEATURES_COMPLETED_N',
        defaultMessage: 'Security Features (Completed {n} of {m})',
    },
    TR_TODAY: {
        id: 'TR_TODAY',
        defaultMessage: 'Today',
    },
    TR_COIN_NOT_FOUND: {
        id: 'TR_COIN_NOT_FOUND',
        defaultMessage: 'Coin not found',
    },
    TR_NO_ACCOUNT_FOUND: {
        id: 'TR_NO_ACCOUNT_FOUND',
        defaultMessage: 'No account matches the criteria',
    },
    TR_DASHBOARD: {
        id: 'TR_DASHBOARD',
        defaultMessage: 'Dashboard',
    },
    TR_WALLET: {
        id: 'TR_WALLET',
        defaultMessage: 'Wallet',
    },
    TR_EXCHANGE: {
        id: 'TR_EXCHANGE',
        defaultMessage: 'Exchange',
    },
    TR_PASSWORDS: {
        id: 'TR_PASSWORDS',
        defaultMessage: 'Passwords',
    },
    TR_PORTFOLIO: {
        id: 'TR_PORTFOLIO',
        defaultMessage: 'Portfolio',
    },
    TR_NOTIFICATIONS: {
        id: 'TR_NOTIFICATIONS',
        defaultMessage: 'Notifications',
    },
    TR_COMING_SOON: {
        id: 'TR_COMING_SOON',
        defaultMessage: 'Coming soon',
    },
<<<<<<< HEAD
    TR_COINS_TO_DISCOVER: {
        id: 'TR_COINS_TO_DISCOVER',
        defaultMessage: 'Coins to discover',
    },
    TR_PERSONALIZATION: {
        id: 'TR_PERSONALIZATION',
        defaultMessage: 'Personalization',
    },
    TR_ADVANCED: {
        id: 'TR_ADVANCED',
        defaultMessage: 'Advanced',
=======
    TR_BACKUP_CREATED: {
        id: 'TR_BACKUP_CREATED',
        message: 'Backup successfully created!',
>>>>>>> bc57c2f4
    },
} as const);

export default definedMessages;<|MERGE_RESOLUTION|>--- conflicted
+++ resolved
@@ -2755,7 +2755,6 @@
         id: 'TR_COMING_SOON',
         defaultMessage: 'Coming soon',
     },
-<<<<<<< HEAD
     TR_COINS_TO_DISCOVER: {
         id: 'TR_COINS_TO_DISCOVER',
         defaultMessage: 'Coins to discover',
@@ -2767,11 +2766,10 @@
     TR_ADVANCED: {
         id: 'TR_ADVANCED',
         defaultMessage: 'Advanced',
-=======
+    },
     TR_BACKUP_CREATED: {
         id: 'TR_BACKUP_CREATED',
         message: 'Backup successfully created!',
->>>>>>> bc57c2f4
     },
 } as const);
 
