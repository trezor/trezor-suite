import { defineMessages } from 'react-intl';

const definedMessages = defineMessages({
    CANNOT_SEND_TO_MYSELF: {
        defaultMessage: 'Cannot send to myself',
        id: 'CANNOT_SEND_TO_MYSELF',
    },
    TR_ACCOUNT_DOES_NOT_EXIST: {
        defaultMessage: 'Account does not exist',
        id: 'TR_ACCOUNT_DOES_NOT_EXIST',
    },
    TR_ACCOUNT_HASH: {
        defaultMessage: 'Account #{number}',
        description: 'Used in auto-generated account label',
        id: 'TR_ACCOUNT_HASH',
    },
    TR_ACQUIRE_DEVICE: {
        defaultMessage: 'Acquire device',
        description:
            'call-to-action to use device in current window when it is used in other window',
        id: 'TR_ACQUIRE_DEVICE',
    },
    TR_ADD_ACCOUNT: {
        defaultMessage: 'Add account',
        id: 'TR_ADD_ACCOUNT',
    },
    TR_ADD_FRESH_ADDRESS: {
        defaultMessage: 'Add fresh address',
        id: 'TR_ADD_FRESH_ADDRESS',
    },
    TR_ADD_MORE_COINS: {
        defaultMessage: 'Add more coins',
        id: 'TR_ADD_MORE_COINS',
    },
    TR_ADD_NEW_ACCOUNT: {
        defaultMessage: 'Add new account',
        id: 'TR_ADD_NEW_ACCOUNT',
    },
    TR_ADD_RECIPIENT: {
        defaultMessage: 'Add recipient',
        id: 'TR_ADD_RECIPIENT',
    },
    TR_ADDRESS: {
        defaultMessage: 'Address',
        description: 'Used as label for receive/send address input',
        id: 'TR_ADDRESS',
    },
    TR_ADDRESS_IS_NOT_SET: {
        defaultMessage: 'Address is not set',
        id: 'TR_ADDRESS_IS_NOT_SET',
    },
    TR_ADDRESS_IS_NOT_VALID: {
        defaultMessage: 'Address is not valid',
        id: 'TR_ADDRESS_IS_NOT_VALID',
    },
    TR_ADVANCED_RECOVERY_OPTION: {
        defaultMessage: 'Advanced recovery (5 minutes)',
        description: 'Button for selecting advanced recovery option',
        id: 'TR_ADVANCED_RECOVERY_OPTION',
    },
    TR_ADVANCED_SETTINGS: {
        defaultMessage: 'Advanced settings',
        description: 'Shows advanced sending form',
        id: 'TR_ADVANCED_SETTINGS',
    },
    TR_AMOUNT: {
        defaultMessage: 'Amount',
        id: 'TR_AMOUNT',
    },
    TR_AMOUNT_IS_NOT_ENOUGH: {
        defaultMessage: 'Not enough funds',
        id: 'TR_AMOUNT_IS_NOT_ENOUGH',
    },
    TR_AMOUNT_IS_NOT_IN_RANGE_DECIMALS: {
        defaultMessage: 'Maximum {decimals} decimals allowed',
        id: 'TR_AMOUNT_IS_NOT_IN_RANGE_DECIMALS',
    },
    TR_AMOUNT_IS_NOT_NUMBER: {
        defaultMessage: 'Amount is not a number',
        id: 'TR_AMOUNT_IS_NOT_NUMBER',
    },
    TR_AMOUNT_IS_NOT_SET: {
        defaultMessage: 'Amount is not set',
        id: 'TR_AMOUNT_IS_NOT_SET',
    },
    TR_AND: {
        defaultMessage: 'and',
        id: 'TR_AND',
    },
    TR_ATTENTION_COLON_THE_LOG_CONTAINS: {
        defaultMessage:
            'Attention: The log contains your XPUBs. Anyone with your XPUBs can see your account history.',
        id: 'TR_ATTENTION_COLON_THE_LOG_CONTAINS',
    },
    TR_AUTHENTICATING_DEVICE: {
        defaultMessage: 'Authenticating device...',
        id: 'TR_AUTHENTICATING_DEVICE',
    },
    TR_BACK: {
        defaultMessage: 'Back',
        description: 'Back button',
        id: 'TR_BACK',
    },
    TR_BACKUP_FINISHED_BUTTON: {
        defaultMessage: 'My recovery card is safe',
        description: 'Exit button after backup is finished',
        id: 'TR_BACKUP_FINISHED_BUTTON',
    },
    TR_BACKUP_FINISHED_TEXT: {
        defaultMessage:
            'Backup is now on your recovery seed card. Once again dont lose it and keep it private!',
        description: 'Text that appears after backup is finished',
        id: 'TR_BACKUP_FINISHED_TEXT',
    },
    TR_BACKUP_SUBHEADING_1: {
        defaultMessage:
            'Backup seed consisting of words is the ultimate key to your Wallet and all the important data. Trezor will generate the seed and you should write it down and store it securely.',
        description: 'Explanation what recovery seed is',
        id: 'TR_BACKUP_SUBHEADING_1',
    },
    TR_BALANCE: {
        defaultMessage: 'Balance',
        id: 'TR_BALANCE',
    },
    TR_BASIC_RECOVERY_OPTION: {
        defaultMessage: 'Basic recovery (2 minutes)',
        description: 'Button for selecting basic recovery option',
        id: 'TR_BASIC_RECOVERY_OPTION',
    },
    TR_BRIDGE_SUBHEADING: {
        defaultMessage:
            'Trezor Bridge is a communication tool to facilitate the connection between your Trezor and your internet browser.',
        description: 'Description what Trezor Bridge is',
        id: 'TR_BRIDGE_SUBHEADING',
    },
    TR_CAMERA_NOT_RECOGNIZED: {
        defaultMessage: 'The camera was not recognized.',
        id: 'TR_CAMERA_NOT_RECOGNIZED',
    },
    TR_CAMERA_PERMISSION_DENIED: {
        defaultMessage: 'Permission to access the camera was denied.',
        id: 'TR_CAMERA_PERMISSION_DENIED',
    },
    TR_CANNOT_SEND_TO_MYSELF: {
        defaultMessage: 'Cannot send to myself',
        id: 'CANNOT_SEND_TO_MYSELF',
    },
    TR_CARDANO_WALLET: {
        defaultMessage: 'Cardano wallet',
        id: 'TR_CARDANO_WALLET',
    },
    TR_CHANGE_PASSPHRASE_SETTINGS_TO_USE: {
        defaultMessage: 'Change passphrase settings to use this device',
        id: 'TR_CHANGE_PASSPHRASE_SETTINGS_TO_USE',
    },
    TR_CHANGELOG: {
        defaultMessage: 'Changelog',
        description: 'Part of the sentence: Learn more about latest version in {TR_CHANGELOG}.',
        id: 'TR_CHANGELOG',
    },
    TR_CHECK_ADDRESS_ON_TREZOR: {
        defaultMessage: 'Check address on Trezor',
        id: 'TR_CHECK_ADDRESS_ON_TREZOR',
    },
    TR_CHECK_PGP_SIGNATURE: {
        defaultMessage: 'Check PGP signature',
        id: 'TR_CHECK_PGP_SIGNATURE',
    },
    TR_CHECK_YOUR_DEVICE: {
        defaultMessage: 'Check your device',
        description: 'Placeholder in seed input asking user to pay attention to his device',
        id: 'TR_CHECK_YOUR_DEVICE',
    },
    TR_CLEAR: {
        defaultMessage: 'Clear',
        description: 'Clear form button',
        id: 'TR_CLEAR',
    },
    TR_CLOSE: {
        defaultMessage: 'Close',
        id: 'TR_CLOSE',
    },
    TR_CONFIRM_ACTION_ON_YOUR: {
        defaultMessage: 'Confirm action on your "{deviceLabel}" device.',
        id: 'TR_CONFIRM_ACTION_ON_YOUR',
    },
    TR_CONFIRM_TRANSACTION_ON: {
        defaultMessage: 'Confirm transaction on "{deviceLabel}" device',
        id: 'TR_CONFIRM_TRANSACTION_ON',
    },
    TR_CONNECT_TO_BACKEND: {
        defaultMessage: 'Connect',
        id: 'TR_CONNECT_TO_BACKEND',
    },
    TR_CONNECT_TREZOR: {
        defaultMessage: 'Connect Trezor to continue...',
        id: 'TR_CONNECT_TREZOR',
    },
    TR_CONNECT_TREZOR_TO_CONTINUE: {
        defaultMessage: 'Connect Trezor to continue',
        id: 'TR_CONNECT_TREZOR_TO_CONTINUE',
    },
    TR_CONNECT_YOUR_DEVICE: {
        defaultMessage: 'Connect your device',
        description: 'Prompt to user to connect his device.',
        id: 'TR_CONNECT_YOUR_DEVICE',
    },
    TR_CONNECT_YOUR_DEVICE_AGAIN: {
        defaultMessage: 'Connect your device again',
        description: 'Prompt to connect device.',
        id: 'TR_CONNECT_YOUR_DEVICE_AGAIN',
    },
    TR_CONNECT_YOUR_TREZOR_TO_CHECK: {
        defaultMessage: 'Connect your Trezor to verify this address',
        id: 'TR_CONNECT_YOUR_TREZOR_TO_CHECK',
    },
    TR_CONNECTED: {
        defaultMessage: 'Connected',
        description: 'Device status',
        id: 'TR_CONNECTED',
    },
    TR_CONNECTED_BOOTLOADER: {
        defaultMessage: 'Connected (bootloader mode)',
        description: 'Device status',
        id: 'TR_CONNECTED_BOOTLOADER',
    },
    TR_CONNECTED_DEVICE_IS_IN_BOOTLOADER: {
        defaultMessage: 'Connected device is in bootloader mode. Reconnect it to continue.',
        description: 'Text that indicates that user connected device in bootloader mode',
        id: 'TR_CONNECTED_DEVICE_IS_IN_BOOTLOADER',
    },
    TR_CONNECTED_NOT_INITIALIZED: {
        defaultMessage: 'Connected (not initialized)',
        description: 'Device status',
        id: 'TR_CONNECTED_NOT_INITIALIZED',
    },
    TR_CONNECTED_SEEDLESS: {
        defaultMessage: 'Connected (seedless mode)',
        description: 'Device status',
        id: 'TR_CONNECTED_SEEDLESS',
    },
    TR_CONNECTED_UPDATE_RECOMMENDED: {
        defaultMessage: 'Connected (update recommended)',
        description: 'Device status',
        id: 'TR_CONNECTED_UPDATE_RECOMMENDED',
    },
    TR_CONNECTED_UPDATE_REQUIRED: {
        defaultMessage: 'Connected (update required)',
        description: 'Device status',
        id: 'TR_CONNECTED_UPDATE_REQUIRED',
    },
    TR_CONTACT_OUR_SUPPORT_LINK: {
        defaultMessage: 'contact our support',
        description: 'Part of sentence TR_DID_YOU_PURCHASE. Link to support',
        id: 'TR_CONTACT_OUR_SUPPORT_LINK',
    },
    TR_CONTACT_SUPPORT: {
        defaultMessage: 'Contact support',
        description: 'Button to click to contact support',
        id: 'TR_CONTACT_SUPPORT',
    },
    TR_CONTINUE: {
        defaultMessage: 'Continue',
        description: 'Continue button',
        id: 'TR_CONTINUE',
    },
    TR_CONTRIBUTION: {
        defaultMessage: 'contribution',
        description: 'Part of the sentence: We thank our translators for their contribution',
        id: 'TR_CONTRIBUTION',
    },
    TR_COPIED: {
        defaultMessage: 'Copied!',
        id: 'TR_COPIED',
    },
    TR_COPY_TO_CLIPBOARD: {
        defaultMessage: 'Copy to clipboard',
        id: 'TR_COPY_TO_CLIPBOARD',
    },
    TR_CREATE_BACKUP_IN_3_MINUTES: {
        defaultMessage: 'Create a backup in 3 minutes',
        id: 'TR_CREATE_BACKUP_IN_3_MINUTES',
    },
    TR_CUSTOM_FEE: {
        defaultMessage: 'Custom',
        description: 'fee level',
        id: 'TR_CUSTOM_FEE',
    },
    TR_CUSTOM_FEE_IS_NOT_SET: {
        defaultMessage: 'Fee is not set',
        id: 'TR_CUSTOM_FEE_IS_NOT_SET',
    },
    TR_CUSTOM_FEE_NOT_IN_RANGE: {
        defaultMessage: 'Allowed fee is between {minFee} and {maxFee}',
        id: 'TR_CUSTOM_FEE_NOT_IN_RANGE',
    },
    TR_DATA: {
        defaultMessage: 'Data',
        id: 'TR_DATA',
    },
    TR_DATA_IS_USUALLY_USED: {
        defaultMessage: 'Data is usually used when you send transactions to contracts.',
        id: 'TR_DATA_IS_USUALLY_USED',
    },
    TR_DESTINATION_TAG_IS_NOT_NUMBER: {
        defaultMessage: 'Destination tag is not a number',
        id: 'TR_DESTINATION_TAG_IS_NOT_NUMBER',
    },
    TR_DETAILS_ARE_SHOWN_ON: {
        defaultMessage: 'Details are shown on display',
        id: 'TR_DETAILS_ARE_SHOWN_ON',
    },
    TR_DETECTING_BRIDGE: {
        defaultMessage: 'Detecting Trezor Bridge instalation',
        description: 'Message to show after user clicks download bridge.',
        id: 'TR_DETECTING_BRIDGE',
    },
    TR_DEVICE_DISCONNECTED_DURING_ACTION: {
        defaultMessage: 'Device disconnected during action',
        description: 'Error message',
        id: 'TR_DEVICE_DISCONNECTED_DURING_ACTION',
    },
    TR_DEVICE_DISCONNECTED_DURING_ACTION_DESCRIPTION: {
        defaultMessage:
            'You device disconnected during action which resulted in interuption of backup process. For security reasons you need to wipe your device now and start the backup process again.',
        description: 'Error message. Instruction what to do.',
        id: 'TR_DEVICE_DISCONNECTED_DURING_ACTION_DESCRIPTION',
    },
    TR_DEVICE_FIRMWARE_VERSION: {
        defaultMessage: 'Device firmware: {firmware}.',
        description: 'Display firmware of device',
        id: 'TR_DEVICE_FIRMWARE_VERSION',
    },
    TR_DEVICE_IS_USED_IN_OTHER_WINDOW_BUTTON: {
        defaultMessage: 'Continue',
        description: '',
        id: 'TR_DEVICE_IS_USED_IN_OTHER_WINDOW_BUTTON',
    },
    TR_DEVICE_IS_USED_IN_OTHER_WINDOW_HEADING: {
        defaultMessage: 'Device is used in other window',
        description: '',
        id: 'TR_DEVICE_IS_USED_IN_OTHER_WINDOW_HEADING',
    },
    TR_DEVICE_IS_USED_IN_OTHER_WINDOW_TEXT: {
        defaultMessage:
            'This is a big no no. Please dont use device in other window. Close all other windows or tabs that might be using your Trezor device.',
        description: '',
        id: 'TR_DEVICE_IS_USED_IN_OTHER_WINDOW_TEXT',
    },
    TR_DEVICE_LABEL: {
        defaultMessage: 'Device label: {label}.',
        description: 'Display label of device',
        id: 'TR_DEVICE_LABEL',
    },
    TR_DEVICE_LABEL_IS_DISCONNECTED: {
        defaultMessage: 'Device {deviceLabel} is disconnected',
        id: 'TR_DEVICE_LABEL_IS_DISCONNECTED',
    },
    TR_DEVICE_LABEL_IS_NOT_BACKED_UP: {
        defaultMessage: 'Device {deviceLabel} is not backed up',
        id: 'TR_DEVICE_LABEL_IS_NOT_BACKED_UP',
    },
    TR_DEVICE_LABEL_IS_NOT_CONNECTED: {
        defaultMessage: 'Device {deviceLabel} is not connected',
        id: 'TR_DEVICE_LABEL_IS_NOT_CONNECTED',
    },
    TR_DEVICE_LABEL_IS_UNAVAILABLE: {
        defaultMessage: 'Device "{deviceLabel}" is unavailable',
        id: 'TR_DEVICE_LABEL_IS_UNAVAILABLE',
    },
    TR_DEVICE_NOT_RECOGNIZED_TRY_INSTALLING: {
        defaultMessage: 'Device not recognized? Try installing the {link}.',
        id: 'TR_DEVICE_NOT_RECOGNIZED_TRY_INSTALLING',
    },
    TR_DEVICE_SETTINGS: {
        defaultMessage: 'Device settings',
        id: 'TR_DEVICE_SETTINGS',
    },
    TR_DEVICE_SETTINGS_BUTTON_WIPE_DEVICE: {
        defaultMessage: 'Wipe device',
        id: 'TR_DEVICE_SETTINGS_BUTTON_WIPE_DEVICE',
    },
    TR_DEVICE_SETTINGS_DEVICE_EDIT_LABEL: {
        defaultMessage: 'Edit Label',
        id: 'TR_DEVICE_SETTINGS_DEVICE_EDIT_LABEL',
    },
    TR_DEVICE_SETTINGS_DEVICE_LABEL: {
        defaultMessage: 'Device Label',
        id: 'TR_DEVICE_SETTINGS_DEVICE_LABEL',
    },
    TR_DEVICE_SETTINGS_DISPLAY_ROTATION: {
        defaultMessage: 'Display rotation',
        id: 'TR_DEVICE_SETTINGS_DISPLAY_ROTATION',
    },
    TR_DEVICE_SETTINGS_HOMESCREEN_IMAGE_SETTINGS: {
        defaultMessage: 'PNG or JPG, 144 x 144 pixels',
        id: 'TR_DEVICE_SETTINGS_HOMESCREEN_IMAGE_SETTINGS',
    },
    TR_DEVICE_SETTINGS_HOMESCREEN_SELECT_FROM_GALLERY: {
        defaultMessage: 'Select from gallery',
        id: 'TR_DEVICE_SETTINGS_HOMESCREEN_SELECT_FROM_GALLERY',
    },
    TR_DEVICE_SETTINGS_HOMESCREEN_TITLE: {
        defaultMessage: 'Homescreen background',
        id: 'TR_DEVICE_SETTINGS_HOMESCREEN_TITLE',
    },
    TR_DEVICE_SETTINGS_HOMESCREEN_UPLOAD_IMAGE: {
        defaultMessage: 'Upload image',
        id: 'TR_DEVICE_SETTINGS_HOMESCREEN_UPLOAD_IMAGE',
    },
    TR_DEVICE_SETTINGS_PASSPHRASE_DESC: {
        defaultMessage:
            'Passphrase encryption adds an extra custom word to your recovery seed. This allows you to access new wallets, each hidden behind a particular passphrase. Your old accounts will be accessible with an empty passphrase.',
        id: 'TR_DEVICE_SETTINGS_PASSPHRASE_DESC',
    },
    TR_DEVICE_SETTINGS_PASSPHRASE_DESC_MORE: {
        defaultMessage:
            'If you forget your passphrase, your wallet is lost for good. There is no way to recover your funds.',
        id: 'TR_DEVICE_SETTINGS_PASSPHRASE_DESC_MORE',
    },
    TR_DEVICE_SETTINGS_PASSPHRASE_TITLE: {
        defaultMessage: 'Passphrase',
        id: 'TR_DEVICE_SETTINGS_PASSPHRASE_TITLE',
    },
    TR_DEVICE_SETTINGS_PIN_PROTECTION_DESC: {
        defaultMessage:
            'Using PIN protection is highly recommended. PIN prevents unauthorized persons from stealing your funds even if they have physical access to your device.',
        id: 'TR_DEVICE_SETTINGS_PIN_PROTECTION_DESC',
    },
    TR_DEVICE_SETTINGS_PIN_PROTECTION_TITLE: {
        defaultMessage: 'PIN protection',
        id: 'TR_DEVICE_SETTINGS_PIN_PROTECTION_TITLE',
    },
    TR_DEVICE_SETTINGS_TITLE: {
        defaultMessage: 'Device Settings',
        id: 'TR_DEVICE_SETTINGS_TITLE',
    },
    TR_DEVICE_YOU_RECONNECTED_IS_DIFFERENT: {
        defaultMessage:
            'Device you reconnected is different from the previous device. Connect the right one.',
        description:
            'Text that indicates that user reconnected different device than he was working with before',
        id: 'TR_DEVICE_YOU_RECONNECTED_IS_DIFFERENT',
    },
    TR_DID_YOU_PURCHASE: {
        defaultMessage:
            'Please note, that device packaging including holograms have changed over time. You can check packaging details {TR_PACKAGING_LINK}. Also be sure you made your purchase from {TR_RESELLERS_LINK}. Otherwise, the device you are holding in your hands might be a counterfeit. Please {TR_CONTACT_OUR_SUPPORT_LINK}',
        description: 'Text to display when user is unhappy with his hologram.',
        id: 'TR_DID_YOU_PURCHASE',
    },
    TR_DISCONNECT_YOUR_DEVICE: {
        defaultMessage: 'Disconnect your device',
        description: 'Prompt to disconnect device.',
        id: 'TR_DISCONNECT_YOUR_DEVICE',
    },
    TR_DISCONNECTED: {
        defaultMessage: 'Disconnected',
        description: 'Device status',
        id: 'TR_DISCONNECTED',
    },
    TR_DOCUMENTATION: {
        defaultMessage: 'documentation',
        description: 'Link to trezor documentation (wiki)',
        id: 'TR_DOCUMENTATION',
    },
    TR_DONT_UPGRADE_BRIDGE: {
        defaultMessage: "No, I don't want to upgrade Bridge now",
        id: 'TR_DONT_UPGRADE_BRIDGE',
    },
    TR_DOUBLE_CLICK_IT_TO_RUN_INSTALLER: {
        defaultMessage: 'Double click it to run installer',
        description: 'Instruction for installing Trezor Bridge',
        id: 'TR_DOUBLE_CLICK_IT_TO_RUN_INSTALLER',
    },
    TR_DOWNLOAD: {
        defaultMessage: 'Download',
        description: 'Download button',
        id: 'TR_DOWNLOAD',
    },
    TR_DOWNLOAD_LATEST_BRIDGE: {
        defaultMessage: 'Download latest Bridge {version}',
        id: 'TR_DOWNLOAD_LATEST_BRIDGE',
    },
    TR_EMAIL_SKIPPED: {
        defaultMessage:
            'You chose not to provide your email. This is Ok. If you want, you might still follow us on socials:',
        description: 'Displayed after user skips contact email',
        id: 'TR_EMAIL_SKIPPED',
    },
    TR_ENABLE_NETWORK_BUTTON: {
        defaultMessage: 'Find my {networkName} accounts',
        id: 'TR_ENABLE_NETWORK_BUTTON',
    },
    TR_ENTER_PIN: {
        defaultMessage: 'Enter PIN',
        description: 'Button. Submit PIN',
        id: 'TR_ENTER_PIN',
    },
    TR_ENTER_PIN_HEADING: {
        defaultMessage: 'Enter PIN',
        description: '',
        id: 'TR_ENTER_PIN_HEADING',
    },
    TR_ENTER_PIN_TEXT: {
        defaultMessage:
            'Your device gets locked anytime you disconnect it. You now need to enter your PIN to continue.',
        description: '',
        id: 'TR_ENTER_PIN_TEXT',
    },
    TR_ENTER_SEED_WORDS_INSTRUCTION: {
        defaultMessage: 'Enter words from your seed in order displayed on your device.',
        description:
            'User is instructed to enter words from seed (backup) into the form in browser',
        id: 'TR_ENTER_SEED_WORDS_INSTRUCTION',
    },
    TR_ENTERED_PIN_NOT_CORRECT: {
        defaultMessage: 'Entered PIN for "{deviceLabel}" is not correct',
        id: 'TR_ENTERED_PIN_NOT_CORRECT',
    },
    TR_ESTIMATED_TIME: {
        defaultMessage: 'Estimated time',
        id: 'TR_ESTIMATED_TIME',
    },
    TR_EXCHANGE_RATES_BY: {
        defaultMessage: 'Exchange rates by {service}',
        id: 'TR_EXCHANGE_RATES_BY',
    },
    TR_FEE: {
        defaultMessage: 'Fee',
        description: 'Label in Send form',
        id: 'TR_FEE',
    },
    TR_FEE_LABEL: {
        defaultMessage: 'Fee',
        description: 'Label above the fee used for transaction',
        id: 'TR_FEE_LABEL',
    },
    TR_FIAT_RATES_ARE_NOT_CURRENTLY: {
        defaultMessage: 'Fiat rates are not currently available.',
        id: 'TR_FIAT_RATES_ARE_NOT_CURRENTLY',
    },
    TR_FINAL_HEADING: {
        defaultMessage: 'Good job! All done',
        description: 'Heading in newsletter step',
        id: 'TR_FINAL_HEADING',
    },
    TR_FINAL_SUBHEADING: {
        defaultMessage:
            'You did it! Not only your Trezor is initialized and ready but you also increased your security level above the average user by going through all security steps. Good job!',
        id: 'TR_FINAL_SUBHEADING',
    },
    TR_FIND_OUT_MORE_INFO: {
        defaultMessage: 'Find out more info',
        id: 'TR_FIND_OUT_MORE_INFO',
    },
    TR_FIRMWARE_HEADING: {
        defaultMessage: 'Firmware installation',
        description: 'Heading on firmware page',
        id: 'TR_FIRMWARE_HEADING',
    },
    TR_FIRMWARE_INSTALLED: {
        defaultMessage: 'Perfect. The newest firmware is installed. Time to continue',
        description: 'Message to display in case firmware is installed',
        id: 'TR_FIRMWARE_INSTALLED',
    },
    TR_FIRMWARE_INSTALLED_TEXT: {
        defaultMessage: 'This device has already installed firmware version: {version}',
        description: 'Text to display in case device has firmware installed but it is outdated',
        id: 'TR_FIRMWARE_INSTALLED_TEXT',
    },
    TR_FIRMWARE_SUBHEADING: {
        defaultMessage:
            'Your Trezor is shipped without firmware installed to ensure that you can get started with the latest features right away. The authenticity of the installed firmware is always checked during device start. If the firmware is not correctly signed by SatoshiLabs, your Trezor will display a warning.',
        description: 'Main text on firmware page for devices without firmware.',
        id: 'TR_FIRMWARE_SUBHEADING',
    },
    TR_FIRST_PIN_ENTERED: {
        defaultMessage:
            'Good. You entered a new pin. But to make sure you did not make mistake, please enter it again. Look at your device now, numbers are now different.',
        description: 'Text describing what happens after user enters PIN for the first time.',
        id: 'TR_FIRST_PIN_ENTERED',
    },
    TR_FOUND_OK_DEVICE: {
        defaultMessage: 'Found an empty device, yay! You can continue now.',
        description: 'Case when device was connected and it is in expected state (not initialized)',
        id: 'TR_FOUND_OK_DEVICE',
    },
    TR_FRESH_ADDRESS: {
        defaultMessage: 'Fresh address',
        id: 'TR_FRESH_ADDRESS',
    },
    TR_GAS_LIMIT: {
        defaultMessage: 'Gas limit',
        id: 'TR_GAS_LIMIT',
    },
    TR_GAS_LIMIT_REFERS_TO: {
        defaultMessage:
            'Gas limit refers to the maximum amount of gas user is willing to spend on a particular transaction. {TR_GAS_QUOTATION}. Increasing the gas limit will not get the transaction confirmed sooner. Default value for sending {gasLimitTooltipCurrency} is {gasLimitTooltipValue}.',
        id: 'TR_GAS_LIMIT_REFERS_TO',
    },
    TR_GAS_PRICE: {
        defaultMessage: 'Gas price',
        id: 'TR_GAS_PRICE',
    },
    TR_GAS_PRICE_QUOTATION: {
        defaultMessage: 'Transaction fee = gas limit * gas price',
        id: 'TR_GAS_PRICE_QUOTATION',
    },
    TR_GAS_PRICE_REFERS_TO: {
        defaultMessage:
            'Gas price refers to the amount of ether you are willing to pay for every unit of gas, and is usually measured in “Gwei”. {TR_GAS_PRICE_QUOTATION}. Increasing the gas price will get the transaction confirmed sooner but makes it more expensive. The recommended gas price is {recommendedGasPrice} GWEI.',
        id: 'TR_GAS_PRICE_REFERS_TO',
    },
    TR_GAS_QUOTATION: {
        defaultMessage: 'Transaction fee = gas limit * gas price',
        id: 'TR_GAS_QUOTATION',
    },
    TR_GATHERING_INFO: {
        defaultMessage: 'Gathering information, please wait...',
        id: 'TR_GATHERING_INFO',
    },
    TR_GET_ONE: {
        defaultMessage: 'Get one',
        description: 'Part of the sentence: Dont have a Trezor? Get one',
        id: 'TR_GET_ONE',
    },
    TR_GO_TO_EXTERNAL_WALLET: {
        defaultMessage: 'Go to external wallet',
        id: 'TR_GO_TO_EXTERNAL_WALLET',
    },
    TR_GO_TO_SECURITY: {
        defaultMessage: 'Continue to backup',
        description: 'Button in security page (start security setup)',
        id: 'TR_GO_TO_SECURITY',
    },
    TR_HIDE_PREVIOUS_ADDRESSES: {
        defaultMessage: 'Hide previous addresses',
        id: 'TR_HIDE_PREVIOUS_ADDRESSES',
    },
    TR_HOLOGRAM_STEP_ACTION_NOT_OK: {
        defaultMessage: 'My hologram looks different',
        description: 'Button to click when hologram looks different',
        id: 'TR_HOLOGRAM_STEP_ACTION_NOT_OK',
    },
    TR_HOLOGRAM_STEP_ACTION_OK: {
        defaultMessage: 'My hologram is OK',
        description: 'Button to click in allright case',
        id: 'TR_HOLOGRAM_STEP_ACTION_OK',
    },
    TR_HOLOGRAM_STEP_SUBHEADING: {
        defaultMessage: 'Please make sure hologram protecting your device is authentic',
        description: 'Subheading on hologram step page',
        id: 'TR_HOLOGRAM_STEP_SUBHEADING',
    },
    TR_HOLOGRAM_STEP_HEADING: {
        defaultMessage: 'Hologram check',
        description: 'Heading on hologram step page',
        id: 'TR_HOLOGRAM_STEP_HEADING',
    },
    TR_HOW_PIN_WORKS: {
        defaultMessage: 'Not sure how PIN works?',
        id: 'TR_HOW_PIN_WORKS',
    },
    TR_IF_YOUR_DEVICE_IS_EVER_LOST: {
        defaultMessage:
            'If your device is ever lost or damaged, your funds will be lost. Backup your device first, to protect your coins against such events.',
        id: 'TR_IF_YOUR_DEVICE_IS_EVER_LOST',
    },
    TR_IMPORTED_ACCOUNT_HASH: {
        defaultMessage: 'Imported account #{number}',
        description: 'Used in auto-generated label for imported accounts',
        id: 'TR_IMPORTED_ACCOUNT_HASH',
    },
    TR_INITIALIZING_ACCOUNTS: {
        defaultMessage: 'Initializing accounts',
        id: 'TR_INITIALIZING_ACCOUNTS',
    },
    TR_INSTALL: {
        defaultMessage: 'Install',
        description: 'Install button',
        id: 'TR_INSTALL',
    },
    TR_INSTALLING: {
        defaultMessage: 'Do not disconnect your device. Installing',
        description: 'Message that is visible when installing process is in progress.',
        id: 'TR_INSTALLING',
    },
    TR_INSTRUCTION_TO_SKIP: {
        defaultMessage:
            'You should skip setup and continue to wallet and check if you have any funds on this device.',
        description:
            'Instruction what to do when user knows the device he is holding was manipulated by him, not someone else.',
        id: 'TR_INSTRUCTION_TO_SKIP',
    },
    TR_IS_NOT_NEW_DEVICE: {
        defaultMessage:
            'According to your decision in a previous step, this was supposed to be a fresh device. But we were able to detect already installed firmware on it.',
        description:
            'Just a message that we show after user selects that he wants to setup device as a new one but we detect that it apparently is not',
        id: 'TR_IS_NOT_NEW_DEVICE',
    },
    TR_LEARN_MORE_ABOUT_LATEST_VERSION: {
        defaultMessage: 'Learn more about latest version in {TR_CHANGELOG}.',
        id: 'TR_LEARN_MORE_ABOUT_LATEST_VERSION',
    },
    TR_LEARN_MORE_LINK: {
        defaultMessage: 'Learn more.',
        description: 'Link to Trezor wiki.',
        id: 'TR_LEARN_MORE_LINK',
    },
    TR_LEARN_MORE: {
        defaultMessage: 'Learn more',
        description: 'Link to Trezor wiki.',
        id: 'TR_LEARN_MORE',
    },
    TR_UPLOAD_IMAGE: {
        id: 'TR_UPLOAD_IMAGE',
        defaultMessage: 'Upload Image',
    },
    TR_LEGACY_ACCOUNTS: {
        defaultMessage: 'Legacy accounts',
        id: 'TR_LEGACY_ACCOUNTS',
    },
    TR_LOADING_ACCOUNT: {
        defaultMessage: 'Loading account',
        id: 'TR_LOADING_ACCOUNT',
    },
    TR_LOADING_ACCOUNTS: {
        defaultMessage: 'Loading accounts',
        id: 'TR_LOADING_ACCOUNTS',
    },
    TR_LOADING_DEVICE_DOT_DOT_DOT: {
        defaultMessage: 'Loading device...',
        id: 'TR_LOADING_DEVICE_DOT_DOT_DOT',
    },
    TR_LOADING_OTHER_ACCOUNTS: {
        defaultMessage: 'Loading other accounts...',
        id: 'TR_LOADING_OTHER_ACCOUNTS',
    },
    TR_AUTH_CONFIRM_FAILED_TITLE: {
        defaultMessage: 'Passphrase mismatch!',
        id: 'TR_AUTH_CONFIRM_FAILED_TITLE',
    },
    TR_AUTH_CONFIRM_FAILED_MESSAGE: {
        defaultMessage:
            'Passphrase entered on the first step does not match with passphrase confirmation.',
        id: 'TR_AUTH_CONFIRM_FAILED_MESSAGE',
    },
    TR_AUTH_CONFIRM_FAILED_RETRY: {
        defaultMessage: 'Retry',
        id: 'TR_AUTH_CONFIRM_FAILED_RETRY',
    },
    TR_LOADING_TRANSACTIONS: {
        defaultMessage: 'Loading transactions',
        id: 'TR_LOADING_TRANSACTIONS',
    },
    TR_LOG: {
        defaultMessage: 'Log',
        description: 'application event and error',
        id: 'TR_LOG',
    },
    TR_MESSAGE: {
        defaultMessage: 'Message',
        description: 'Used as a label for message input field in Sign and Verify form',
        id: 'TR_MESSAGE',
    },
    TR_MINIMUM_ACCOUNT_RESERVE_REQUIRED: {
        defaultMessage: 'Minimum account reserve required',
        id: 'TR_MINIMUM_ACCOUNT_RESERVE_REQUIRED',
    },
    TR_MODEL_ONE: {
        defaultMessage: 'Model one',
        description: 'Name of Trezor model 1',
        id: 'TR_MODEL_ONE',
    },
    TR_MODEL_T: {
        defaultMessage: 'Model T',
        description: 'Name of Trezor model T',
        id: 'TR_MODEL_T',
    },
    TR_MORE_WORDS_TO_ENTER: {
        defaultMessage: '{count} words to enter.',
        description: 'How many words will user need to enter before recovery is finished.',
        id: 'TR_MORE_WORDS_TO_ENTER',
    },
    TR_NAV_RECEIVE: {
        defaultMessage: 'Receive',
        description: 'Title of the navigation tab that contains the account address',
        id: 'TR_NAV_RECEIVE',
    },
    TR_NAV_SEND: {
        defaultMessage: 'Send',
        description: 'Title of the navigation tab that contains a form for sending funds',
        id: 'TR_NAV_SEND',
    },
    TR_NAV_SIGN_AND_VERIFY: {
        defaultMessage: 'Sign & Verify',
        description:
            'Title of the navigation tab that contains a form for signing and verifying messages',
        id: 'TR_NAV_SIGN_AND_VERIFY',
    },
    TR_NAV_TRANSACTIONS: {
        defaultMessage: 'Transactions',
        description: 'Title of the navigation tab that contains tx history.',
        id: 'TR_NAV_TRANSACTIONS',
    },
    TR_NEM_WALLET: {
        defaultMessage: 'NEM wallet',
        id: 'TR_NEM_WALLET',
    },
    TR_NETWORK_AND_TOKENS: {
        defaultMessage: '{network} and tokens',
        id: 'TR_NETWORK_AND_TOKENS',
    },
    TR_NETWORK_BITCOIN: {
        defaultMessage: 'Bitcoin',
        id: 'TR_NETWORK_BITCOIN',
    },
    TR_NETWORK_BITCOIN_CASH: {
        defaultMessage: 'Bitcoin Cash',
        id: 'TR_NETWORK_BITCOIN_CASH',
    },
    TR_NETWORK_BITCOIN_GOLD: {
        defaultMessage: 'Bitcoin Gold',
        id: 'TR_NETWORK_BITCOIN_GOLD',
    },
    TR_NETWORK_BITCOIN_TESTNET: {
        defaultMessage: 'Bitcoin Testnet',
        id: 'TR_NETWORK_BITCOIN_TESTNET',
    },
    TR_NETWORK_CARDANO: {
        defaultMessage: 'Cardano',
        id: 'TR_NETWORK_CARDANO',
    },
    TR_NETWORK_DASH: {
        defaultMessage: 'Dash',
        id: 'TR_NETWORK_DASH',
    },
    TR_NETWORK_DIGIBYTE: {
        defaultMessage: 'Digibyte',
        id: 'TR_NETWORK_DIGIBYTE',
    },
    TR_NETWORK_DOGECOIN: {
        defaultMessage: 'Dogecoin',
        id: 'TR_NETWORK_DOGECOIN',
    },
    TR_NETWORK_ETHEREUM: {
        defaultMessage: 'Ethereum',
        id: 'TR_NETWORK_ETHEREUM',
    },
    TR_NETWORK_ETHEREUM_CLASSIC: {
        defaultMessage: 'Ethereum Classic',
        id: 'TR_NETWORK_ETHEREUM_CLASSIC',
    },
    TR_NETWORK_ETHEREUM_TESTNET: {
        defaultMessage: 'Ethereum Testnet',
        id: 'TR_NETWORK_ETHEREUM_TESTNET',
    },
    TR_NETWORK_LITECOIN: {
        defaultMessage: 'Litecoin',
        id: 'TR_NETWORK_LITECOIN',
    },
    TR_NETWORK_NAMECOIN: {
        defaultMessage: 'Namecoin',
        id: 'TR_NETWORK_NAMECOIN',
    },
    TR_NETWORK_NEM: {
        defaultMessage: 'NEM',
        id: 'TR_NETWORK_NEM',
    },
    TR_NETWORK_STELLAR: {
        defaultMessage: 'Stellar',
        id: 'TR_NETWORK_STELLAR',
    },
    TR_NETWORK_TEZOS: {
        defaultMessage: 'Tezos',
        id: 'TR_NETWORK_TEZOS',
    },
    TR_NETWORK_TYPE_LEGACY: {
        defaultMessage: 'legacy',
        id: 'TR_NETWORK_TYPE_LEGACY',
    },
    TR_NETWORK_TYPE_SEGWIT: {
        defaultMessage: 'segwit',
        id: 'TR_NETWORK_TYPE_SEGWIT',
    },
    TR_NETWORK_VERTCOIN: {
        defaultMessage: 'Vertcoin',
        id: 'TR_NETWORK_VERTCOIN',
    },
    TR_NETWORK_XRP: {
        defaultMessage: 'XRP',
        id: 'TR_NETWORK_XRP',
    },
    TR_NETWORK_XRP_TESTNET: {
        defaultMessage: 'XRP Testnet',
        id: 'TR_NETWORK_XRP_TESTNET',
    },
    TR_NETWORK_ZCASH: {
        defaultMessage: 'Zcash',
        id: 'TR_NETWORK_ZCASH',
    },
    TR_NEW_COMMUNICATION_TOOL: {
        defaultMessage:
            'New communication tool to facilitate the connection between your Trezor and your internet browser.',
        id: 'TR_NEW_COMMUNICATION_TOOL',
    },
    TR_NEW_TREZOR_BRIDGE_IS_AVAILABLE: {
        defaultMessage: 'New Trezor Bridge is available.',
        id: 'TR_NEW_TREZOR_BRIDGE_IS_AVAILABLE',
    },
    TR_NEW_TREZOR_FIRMWARE_IS_AVAILABLE_DOT: {
        defaultMessage: 'New Trezor firmware is available.',
        id: 'TR_NEW_TREZOR_FIRMWARE_IS_AVAILABLE_DOT',
    },
    TR_NEWSLETTER_HEADING: {
        defaultMessage: 'Stay in touch',
        description: 'Heading in newsletter step',
        id: 'TR_NEWSLETTER_HEADING',
    },
    TR_NEWSLETTER_SUBHEADING: {
        defaultMessage: 'Receive information on important security updates',
        description: 'Subheading in newsletter step',
        id: 'TR_NEWSLETTER_SUBHEADING',
    },
    TR_OOPS_SOMETHING_WENT_WRONG: {
        defaultMessage: 'Oops! Something went wrong!',
        id: 'TR_OOPS_SOMETHING_WENT_WRONG',
    },
    TR_PACKAGING_LINK: {
        defaultMessage: 'here',
        description: 'Part of sentence TR_DID_YOU_PURCHASE. Link to support',
        id: 'TR_PACKAGING_LINK',
    },
    TR_PASSPHRASE_CASE_SENSITIVE: {
        defaultMessage: 'Note: Passphrase is case-sensitive.',
        id: 'PASSPHRASE_CASE_SENSITIVE',
    },
    TR_PENDING: {
        defaultMessage: 'Pending',
        description: 'Pending transaction with no confirmations',
        id: 'TR_PENDING',
    },
    TR_PIN_ERROR_TROUBLESHOOT: {
        defaultMessage:
            'Are you confused, how PIN works? You can always refer to our {TR_DOCUMENTATION}',
        description: 'Troubleshooting text after user enters second PIN incorrectly.',
        id: 'TR_PIN_ERROR_TROUBLESHOOT',
    },
    TR_PIN_HEADING_FIRST: {
        defaultMessage: 'Set new PIN',
        description: 'Heading in PIN page when entering PIN for the first time',
        id: 'TR_PIN_HEADING_FIRST',
    },
    TR_PIN_HEADING_MISMATCH: {
        defaultMessage: 'PIN mismatch',
        description: 'Heading in PIN page when PIN repeated incorrectly',
        id: 'TR_PIN_HEADING_MISMATCH',
    },
    TR_PIN_HEADING_REPEAT: {
        defaultMessage: 'Repeat PIN',
        description: 'Heading in PIN page when repeating PIN',
        id: 'TR_PIN_HEADING_REPEAT',
    },
    TR_PIN_HEADING_SUCCESS: {
        defaultMessage: 'PIN enabled',
        description: 'Heading in PIN page when PIN set',
        id: 'TR_PIN_HEADING_SUCCESS',
    },
    TR_PIN_SET_SUCCESS: {
        defaultMessage: 'Purfect! Your device is now secured by pin.',
        description: 'Longer text indicating PIN was set succesfully.',
        id: 'TR_PIN_SET_SUCCESS',
    },
    TR_PIN_SUBHEADING: {
        defaultMessage: 'Protect device from unauthorized access by using a strong pin.',
        description: 'Subheading on PIN page',
        id: 'TR_PIN_SUBHEADING',
    },
    TR_PLEASE_CONNECT_YOUR_DEVICE: {
        defaultMessage: 'Please connect your device to continue with the verification process',
        id: 'TR_PLEASE_CONNECT_YOUR_DEVICE',
    },
    TR_PLEASE_DISABLE_PASSPHRASE: {
        defaultMessage:
            'Please disable passphrase settings to continue with the verification process.',
        id: 'TR_PLEASE_DISABLE_PASSPHRASE',
    },
    TR_PLEASE_ENABLE_PASSPHRASE: {
        defaultMessage:
            'Please enable passphrase settings to continue with the verification process.',
        id: 'TR_PLEASE_ENABLE_PASSPHRASE',
    },
    TR_PLEASE_RELOAD_THE_PAGE_DOT: {
        defaultMessage: 'Please check your Internet connection and reload the page.',
        id: 'TR_PLEASE_RELOAD_THE_PAGE_DOT',
    },
    TR_PREVIOUS_ADDRESSES: {
        defaultMessage: 'Previous addresses',
        id: 'TR_PREVIOUS_ADDRESSES',
    },
    TR_QR_CODE: {
        defaultMessage: 'QR Code',
        id: 'TR_QR_CODE',
    },
    TR_RANDOM_SEED_WORDS_DISCLAIMER: {
        defaultMessage:
            'Please note, that to maximaze security, your device will ask you to enter {count} fake words that are not part of your seed.',
        description:
            'User is instructed to enter words from seed (backup) into the form in browser',
        id: 'TR_RANDOM_SEED_WORDS_DISCLAIMER',
    },
    TR_RATE: {
        defaultMessage: 'Rate',
        id: 'TR_RATE',
    },
    TR_RECEIVE_NETWORK: {
        defaultMessage: 'Receive {network}',
        id: 'TR_RECEIVE_NETWORK',
    },
    TR_RECEIVE_NETWORK_AND_TOKENS: {
        defaultMessage: 'Receive {network} and tokens',
        id: 'TR_RECEIVE_NETWORK_AND_TOKENS',
    },
    TR_RECONNECT_HEADER: {
        defaultMessage: 'Reconnect your device',
        id: 'TR_RECONNECT_HEADER',
    },
    TR_RECONNECT_TEXT: {
        defaultMessage: 'We lost connection with your device. This might mean:',
        id: 'TR_RECONNECT_TEXT',
    },
    TR_RECONNECT_TROUBLESHOOT_BRIDGE: {
        defaultMessage: 'Trezor bridge might have stopped working, try restarting',
        description: '',
        id: 'TR_RECONNECT_TROUBLESHOOT_BRIDGE',
    },
    TR_RECONNECT_TROUBLESHOOT_CABEL: {
        defaultMessage: 'Cable is broken, try another one',
        description: '',
        id: 'TR_RECONNECT_TROUBLESHOOT_CABEL',
    },
    TR_RECONNECT_TROUBLESHOOT_CONNECTION: {
        defaultMessage: 'Device is not well connected to the cable',
        description: '',
        id: 'TR_RECONNECT_TROUBLESHOOT_CONNECTION',
    },
    TR_RECOVER_SUBHEADING: {
        defaultMessage:
            'It is possible to re-create device from bip39 backup. First of all, chose number of words of your backup.',
        description: 'Subheading in recover page. Basic info about recovery',
        id: 'TR_RECOVER_SUBHEADING',
    },
    TR_RECOVER_SUBHEADING_MODEL_T: {
        defaultMessage: 'On model T the entire recovery process is doable on device.',
        description: 'Subheading in recover page. Basic info about recovery',
        id: 'TR_RECOVER_SUBHEADING_MODEL_T',
    },
    TR_RECOVERY_ERROR: {
        defaultMessage: 'Device recovery failed with error: {error}',
        description: 'Error during recovery. For example wrong word retyped or device disconnected',
        id: 'TR_RECOVERY_ERROR',
    },
    TR_RECOVERY_TYPES_DESCRIPTION: {
        defaultMessage:
            'Both methods are safe. Basic recovery uses on computer input of words in randomized order. Advanced recovery uses on-screen input to load your recovery seed. {TR_LEARN_MORE_LINK}',
        description: 'There are two methods of recovery for T1. This is a short explanation text.',
        id: 'TR_RECOVERY_TYPES_DESCRIPTION',
    },
    TR_REMEMBER_DEVICE: {
        defaultMessage: 'Remember device',
        id: 'TR_REMEMBER_DEVICE',
    },
    TR_RESELLERS_LINK: {
        defaultMessage: 'a trusted reseller',
        description:
            'Part of sentence TR_DID_YOU_PURCHASE. Link to page with trusted resellers list',
        id: 'TR_RESELLERS_LINK',
    },
    TR_RESERVE: {
        defaultMessage: 'Reserve',
        description: 'Label for minimal XRP account reserve',
        id: 'TR_RESERVE',
    },
    TR_RETRY: {
        defaultMessage: 'Retry',
        description: 'Retry button',
        id: 'TR_RETRY',
    },
    TR_RETRYING_DOT_DOT: {
        defaultMessage: 'Retrying...',
        id: 'TR_RETRYING_DOT_DOT',
    },
    TR_RIPPLE_ADDRESSES_REQUIRE_MINIMUM_BALANCE: {
        defaultMessage:
            'Ripple addresses require a minimum balance of {minBalance} XRP to activate and maintain the account. {TR_LEARN_MORE}',
        id: 'TR_RIPPLE_ADDRESSES_REQUIRE_MINIMUM_BALANCE',
    },
    TR_SCAN_QR_CODE: {
        defaultMessage: 'Scan QR code',
        description: 'Title for the Scan QR modal dialog',
        id: 'TR_SCAN_QR_CODE',
    },
    TR_SECURITY_HEADING: {
        defaultMessage: 'Trezor successfully initialized!',
        description: 'Heading in security page',
        id: 'TR_SECURITY_HEADING',
    },
    TR_SECURITY_SUBHEADING: {
        defaultMessage:
            'Your Trezor has been successfully initialized and is ready to be used. Your Wallet has been successfully created and is ready to be used as well. Wheeee!',
        description: 'Text in security page',
        id: 'TR_SECURITY_SUBHEADING',
    },
    TR_SEE_FULL_TRANSACTION_HISTORY: {
        defaultMessage: 'See full transaction history',
        id: 'TR_SEE_FULL_TRANSACTION_HISTORY',
    },
    TR_SEED_MANUAL_LINK: {
        defaultMessage: 'recovery seed',
        description: 'Link. Part of TR_BACKUP_SUBHEADING_1',
        id: 'TR_SEED_MANUAL_LINK',
    },
    TR_SELECT_YOUR_DEVICE_HEADING: {
        defaultMessage: 'Select your device',
        description: 'Heading on select your device page',
        id: 'TR_SELECT_YOUR_DEVICE_HEADING',
    },
    TR_SEND: {
        defaultMessage: 'Send {amount}',
        id: 'TR_SEND',
    },
    TR_SEND_LABEL: {
        defaultMessage: 'Send',
        description: 'Label for amount to be send',
        id: 'TR_SEND_LABEL',
    },
    TR_SEND_NETWORK: {
        defaultMessage: 'Send {network}',
        id: 'TR_SEND_NETWORK',
    },
    TR_SEND_NETWORK_AND_TOKENS: {
        defaultMessage: 'Send {network} and tokens',
        id: 'TR_SEND_NETWORK_AND_TOKENS',
    },
    TR_SENT_TO_SELF: {
        defaultMessage: '(Sent to self)',
        id: 'TR_SENT_TO_SELF',
    },
    TR_SET_DEFAULT: {
        defaultMessage: 'Set default',
        id: 'TR_SET_DEFAULT',
    },
    TR_SET_MAX: {
        defaultMessage: 'Set max',
        description: 'Used for setting maximum amount in Send form',
        id: 'TR_SET_MAX',
    },
    TR_SET_PIN: {
        defaultMessage: 'Set pin',
        description: 'Button text',
        id: 'TR_SET_PIN',
    },
    TR_SHOW_ADDRESS_I_WILL_TAKE_THE_RISK: {
        defaultMessage: 'Show address, I will take the risk',
        id: 'TR_SHOW_ADDRESS_I_WILL_TAKE_THE_RISK',
    },
    TR_SHOW_DETAILS: {
        defaultMessage: 'Show details',
        id: 'TR_SHOW_DETAILS',
    },
    TR_SHOW_FULL_ADDRESS: {
        defaultMessage: 'Show full address',
        id: 'TR_SHOW_FULL_ADDRESS',
    },
    TR_SHOW_ON_TREZOR: {
        defaultMessage: 'Show on Trezor',
        id: 'TR_SHOW_ON_TREZOR',
    },
    TR_SHOW_PASSPHRASE: {
        defaultMessage: 'Show passphrase',
        id: 'SHOW_PASSPHRASE',
    },
    TR_SHOW_PREVIOUS_ADDRESSES: {
        defaultMessage: 'Show previous addresses',
        id: 'TR_SHOW_PREVIOUS_ADDRESSES',
    },
    TR_SHOW_UNVERIFIED_ADDRESS: {
        defaultMessage: 'Show unverified address',
        id: 'TR_SHOW_UNVERIFIED_ADDRESS',
    },
    TR_SIGN: {
        defaultMessage: 'Sign',
        description: 'Sign button in Sign and Verify form',
        id: 'TR_SIGN',
    },
    TR_SIGN_MESSAGE: {
        defaultMessage: 'Sign Message',
        description: 'Header for the Sign and Verify form',
        id: 'TR_SIGN_MESSAGE',
    },
    TR_SIGN_MESSAGE_ERROR: {
        defaultMessage: 'Failed to sign message',
        id: 'TR_SIGN_MESSAGE_ERROR',
    },
    TR_SIGNATURE: {
        defaultMessage: 'Signature',
        description: 'Used as a label for signature input field in Sign and Verify form',
        id: 'TR_SIGNATURE',
    },
    TR_SIGNATURE_IS_VALID: {
        defaultMessage: 'Signature is valid',
        id: 'TR_SIGNATURE_IS_VALID',
    },
    TR_SKIP: {
        defaultMessage: 'Skip',
        description: 'Button. Skip one step',
        id: 'TR_SKIP',
    },
    TR_SKIP_ALL: {
        defaultMessage: 'Skip onboarding',
        description: 'Button. Skip the entire onboarding process.',
        id: 'TR_SKIP_ALL',
    },
    TR_SKIP_SECURITY: {
        defaultMessage: 'Skip backup and PIN',
        description: 'Button in security page (skip security setup)',
        id: 'TR_SKIP_SECURITY',
    },
    TR_START_AGAIN: {
        defaultMessage: 'Start again',
        description: 'Button text',
        id: 'TR_START_AGAIN',
    },
    TR_START_BACKUP: {
        defaultMessage: 'Start backup',
        description: 'Button text',
        id: 'TR_START_BACKUP',
    },
    TR_START_RECOVERY: {
        defaultMessage: 'Start recovery',
        description: 'Button.',
        id: 'TR_START_RECOVERY',
    },
    TR_STATUS_UNKNOWN: {
        defaultMessage: 'Status unknown',
        description: 'Device status',
        id: 'TR_STATUS_UNKNOWN',
    },
    TR_STELLAR_WALLET: {
        defaultMessage: 'Stellar wallet',
        id: 'TR_STELLAR_WALLET',
    },
    TR_SUBMIT: {
        defaultMessage: 'Submit',
        description: 'Button text',
        id: 'TR_SUBMIT',
    },
    TR_TAKE_ME_BACK_TO_WALLET: {
        defaultMessage: 'Take me back to the wallet',
        id: 'TR_TAKE_ME_BACK_TO_WALLET',
    },
    TR_TERMS: {
        defaultMessage: 'Terms',
        description: 'As in Terms and Conditions, In the bottom footer',
        id: 'TR_TERMS',
    },
    TR_TEZOS_WALLET: {
        defaultMessage: 'Tezos wallet',
        id: 'TR_TEZOS_WALLET',
    },
    TR_THANK_YOU_FOR_EMAIL: {
        defaultMessage:
            'Thank you for providing your email. To complete subscription, please click on the link we sent to your email. You can also follow us on socials:',
        description: 'Displayed after user submits contact email',
        id: 'TR_THANK_YOU_FOR_EMAIL',
    },
    TR_THE_ACCOUNT_BALANCE_IS_HIDDEN: {
        defaultMessage: 'The account balance is hidden.',
        id: 'TR_THE_ACCOUNT_BALANCE_IS_HIDDEN',
    },
    TR_THE_PIN_LAYOUT_IS_DISPLAYED: {
        defaultMessage: 'The PIN layout is displayed on your Trezor.',
        id: 'TR_THE_PIN_LAYOUT_IS_DISPLAYED',
    },
    TR_TO_LABEL: {
        defaultMessage: 'To',
        description: "Label for recepeint's address",
        id: 'TR_TO_LABEL',
    },
    TR_TO_PREVENT_PHISHING_ATTACKS_COMMA: {
        defaultMessage:
            'To prevent phishing attacks, you should verify the address on your Trezor first. {claim}',
        id: 'TR_TO_PREVENT_PHISHING_ATTACKS_COMMA',
    },
    TR_TOTAL_RECEIVED: {
        defaultMessage: 'Total received: {amount}',
        id: 'TR_TOTAL_RECEIVED',
    },
    TR_TRANSACTIONS: {
        defaultMessage: '{network} Transactions',
        id: 'TR_TRANSACTIONS',
    },
    TR_TRANSACTIONS_AND_TOKENS: {
        defaultMessage: '{network} and tokens transactions',
        id: 'TR_TRANSACTIONS_AND_TOKENS',
    },
    TR_TREZOR: {
        defaultMessage: 'Trezor',
        description: 'Link in header navigation',
        id: 'TR_TREZOR',
    },
    TR_TREZOR_BRIDGE_IS_NOT_RUNNING: {
        defaultMessage: 'Trezor Bridge is not running',
        description: '',
        id: 'TR_TREZOR_BRIDGE_IS_NOT_RUNNING',
    },
    TR_TREZOR_BRIDGE_IS_RUNNING_VERSION: {
        defaultMessage: 'Trezor Bridge is running. Version: {version}',
        description: '',
        id: 'TR_TREZOR_BRIDGE_IS_RUNNING_VERSION',
    },
    TR_TRY_AGAIN: {
        defaultMessage: 'Try again',
        description: 'Try to run the process again',
        id: 'TR_TRY_AGAIN',
    },
    TR_UNAVAILABLE: {
        defaultMessage: 'Unavailable',
        description: 'Device status',
        id: 'TR_UNAVAILABLE',
    },
    TR_UNKNOWN_TRANSACTION: {
        defaultMessage: '(Unknown transaction)',
        id: 'TR_UNKNOWN_TRANSACTION',
    },
    TR_UNKOWN_ERROR_SEE_CONSOLE: {
        defaultMessage: 'Unknown error. See console logs for details.',
        id: 'TR_UNKOWN_ERROR_SEE_CONSOLE',
    },
    TR_UNREADABLE: {
        defaultMessage: 'Unreadable',
        description: 'Device status',
        id: 'TR_UNREADABLE',
    },
    TR_UNVERIFIED_ADDRESS_COMMA_CONNECT: {
        defaultMessage: 'Unverified address, connect your Trezor to verify it',
        id: 'TR_UNVERIFIED_ADDRESS_COMMA_CONNECT',
    },
    TR_UNVERIFIED_ADDRESS_COMMA_SHOW: {
        defaultMessage: 'Unverified address, show on Trezor.',
        id: 'TR_UNVERIFIED_ADDRESS_COMMA_SHOW',
    },
    TR_UPGRADE_FOR_THE_NEWEST_FEATURES_DOT: {
        defaultMessage: 'Upgrade for the newest features.',
        id: 'TR_UPGRADE_FOR_THE_NEWEST_FEATURES_DOT',
    },
<<<<<<< HEAD
    TR_USE_THE_KEYBOARD_SHORTCUT: {
        defaultMessage: 'Use the keyboard shortcut:',
        description: 'We want user to pres Ctrl + D',
        id: 'TR_USE_THE_KEYBOARD_SHORTCUT',
=======
    TR_USE_YOUR_DEVICE_IN_THIS_WINDOW: {
        defaultMessage: 'Do you want to use your device in this window?',
        id: 'TR_USE_YOUR_DEVICE_IN_THIS_WINDOW',
>>>>>>> 9d2f4058
    },
    TR_USED_IN_ANOTHER_WINDOW: {
        defaultMessage: 'Used in other window',
        description: 'Device status',
        id: 'TR_USED_IN_ANOTHER_WINDOW',
    },
    TR_USER_HAS_NOT_WORKED_WITH_THIS_DEVICE: {
        defaultMessage: 'It is a brand new device, just unpacked',
        description: 'Option to click when troubleshooting initialized device.',
        id: 'TR_USER_HAS_NOT_WORKED_WITH_THIS_DEVICE',
    },
    TR_USER_HAS_NOT_WORKED_WITH_THIS_DEVICE_INSTRUCTIONS: {
        defaultMessage:
            'In that case you should immediately contact Trezor support with detailed information on your purchase and refrain from using this device.',
        description: 'What to do if device is already initialized but not by user.',
        id: 'TR_USER_HAS_NOT_WORKED_WITH_THIS_DEVICE_INSTRUCTIONS',
    },
    TR_VERIFY: {
        defaultMessage: 'Verify',
        description: 'Verify button in Sign and Verify form',
        id: 'TR_VERIFY',
    },
    TR_VERIFY_MESSAGE: {
        defaultMessage: 'Verify Message',
        description: 'Header for the Sign and Verify form',
        id: 'TR_VERIFY_MESSAGE',
    },
    TR_VERIFY_MESSAGE_ERROR: {
        defaultMessage: 'Failed to verify message',
        id: 'TR_VERIFY_MESSAGE_ERROR',
    },
    TR_VERIFY_MESSAGE_SUCCESS: {
        defaultMessage: 'Message has been successfully verified',
        id: 'TR_VERIFY_MESSAGE_SUCCESS',
    },
    TR_VERIFYING_ADDRESS_ERROR: {
        defaultMessage: 'Verifying address error',
        id: 'TR_VERIFYING_ADDRESS_ERROR',
    },
    TR_VERSION_IS_LOADING: {
        defaultMessage: 'Version is loading',
        id: 'TR_VERSION_IS_LOADING',
    },
    TR_COINS: {
        defaultMessage: 'Coins',
        id: 'TR_COINS',
    },
    TR_TESTNET_COINS: {
        defaultMessage: 'Testnet coins',
        id: 'TR_TESTNET_COINS',
    },
    TR_TESTNET_COINS_EXPLAINED: {
        defaultMessage:
            'Testnet coins dont have any value but you still may use them to learn and experiment.',
        id: 'TR_TESTNET_COINS_EXPLAINED',
    },
    TR_WAIT_FOR_FILE_TO_DOWNLOAD: {
        defaultMessage: 'Wait for file to download',
        description: 'Instruction for installing Trezor Bridge',
        id: 'TR_WAIT_FOR_FILE_TO_DOWNLOAD',
    },
    TR_WAIT_FOR_REBOOT: {
        defaultMessage: 'Wait for your device to reboot',
        description: 'Info what is happening with users device.',
        id: 'TR_WAIT_FOR_REBOOT',
    },
    TR_FOR_EASIER_AND_SAFER_INPUT: {
        id: 'TR_FOR_EASIER_AND_SAFER_INPUT',
        defaultMessage:
            'For easier and safer input you can scan recipient’s address from a QR code using your computer camera.',
    },
    TR_PLEASE_ALLOW_YOUR_CAMERA: {
        id: 'TR_PLEASE_ALLOW_YOUR_CAMERA',
        defaultMessage: 'Please allow your camera to be able to scan a QR code.',
    },
    TR_CONFIRM_ADDRESS_ON_TREZOR: {
        id: 'TR_CONFIRM_ADDRESS_ON_TREZOR',
        defaultMessage: 'Confirm address on Trezor',
    },
    TR_PLEASE_COMPARE_YOUR_ADDRESS: {
        id: 'TR_PLEASE_COMPARE_YOUR_ADDRESS',
        defaultMessage: 'Please compare your address on device with address shown bellow',
    },
    TR_WAS_USED_IN_ANOTHER_WINDOW: {
        defaultMessage: 'Reload session',
        description: 'Device status',
        id: 'TR_WAS_USED_IN_ANOTHER_WINDOW',
    },
    TR_WE_THANK_OUR_TRANSLATORS: {
        defaultMessage: 'We thank our translators for their {TR_CONTRIBUTION}',
        id: 'TR_WE_THANK_OUR_TRANSLATORS',
    },
    TR_WELCOME_TO_TREZOR: {
        defaultMessage: 'First-time user or an ol’ Trezor fella?',
        id: 'TR_WELCOME_TO_TREZOR',
    },
    TR_WELCOME_TO_TREZOR_TEXT: {
        defaultMessage: 'Choose your path and let the Trezor Force be with you!.',
        id: 'TR_WELCOME_TO_TREZOR_TEXT',
    },
    TR_WORDS: {
        defaultMessage: '{count} words',
        description: 'Number of words. For example: 12 words',
        id: 'TR_WORDS',
    },
    TR_WRONG_EMAIL_FORMAT: {
        defaultMessage: 'Wrong email format',
        description: 'Validation text displayed under email input',
        id: 'TR_WRONG_EMAIL_FORMAT',
    },
    TR_XRP_DESTINATION_TAG: {
        defaultMessage: 'Destination tag',
        id: 'TR_XRP_DESTINATION_TAG',
    },
    TR_XRP_DESTINATION_TAG_EXPLAINED: {
        defaultMessage:
            'Destination tag is an arbitrary number which serves as a unique identifier of your transaction. Some services may require this to process your transaction.',
        id: 'TR_XRP_DESTINATION_TAG_EXPLAINED',
    },
    TR_YOU_WERE_DISCONNECTED_DOT: {
        defaultMessage: 'You were disconnected.',
        id: 'TR_YOU_WERE_DISCONNECTED_DOT',
    },
    TR_YOU_WILL_BE_REDIRECTED_TO_EXTERNAL: {
        defaultMessage: 'You will be redirected to external wallet',
        id: 'TR_YOU_WILL_BE_REDIRECTED_TO_EXTERNAL',
    },
    TR_YOUR_TREZOR_IS_NOT_BACKED_UP: {
        defaultMessage: 'Your Trezor is not backed up',
        id: 'TR_YOUR_TREZOR_IS_NOT_BACKED_UP',
    },
    TR_SWITCH_DEVICE: {
        id: 'TR_SWITCH_DEVICE',
        defaultMessage: 'Switch Device',
    },
    TR_THIS_IS_PLACE_TO_SEE_ALL: {
        id: 'TR_THIS_IS_PLACE_TO_SEE_ALL',
        defaultMessage:
            'This is a place to see all your devices. You can further set them up in Settings but here you can switch between devices and see their statuses.',
    },
    TR_FORGET: {
        id: 'TR_FORGET',
        defaultMessage: 'Forget',
    },
    TR_UNDISCOVERED_WALLET: {
        id: 'TR_UNDISCOVERED_WALLET',
        defaultMessage: 'Undiscovered wallet',
    },
    TR_CONNECT_TO_DISCOVER: {
        id: 'TR_CONNECT_TO_DISCOVER',
        defaultMessage: 'Connect to discover',
    },
    TR_NUM_ACCOUNTS_NUM_COINS_FIAT_VALUE: {
        id: 'TR_NUM_ACCOUNTS_NUM_COINS_FIAT_VALUE',
        defaultMessage:
            '{accountsCount} {accountsCount, plural, one {account} other {accounts}} - {coinsCount} {coinsCount, plural, one {coin} other {coins}} - {fiatValue}',
        description: 'Used as title for a wallet instance in Switch Device modal',
    },
    TR_ADD_HIDDEN_WALLET: {
        id: 'TR_ADD_HIDDEN_WALLET',
        defaultMessage: 'Add hidden wallet',
    },
    TR_BACKGROUND_GALLERY: {
        id: 'TR_BACKGROUND_GALLERY',
        defaultMessage: 'Homescreen background gallery',
    },
    TR_BACKUP: {
        id: 'TR_BACKUP',
        defaultMessage: 'Backup',
    },
    TR_BACKUP_RECOVERY_SEED: {
        id: 'TR_BACKUP_RECOVERY_SEED',
        defaultMessage: 'Backup (Recovery seed)',
    },
    TR_RECOVERY_SEED_IS: {
        id: 'TR_RECOVERY_SEED_IS',
        defaultMessage:
            'Recovery seed is a list of words in a specific order which store all the information needed.',
    },
    TR_CREATE_BACKUP: {
        id: 'TR_CREATE_BACKUP',
        defaultMessage: 'Create backup',
    },
    TR_CHECK_RECOVERY_SEED: {
        id: 'TR_CHECK_RECOVERY_SEED',
        defaultMessage: 'Check recovery seed',
    },
    TR_CHECK_SEED: {
        id: 'TR_CHECK_SEED',
        defaultMessage: 'Check seed',
    },
    TR_FIRMWARE_VERSION: {
        id: 'TR_FIRMWARE_VERSION',
        defaultMessage: 'Firmware version',
    },
    TR_YOUR_CURRENT_FIRMWARE: {
        id: 'TR_YOUR_CURRENT_FIRMWARE',
        defaultMessage: 'Your current firmware version is {version}',
    },
    TR_WIPING_YOUR_DEVICE: {
        id: 'TR_WIPING_YOUR_DEVICE',
        defaultMessage:
            'Wiping the device removes all its information. Only wipe your device if you have your device if you have your recovery seed at hand or there are no funds stored on this device.',
    },
    TR_CURRENCY: {
        id: 'TR_CURRENCY',
        defaultMessage: 'Currency',
    },
    TR_PRIMARY_FIAT: {
        id: 'TR_PRIMARY_FIAT',
        defaultMessage: 'Primary FIAT currency to display',
    },
    TR_LABELING: {
        id: 'TR_LABELING',
        defaultMessage: 'Labeling',
    },
    TR_CONNECT_DROPBOX: {
        id: 'TR_CONNECT_DROPBOX',
        defaultMessage: 'Connect Dropbox',
    },
    TR_SUITE_VERSION: {
        id: 'TR_SUITE_VERSION',
        defaultMessage: 'Suite version',
    },
    TR_YOUR_CURRENT_VERSION: {
        id: 'TR_YOUR_CURRENT_VERSION',
        defaultMessage: 'Your current Suite version is 1.2.0',
    },
    TR_CHECK_FOR_UPDATES: {
        id: 'TR_CHECK_FOR_UPDATES',
        defaultMessage: 'Check for updates',
    },
    TR_3RD_PARTY_WALLETS: {
        id: 'TR_3RD_PARTY_WALLETS',
        defaultMessage: '3rd party wallets',
    },
    TR_3RD_PARTY_WALLETS_DESC: {
        id: 'TR_3RD_PARTY_WALLETS_DESC',
        defaultMessage:
            'These coins are supported by Trezor but only in 3rd party wallets. These coins cannot be managed by Trezor Suite or Wallet.',
    },
    TR_SETTINGS: {
        id: 'TR_SETTINGS',
        defaultMessage: 'Settings',
    },
    TR_BACKUP_FAILED: {
        id: 'TR_BACKUP_FAILED',
        defaultMessage:
            'Backup failed and your Wallet is not backed up. You can still use it without any problems but highly recommend you following the link and see how to successfully create a backup.',
    },
    TR_LANGUAGE: {
        id: 'TR_LANGUAGE',
        defaultMessage: 'Language',
    },
    TR_WHAT_TO_DO_NOW: {
        id: 'TR_WHAT_TO_DO_NOW',
        defaultMessage: 'What to do now',
    },
    TR_DONT_HAVE_A_TREZOR: {
        defaultMessage: "Don't have a Trezor? {getOne}",
        id: 'TR_DONT_HAVE_A_TREZOR',
    },
    TR_NETWORK_UNKNOWN: {
        defaultMessage: 'unknown',
        id: 'TR_NETWORK_UNKNOWN',
    },
    TR_USER_HAS_WORKED_WITH_THIS_DEVICE: {
        defaultMessage: 'I have worked with it before',
        description: 'Option to click when troubleshooting initialized device.',
        id: 'TR_USER_HAS_WORKED_WITH_THIS_DEVICE',
    },
    TR_CUSTOM_FEE_IS_NOT_NUMBER: {
        defaultMessage: 'Fee is not a number',
        id: 'TR_CUSTOM_FEE_IS_NOT_NUMBER',
    },
    TR_TOKENS: {
        defaultMessage: 'Tokens',
        id: 'TR_TOKENS',
    },
    TR_NORTH: {
        id: 'TR_NORTH',
        defaultMessage: 'North',
    },
    TR_EAST: {
        id: 'TR_EAST',
        defaultMessage: 'East',
    },
    TR_SOUTH: {
        id: 'TR_SOUTH',
        defaultMessage: 'South',
    },
    TR_WEST: {
        id: 'TR_WEST',
        defaultMessage: 'West',
    },
    TR_GENERAL: {
        id: 'TR_GENERAL',
        defaultMessage: 'General',
        description: 'Category in Settings',
    },
    TR_DEVICE: {
        id: 'TR_DEVICE',
        defaultMessage: 'Device',
        description: 'Category in Settings',
    },
    TR_WALLET: {
        id: 'TR_WALLET',
        defaultMessage: 'Wallet',
        description: 'Category in Settings',
    },
    TR_SUPPORT: {
        id: 'TR_SUPPORT',
        defaultMessage: 'Support',
    },
    TR_COINS_SETTINGS_ALSO_DEFINES: {
        id: 'TR_COINS_SETTINGS_ALSO_DEFINES',
        defaultMessage:
            'Coins settings also defines the Discovery process when Trezor is connected. Each time you connect not remembered device, Trezor Suite needs to find out what accounts you have by going through each coin one by one. That can take between few seconds to few minutes if you allow all or too many coins.',
    },
    TR_DEACTIVATE_ALL: {
        id: 'TR_DEACTIVATE_ALL',
        defaultMessage: 'Deactivate all',
    },
    TR_ACTIVATE_ALL: {
        id: 'TR_ACTIVATE_ALL',
        defaultMessage: 'Activate all',
    },
    TR_TOTAL_PORTFOLIO_VALUE: {
        id: 'TR_TOTAL_PORTFOLIO_VALUE',
        defaultMessage: 'Total portfolio value',
    },
    TR_RECEIVE: {
        id: 'TR_RECEIVE',
        defaultMessage: 'Receive',
    },
    TR_BUY: {
        id: 'TR_BUY',
        defaultMessage: 'Buy',
    },
    TR_YOUR_WALLET_IS_READY_WHAT: {
        id: 'TR_YOUR_WALLET_IS_READY_WHAT',
        defaultMessage: 'Your Wallet is ready. What to do now?',
    },
    TR_ADDITIONAL_SECURITY_FEATURES: {
        id: 'TR_ADDITIONAL_SECURITY_FEATURES',
        defaultMessage: 'Additional security features are waiting to be done.',
    },
    TR_FINISH_ADVANCED_SECURITY: {
        id: 'TR_FINISH_ADVANCED_SECURITY',
        defaultMessage: 'Finish advanced security',
    },
    TR_LOOKING_FOR_QUICK_EASY: {
        id: 'TR_LOOKING_FOR_QUICK_EASY',
        defaultMessage: 'Looking for a quick & easy way to buy BTC? We got you covered.',
    },
    TR_ASSETS: {
        id: 'TR_ASSETS',
        defaultMessage: 'Assets',
    },
    TR_VALUES: {
        id: 'TR_VALUES',
        defaultMessage: 'Values',
    },
    TR_EXCHANGE_RATE: {
        id: 'TR_EXCHANGE_RATE',
        defaultMessage: 'Exchange rate',
    },
    TR_CONNECTION_STATUS: {
        id: 'TR_CONNECTION_STATUS',
        defaultMessage: 'Connection Status',
    },
    TR_ONLINE: {
        id: 'TR_ONLINE',
        defaultMessage: 'Online',
    },
    TR_CONNECTING_DOTDOTDOT: {
        id: 'TR_CONNECTING_DOTDOTDOT',
        defaultMessage: 'Connecting...',
    },
    TR_OFFLINE: {
        id: 'TR_OFFLINE',
        defaultMessage: 'Offline',
    },
    TR_MARK_ALL_AS_READ: {
        id: 'TR_MARK_ALL_AS_READ',
        defaultMessage: 'Mark all as read',
    },
    TR_WHATS_NEW: {
        id: 'TR_WHATS_NEW',
        defaultMessage: "What's new",
    },
    TR_READ_MORE: {
        id: 'TR_READ_MORE',
        defaultMessage: 'Read more',
    },
    TR_SHOW_OLDER_NEWS: {
        id: 'TR_SHOW_OLDER_NEWS',
        defaultMessage: 'Show older news',
    },
    TR_CHECK_FOR_DEVICES: {
        defaultMessage: 'Check for devices',
        id: 'TR_CHECK_FOR_DEVICES',
    },
<<<<<<< HEAD
    TR_ACQUIRE_DEVICE_TITLE: {
        defaultMessage: 'Trezor is being used in a browser',
        id: 'TR_ACQUIRE_DEVICE_TITLE',
    },
    TR_ACQUIRE_DEVICE_DESCRIPTION: {
        defaultMessage:
            'Please close the tab in your browser or click the button below to acquire the device since Trezor can be only used in one session.',
        id: 'TR_ACQUIRE_DEVICE_DESCRIPTION',
=======
    TR_SKIP_ONBOARDING_HEADING: {
        defaultMessage: 'Skipping onboarding? One more thing…',
        id: 'TR_SKIP_ONBOARDING_HEADING',
    },
    TR_SKIP_ONBOARDING_TEXT: {
        defaultMessage:
            'If your device is initialiazed and you used Wallet or Suite before, that’s great! Did you initialize Trezor yourself? You should be the one doing it. If not, it might be dangerous.',
        id: 'TR_SKIP_ONBOARDING_TEXT',
    },
    TR_ALLOW_ANALYTICS: {
        defaultMessage: 'Allow anonymous data storing',
        id: 'TR_ALLOW_ANALYTICS',
    },
    TR_ALLOW_ANALYTICS_DESCRIPTION: {
        defaultMessage:
            'Trezor Suite does NOT track any balance-related or personal data, all anonymously',
        id: 'TR_ALLOW_ANALYTICS_DESCRIPTION',
>>>>>>> 9d2f4058
    },
});

export default definedMessages;<|MERGE_RESOLUTION|>--- conflicted
+++ resolved
@@ -1355,16 +1355,10 @@
         defaultMessage: 'Upgrade for the newest features.',
         id: 'TR_UPGRADE_FOR_THE_NEWEST_FEATURES_DOT',
     },
-<<<<<<< HEAD
     TR_USE_THE_KEYBOARD_SHORTCUT: {
         defaultMessage: 'Use the keyboard shortcut:',
         description: 'We want user to pres Ctrl + D',
         id: 'TR_USE_THE_KEYBOARD_SHORTCUT',
-=======
-    TR_USE_YOUR_DEVICE_IN_THIS_WINDOW: {
-        defaultMessage: 'Do you want to use your device in this window?',
-        id: 'TR_USE_YOUR_DEVICE_IN_THIS_WINDOW',
->>>>>>> 9d2f4058
     },
     TR_USED_IN_ANOTHER_WINDOW: {
         defaultMessage: 'Used in other window',
@@ -1768,7 +1762,6 @@
         defaultMessage: 'Check for devices',
         id: 'TR_CHECK_FOR_DEVICES',
     },
-<<<<<<< HEAD
     TR_ACQUIRE_DEVICE_TITLE: {
         defaultMessage: 'Trezor is being used in a browser',
         id: 'TR_ACQUIRE_DEVICE_TITLE',
@@ -1777,7 +1770,7 @@
         defaultMessage:
             'Please close the tab in your browser or click the button below to acquire the device since Trezor can be only used in one session.',
         id: 'TR_ACQUIRE_DEVICE_DESCRIPTION',
-=======
+    },
     TR_SKIP_ONBOARDING_HEADING: {
         defaultMessage: 'Skipping onboarding? One more thing…',
         id: 'TR_SKIP_ONBOARDING_HEADING',
@@ -1795,7 +1788,6 @@
         defaultMessage:
             'Trezor Suite does NOT track any balance-related or personal data, all anonymously',
         id: 'TR_ALLOW_ANALYTICS_DESCRIPTION',
->>>>>>> 9d2f4058
     },
 });
 
