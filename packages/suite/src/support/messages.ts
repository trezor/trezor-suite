--- conflicted
+++ resolved
@@ -1687,7 +1687,6 @@
             'Trezor Suite does NOT track any balance-related or personal data, all anonymously',
         id: 'TR_ALLOW_ANALYTICS_DESCRIPTION',
     },
-<<<<<<< HEAD
     TR_SELECT_DEVICE: {
         id: 'TR_SELECT_DEVICE',
         defaultMessage: 'Select device',
@@ -1716,7 +1715,7 @@
     TR_PASSPHRASE_WALLET: {
         id: 'TR_PASSPHRASE_WALLET',
         defaultMessage: 'Passphrase wallet',
-=======
+    },
     TR_ONCE_YOU_SEND_OR_RECEIVE: {
         id: 'TR_ONCE_YOU_SEND_OR_RECEIVE',
         defaultMessage:
@@ -1725,7 +1724,6 @@
     TR_ACCOUNT_IS_EMPTY: {
         id: 'TR_ACCOUNT_IS_EMPTY',
         defaultMessage: 'The account is empty',
->>>>>>> 9e1d3016
     },
     TR_HELP_TREZOR_SUITE: {
         defaultMessage: 'Help Trezor Suite get better',
