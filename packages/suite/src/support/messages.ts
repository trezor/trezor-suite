import { defineMessages } from 'react-intl';

const definedMessages = defineMessages({
    CANNOT_SEND_TO_MYSELF: {
        defaultMessage: 'Cannot send to myself',
        id: 'CANNOT_SEND_TO_MYSELF',
    },
    TR_ACCOUNT_DISCOVERY_ERROR: {
        defaultMessage: 'Account discovery error',
        description: 'Error during account discovery',
        id: 'TR_ACCOUNT_DISCOVERY_ERROR',
    },
    TR_ACCOUNT_DOES_NOT_EXIST: {
        defaultMessage: 'Account does not exist',
        id: 'TR_ACCOUNT_DOES_NOT_EXIST',
    },
    TR_ACCOUNT_HASH: {
        defaultMessage: 'Account #{number}',
        description: 'Used in auto-generated account label',
        id: 'TR_ACCOUNT_HASH',
    },
    TR_ACQUIRE_DEVICE: {
        defaultMessage: 'Acquire device',
        description:
            'call-to-action to use device in current window when it is used in other window',
        id: 'TR_ACQUIRE_DEVICE',
    },
    TR_ACQUIRE_DEVICE_ERROR: {
        defaultMessage: 'Acquire device error',
        id: 'TR_ACQUIRE_DEVICE_ERROR',
    },
    TR_ADD_ACCOUNT: {
        defaultMessage: 'Add account',
        id: 'TR_ADD_ACCOUNT',
    },
    TR_ADD_FRESH_ADDRESS: {
        defaultMessage: 'Add fresh address',
        id: 'TR_ADD_FRESH_ADDRESS',
    },
    TR_ADD_MORE_COINS: {
        defaultMessage: 'Add more coins',
        id: 'TR_ADD_MORE_COINS',
    },
    TR_ADD_NEW_ACCOUNT: {
        defaultMessage: 'Add new account',
        id: 'TR_ADD_NEW_ACCOUNT',
    },
    TR_ADD_RECIPIENT: {
        defaultMessage: 'Add recipient',
        id: 'TR_ADD_RECIPIENT',
    },
    TR_ADDRESS: {
        defaultMessage: 'Address',
        description: 'Used as label for receive/send address input',
        id: 'TR_ADDRESS',
    },
    TR_ADDRESS_IS_NOT_SET: {
        defaultMessage: 'Address is not set',
        id: 'TR_ADDRESS_IS_NOT_SET',
    },
    TR_ADDRESS_IS_NOT_VALID: {
        defaultMessage: 'Address is not valid',
        id: 'TR_ADDRESS_IS_NOT_VALID',
    },
    TR_ADVANCED_RECOVERY_OPTION: {
        defaultMessage: 'Advanced recovery (5 minutes)',
        description: 'Button for selecting advanced recovery option',
        id: 'TR_ADVANCED_RECOVERY_OPTION',
    },
    TR_ADVANCED_SETTINGS: {
        defaultMessage: 'Advanced settings',
        description: 'Shows advanced sending form',
        id: 'TR_ADVANCED_SETTINGS',
    },
    TR_ALREADY_ADDED: {
        defaultMessage: 'Already added',
        id: 'TR_ALREADY_ADDED',
    },
    TR_AMOUNT: {
        defaultMessage: 'Amount',
        id: 'TR_AMOUNT',
    },
    TR_AMOUNT_IS_NOT_ENOUGH: {
        defaultMessage: 'Not enough funds',
        id: 'TR_AMOUNT_IS_NOT_ENOUGH',
    },
    TR_AMOUNT_IS_NOT_IN_RANGE_DECIMALS: {
        defaultMessage: 'Maximum {decimals} decimals allowed',
        id: 'TR_AMOUNT_IS_NOT_IN_RANGE_DECIMALS',
    },
    TR_AMOUNT_IS_NOT_NUMBER: {
        defaultMessage: 'Amount is not a number',
        id: 'TR_AMOUNT_IS_NOT_NUMBER',
    },
    TR_AMOUNT_IS_NOT_SET: {
        defaultMessage: 'Amount is not set',
        id: 'TR_AMOUNT_IS_NOT_SET',
    },
    TR_AND: {
        defaultMessage: 'and',
        id: 'TR_AND',
    },
    TR_ANOTHER_CABLE_INSTRUCTION: {
        defaultMessage: 'Try using another cable',
        description: 'Troubleshooting instruction',
        id: 'TR_ANOTHER_CABLE_INSTRUCTION',
    },
    TR_APPLICATION_SETTINGS: {
        defaultMessage: 'Application settings',
        id: 'TR_APPLICATION_SETTINGS',
    },
    TR_ASKED_ENTER_YOUR_PASSPHRASE_TO_UNLOCK: {
        defaultMessage: 'You will be asked to enter your passphrase to unlock your hidden wallet.',
        id: 'TR_ASKED_ENTER_YOUR_PASSPHRASE_TO_UNLOCK',
    },
    TR_ATTENTION_COLON_THE_LOG_CONTAINS: {
        defaultMessage:
            'Attention: The log contains your XPUBs. Anyone with your XPUBs can see your account history.',
        id: 'TR_ATTENTION_COLON_THE_LOG_CONTAINS',
    },
    TR_AUTHENTICATING_DEVICE: {
        defaultMessage: 'Authenticating device...',
        id: 'TR_AUTHENTICATING_DEVICE',
    },
    TR_AUTHENTICATION_ERROR: {
        defaultMessage: 'Authentication error',
        id: 'TR_AUTHENTICATION_ERROR',
    },
    TR_BACK: {
        defaultMessage: 'Back',
        description: 'Back button',
        id: 'TR_BACK',
    },
    TR_BACKUP_FINISHED_BUTTON: {
        defaultMessage: 'My recovery card is safe',
        description: 'Exit button after backup is finished',
        id: 'TR_BACKUP_FINISHED_BUTTON',
    },
    TR_BACKUP_FINISHED_TEXT: {
        defaultMessage:
            'Backup is now on your recovery seed card. Once again dont lose it and keep it private!',
        description: 'Text that appears after backup is finished',
        id: 'TR_BACKUP_FINISHED_TEXT',
    },
    TR_BACKUP_HEADING: {
        defaultMessage: 'Create or recover',
        description: 'Heading in start page',
        id: 'TR_BACKUP_HEADING',
    },
    TR_BACKUP_SUBHEADING_1: {
        defaultMessage:
            'Your {TR_SEED_MANUAL_LINK} is the backup key to all your cryptocurrencies and applications.',
        description: 'Explanation what recovery seed is',
        id: 'TR_BACKUP_SUBHEADING_1',
    },
    TR_BACKUP_SUBHEADING_2: {
        defaultMessage:
            'Your recovery seed can only be displayed once. Never make a digital copy of your recovery seed and never upload it online. Keep your recovery seed in a safe place.',
        description: 'Explanation what recovery seed is',
        id: 'TR_BACKUP_SUBHEADING_2',
    },
    TR_BALANCE: {
        defaultMessage: 'Balance',
        id: 'TR_BALANCE',
    },
    TR_BASIC_RECOVERY_OPTION: {
        defaultMessage: 'Basic recovery (2 minutes)',
        description: 'Button for selecting basic recovery option',
        id: 'TR_BASIC_RECOVERY_OPTION',
    },
    TR_BLOG: {
        defaultMessage: 'Blog',
        description: 'Link in header navigation',
        id: 'TR_BLOG',
    },
    TR_BOOKMARK_HEADING: {
        defaultMessage: 'Browser bookmark',
        description: 'Heading in bookmark step',
        id: 'TR_BOOKMARK_HEADING',
    },
    TR_BOOKMARK_SUBHEADING: {
        defaultMessage:
            'Protect yourself against {TR_PHISHING_ATTACKS}. Bookmark Trezor Wallet (wallet.trezor.io) to avoid visiting fake sites.',
        description: 'Heading in bookmark step',
        id: 'TR_BOOKMARK_SUBHEADING',
    },
    TR_BRIDGE_HEADING: {
        defaultMessage: 'Trezor Bridge',
        description: 'Heading on bridge page',
        id: 'TR_BRIDGE_HEADING',
    },
    TR_BRIDGE_IS_RUNNING: {
        defaultMessage: 'Trezor bridge is up and running',
        description: 'Text that indicates that browser can communicate with Trezor Bridge.',
        id: 'TR_BRIDGE_IS_RUNNING',
    },
    TR_BRIDGE_SUBHEADING: {
        defaultMessage:
            'Trezor Bridge is a communication tool to facilitate the connection between your Trezor and your internet browser.',
        description: 'Description what Trezor Bridge is',
        id: 'TR_BRIDGE_SUBHEADING',
    },
    TR_BTC: {
        defaultMessage: 'Transfer cost in XRP drops',
        id: 'TR_XRP_TRANSFER_COST',
    },
    TR_CALCULATING_DOT_DOT: {
        defaultMessage: 'Calculating...',
        description:
            'Used when calculating gas limit based on data input in ethereum advanced send form',
        id: 'TR_CALCULATING_DOT_DOT',
    },
    TR_CAMERA_NOT_RECOGNIZED: {
        defaultMessage: 'The camera was not recognized.',
        id: 'TR_CAMERA_NOT_RECOGNIZED',
    },
    TR_CAMERA_PERMISSION_DENIED: {
        defaultMessage: 'Permission to access the camera was denied.',
        id: 'TR_CAMERA_PERMISSION_DENIED',
    },
    TR_CANCEL: {
        defaultMessage: 'Cancel',
        id: 'TR_CANCEL',
    },
    TR_CANNOT_SEND_TO_MYSELF: {
        defaultMessage: 'Cannot send to myself',
        id: 'CANNOT_SEND_TO_MYSELF',
    },
    TR_CARDANO_WALLET: {
        defaultMessage: 'Cardano wallet',
        id: 'TR_CARDANO_WALLET',
    },
    TR_CHANGE_PASSPHRASE_SETTINGS_TO_USE: {
        defaultMessage: 'Change passphrase settings to use this device',
        id: 'TR_CHANGE_PASSPHRASE_SETTINGS_TO_USE',
    },
    TR_CHANGE_WALLET_TYPE_FOR: {
        defaultMessage: 'Change wallet type for {deviceLabel}',
        id: 'TR_CHANGE_WALLET_TYPE_FOR',
    },
    TR_CHANGELOG: {
        defaultMessage: 'Changelog',
        description: 'Part of the sentence: Learn more about latest version in {TR_CHANGELOG}.',
        id: 'TR_CHANGELOG',
    },
    TR_CHECK_ADDRESS_ON_TREZOR: {
        defaultMessage: 'Check address on Trezor',
        id: 'TR_CHECK_ADDRESS_ON_TREZOR',
    },
    TR_CHECK_FOR_DEVICES: {
        defaultMessage: 'Check for devices',
        id: 'TR_CHECK_FOR_DEVICES',
    },
    TR_CHECK_PGP_SIGNATURE: {
        defaultMessage: 'Check PGP signature',
        id: 'TR_CHECK_PGP_SIGNATURE',
    },
    TR_CHECK_YOUR_DEVICE: {
        defaultMessage: 'Check your device',
        description: 'Placeholder in seed input asking user to pay attention to his device',
        id: 'TR_CHECK_YOUR_DEVICE',
    },
    TR_CLEAR: {
        defaultMessage: 'Clear',
        description: 'Clear form button',
        id: 'TR_CLEAR',
    },
    TR_CLICK_HERE_TO_ACCESS_YOUR_HIDDEN: {
        defaultMessage: 'Click here to access your hidden wallet.',
        id: 'TR_CLICK_HERE_TO_ACCESS_YOUR_HIDDEN',
    },
    TR_CLICK_HERE_TO_ACCESS_YOUR_STANDARD: {
        defaultMessage: 'Click here to access your standard or another hidden wallet.',
        id: 'TR_CLICK_HERE_TO_ACCESS_YOUR_STANDARD',
    },
    TR_CLICK_HERE_TO_USE_THEM: {
        defaultMessage: 'Click here to use them',
        description: 'Button to use recommended updated fees.',
        id: 'TR_CLICK_HERE_TO_USE_THEM',
    },
    TR_CLONE: {
        defaultMessage: 'Clone "{deviceLabel}"?',
        id: 'TR_CLONE',
    },
    TR_CLOSE: {
        defaultMessage: 'Close',
        id: 'TR_CLOSE',
    },
    TR_COMPLETE_ACTION_ON_DEVICE: {
        defaultMessage: 'Complete the action on "{deviceLabel}" device',
        id: 'TR_COMPLETE_ACTION_ON_DEVICE',
    },
    TR_CONFIRM_ACTION_ON_YOUR: {
        defaultMessage: 'Confirm action on your "{deviceLabel}" device.',
        id: 'TR_CONFIRM_ACTION_ON_YOUR',
    },
    TR_CONFIRM_TRANSACTION_ON: {
        defaultMessage: 'Confirm transaction on "{deviceLabel}" device',
        id: 'TR_CONFIRM_TRANSACTION_ON',
    },
    TR_CONNECT_DEVICE_TO_LOAD_ACCOUNT: {
        defaultMessage: 'Connect device to load accounts',
        id: 'TR_CONNECT_DEVICE_TO_LOAD_ACCOUNT',
    },
    TR_CONNECT_TO_BACKEND: {
        defaultMessage: 'Connect',
        id: 'TR_CONNECT_TO_BACKEND',
    },
    TR_CONNECT_TREZOR: {
        defaultMessage: 'Connect Trezor to continue...',
        id: 'TR_CONNECT_TREZOR',
    },
    TR_CONNECT_TREZOR_TO_CONTINUE: {
        defaultMessage: 'Connect Trezor to continue',
        id: 'TR_CONNECT_TREZOR_TO_CONTINUE',
    },
    TR_CONNECT_YOUR_DEVICE: {
        defaultMessage: 'Connect your device',
        description: 'Prompt to user to connect his device.',
        id: 'TR_CONNECT_YOUR_DEVICE',
    },
    TR_CONNECT_YOUR_DEVICE_AGAIN: {
        defaultMessage: 'Connect your device again',
        description: 'Prompt to connect device.',
        id: 'TR_CONNECT_YOUR_DEVICE_AGAIN',
    },
    TR_CONNECT_YOUR_TREZOR_TO_CHECK: {
        defaultMessage: 'Connect your Trezor to verify this address',
        id: 'TR_CONNECT_YOUR_TREZOR_TO_CHECK',
    },
    TR_CONNECTED: {
        defaultMessage: 'Connected',
        description: 'Device status',
        id: 'TR_CONNECTED',
    },
    TR_CONNECTED_BOOTLOADER: {
        defaultMessage: 'Connected (bootloader mode)',
        description: 'Device status',
        id: 'TR_CONNECTED_BOOTLOADER',
    },
    TR_CONNECTED_DEVICE_IS_IN_BOOTLOADER: {
        defaultMessage: 'Connected device is in bootloader mode. Reconnect it to continue.',
        description: 'Text that indicates that user connected device in bootloader mode',
        id: 'TR_CONNECTED_DEVICE_IS_IN_BOOTLOADER',
    },
    TR_CONNECTED_NOT_INITIALIZED: {
        defaultMessage: 'Connected (not initialized)',
        description: 'Device status',
        id: 'TR_CONNECTED_NOT_INITIALIZED',
    },
    TR_CONNECTED_SEEDLESS: {
        defaultMessage: 'Connected (seedless mode)',
        description: 'Device status',
        id: 'TR_CONNECTED_SEEDLESS',
    },
    TR_CONNECTED_UPDATE_RECOMMENDED: {
        defaultMessage: 'Connected (update recommended)',
        description: 'Device status',
        id: 'TR_CONNECTED_UPDATE_RECOMMENDED',
    },
    TR_CONNECTED_UPDATE_REQUIRED: {
        defaultMessage: 'Connected (update required)',
        description: 'Device status',
        id: 'TR_CONNECTED_UPDATE_REQUIRED',
    },
    TR_CONTACT_OUR_SUPPORT_LINK: {
        defaultMessage: 'contact our support',
        description: 'Part of sentence TR_DID_YOU_PURCHASE. Link to support',
        id: 'TR_CONTACT_OUR_SUPPORT_LINK',
    },
    TR_CONTACT_SUPPORT: {
        defaultMessage: 'Contact support',
        description: 'Button to click to contact support',
        id: 'TR_CONTACT_SUPPORT',
    },
    TR_CONTACT_TREZOR_SUPPORT_LINK: {
        defaultMessage: 'contact Trezor support.',
        description:
            'Full sentences: If nothing helps, contact Trezor support. See TR_LAST_RESORT_INSTRUCTION',
        id: 'TR_CONTACT_TREZOR_SUPPORT_LINK',
    },
    TR_CONTINUE: {
        defaultMessage: 'Continue',
        description: 'Continue button',
        id: 'TR_CONTINUE',
    },
    TR_CONTINUE_TO_ACCESS_STANDARD_WALLET: {
        defaultMessage: 'Continue to access your standard wallet.',
        id: 'TR_CONTINUE_TO_ACCESS_STANDARD_WALLET',
    },
    TR_CONTRIBUTION: {
        defaultMessage: 'contribution',
        description: 'Part of the sentence: We thank our translators for their contribution',
        id: 'TR_CONTRIBUTION',
    },
    TR_COPIED: {
        defaultMessage: 'Copied!',
        id: 'TR_COPIED',
    },
    TR_COPY_TO_CLIPBOARD: {
        defaultMessage: 'Copy to clipboard',
        id: 'TR_COPY_TO_CLIPBOARD',
    },
    TR_CREATE_BACKUP_IN_3_MINUTES: {
        defaultMessage: 'Create a backup in 3 minutes',
        id: 'TR_CREATE_BACKUP_IN_3_MINUTES',
    },
    TR_CREATE_INSTANCE: {
        defaultMessage: 'Create hidden wallet',
        description: 'Create button',
        id: 'TR_CREATE_INSTANCE',
    },
    TR_CREATE_NEW_INSTANCE: {
        defaultMessage: 'Create new instance',
        id: 'TR_CREATE_NEW_INSTANCE',
    },
    TR_CUSTOM_FEE: {
        defaultMessage: 'Custom',
        description: 'fee level',
        id: 'TR_CUSTOM_FEE',
    },
    TR_CUSTOM_FEE_IS_NOT_SET: {
        defaultMessage: 'Fee is not set',
        id: 'TR_CUSTOM_FEE_IS_NOT_SET',
    },
    TR_CUSTOM_FEE_IS_NOT_VALID: {
        defaultMessage: 'Fee is not a number',
        id: 'TR_CUSTOM_FEE_IS_NOT_NUMBER',
    },
    TR_CUSTOM_FEE_NOT_IN_RANGE: {
        defaultMessage: 'Allowed fee is between {minFee} and {maxFee}',
        id: 'TR_CUSTOM_FEE_NOT_IN_RANGE',
    },
    TR_DATA: {
        defaultMessage: 'Data',
        id: 'TR_DATA',
    },
    TR_DATA_IS_USUALLY_USED: {
        defaultMessage: 'Data is usually used when you send transactions to contracts.',
        id: 'TR_DATA_IS_USUALLY_USED',
    },
    TR_DESTINATION_TAG_IS_NOT_NUMBER: {
        defaultMessage: 'Destination tag is not a number',
        id: 'TR_DESTINATION_TAG_IS_NOT_NUMBER',
    },
    TR_DETAILS_ARE_SHOWN_ON: {
        defaultMessage: 'Details are shown on display',
        id: 'TR_DETAILS_ARE_SHOWN_ON',
    },
    TR_DETECTING_BRIDGE: {
        defaultMessage: 'Detecting Trezor Bridge instalation',
        description: 'Message to show after user clicks download bridge.',
        id: 'TR_DETECTING_BRIDGE',
    },
    TR_DEVICE_DISCONNECTED_DURING_ACTION: {
        defaultMessage: 'Device disconnected during action',
        description: 'Error message',
        id: 'TR_DEVICE_DISCONNECTED_DURING_ACTION',
    },
    TR_DEVICE_DISCONNECTED_DURING_ACTION_DESCRIPTION: {
        defaultMessage:
            'You device disconnected during action which resulted in interuption of backup process. For security reasons you need to wipe your device now and start the backup process again.',
        description: 'Error message. Instruction what to do.',
        id: 'TR_DEVICE_DISCONNECTED_DURING_ACTION_DESCRIPTION',
    },
    TR_DEVICE_FIRMWARE_VERSION: {
        defaultMessage: 'Device firmware: {firmware}.',
        description: 'Display firmware of device',
        id: 'TR_DEVICE_FIRMWARE_VERSION',
    },
    TR_DEVICE_IN_BOOTLOADER_MODE_INSTRUCTIONS: {
        defaultMessage:
            'Device is connected in bootloader mode. Plug out the USB cable and connect device again.',
        description: 'Instructions what to do if device is in bootloader mode',
        id: 'TR_DEVICE_IN_BOOTLOADER_MODE_INSTRUCTIONS',
    },
    TR_DEVICE_IS_NOT_CONNECTED: {
        defaultMessage: 'Device is not connected',
        id: 'TR_DEVICE_IS_NOT_CONNECTED',
    },
    TR_DEVICE_IS_UNAVAILABLE: {
        defaultMessage: 'Device is unavailable',
        id: 'TR_DEVICE_IS_UNAVAILABLE',
    },
    TR_DEVICE_IS_USED_IN_OTHER_WINDOW_BUTTON: {
        defaultMessage: 'Continue',
        description: '',
        id: 'TR_DEVICE_IS_USED_IN_OTHER_WINDOW_BUTTON',
    },
    TR_DEVICE_IS_USED_IN_OTHER_WINDOW_HEADING: {
        defaultMessage: 'Device is used in other window',
        description: '',
        id: 'TR_DEVICE_IS_USED_IN_OTHER_WINDOW_HEADING',
    },
    TR_DEVICE_IS_USED_IN_OTHER_WINDOW_TEXT: {
        defaultMessage:
            'This is a big no no. Please dont use device in other window. Close all other windows or tabs that might be using your Trezor device.',
        description: '',
        id: 'TR_DEVICE_IS_USED_IN_OTHER_WINDOW_TEXT',
    },
    TR_DEVICE_LABEL: {
        defaultMessage: 'Device label: {label}.',
        description: 'Display label of device',
        id: 'TR_DEVICE_LABEL',
    },
    TR_DEVICE_LABEL_ACCOUNT_HASH: {
        defaultMessage: '{deviceLabel} Account #{number}',
        description: 'Used in auto-generated account label',
        id: 'TR_DEVICE_LABEL_ACCOUNT_HASH',
    },
    TR_DEVICE_LABEL_IS_DISCONNECTED: {
        defaultMessage: 'Device {deviceLabel} is disconnected',
        id: 'TR_DEVICE_LABEL_IS_DISCONNECTED',
    },
    TR_DEVICE_LABEL_IS_NOT_BACKED_UP: {
        defaultMessage: 'Device {deviceLabel} is not backed up',
        id: 'TR_DEVICE_LABEL_IS_NOT_BACKED_UP',
    },
    TR_DEVICE_LABEL_IS_NOT_CONNECTED: {
        defaultMessage: 'Device {deviceLabel} is not connected',
        id: 'TR_DEVICE_LABEL_IS_NOT_CONNECTED',
    },
    TR_DEVICE_LABEL_IS_UNAVAILABLE: {
        defaultMessage: 'Device "{deviceLabel}" is unavailable',
        id: 'TR_DEVICE_LABEL_IS_UNAVAILABLE',
    },
    TR_DEVICE_NOT_RECOGNIZED_TRY_INSTALLING: {
        defaultMessage: 'Device not recognized? Try installing the {link}.',
        id: 'TR_DEVICE_NOT_RECOGNIZED_TRY_INSTALLING',
    },
    TR_DEVICE_SETTINGS: {
        defaultMessage: 'Device settings',
        id: 'TR_DEVICE_SETTINGS',
    },
    TR_DEVICE_SETTINGS_BUTTON_WIPE_DEVICE: {
        defaultMessage: 'Wipe device',
        id: 'TR_DEVICE_SETTINGS_BUTTON_WIPE_DEVICE',
    },
    TR_DEVICE_SETTINGS_DEVICE_EDIT_LABEL: {
        defaultMessage: 'Edit Label',
        id: 'TR_DEVICE_SETTINGS_DEVICE_EDIT_LABEL',
    },
    TR_DEVICE_SETTINGS_DEVICE_LABEL: {
        defaultMessage: 'Device Label',
        id: 'TR_DEVICE_SETTINGS_DEVICE_LABEL',
    },
    TR_DEVICE_SETTINGS_DISPLAY_ROTATION: {
        defaultMessage: 'Display rotation',
        id: 'TR_DEVICE_SETTINGS_DISPLAY_ROTATION',
    },
    TR_DEVICE_SETTINGS_HOMESCREEN_IMAGE_SETTINGS: {
        defaultMessage: 'PNG or JPG, 144 x 144 pixels',
        id: 'TR_DEVICE_SETTINGS_HOMESCREEN_IMAGE_SETTINGS',
    },
    TR_DEVICE_SETTINGS_HOMESCREEN_SELECT_FROM_GALLERY: {
        defaultMessage: 'Select from gallery',
        id: 'TR_DEVICE_SETTINGS_HOMESCREEN_SELECT_FROM_GALLERY',
    },
    TR_DEVICE_SETTINGS_HOMESCREEN_TITLE: {
        defaultMessage: 'Homescreen background',
        id: 'TR_DEVICE_SETTINGS_HOMESCREEN_TITLE',
    },
    TR_DEVICE_SETTINGS_HOMESCREEN_UPLOAD_IMAGE: {
        defaultMessage: 'Upload image',
        id: 'TR_DEVICE_SETTINGS_HOMESCREEN_UPLOAD_IMAGE',
    },
    TR_DEVICE_SETTINGS_PASSPHRASE_DESC: {
        defaultMessage:
            'Passphrase encryption adds an extra custom word to your recovery seed. This allows you to access new wallets, each hidden behind a particular passphrase. Your old accounts will be accessible with an empty passphrase.',
        id: 'TR_DEVICE_SETTINGS_PASSPHRASE_DESC',
    },
    TR_DEVICE_SETTINGS_PASSPHRASE_DESC_MORE: {
        defaultMessage:
            'If you forget your passphrase, your wallet is lost for good. There is no way to recover your funds.',
        id: 'TR_DEVICE_SETTINGS_PASSPHRASE_DESC_MORE',
    },
    TR_DEVICE_SETTINGS_PASSPHRASE_TITLE: {
        defaultMessage: 'Passphrase',
        id: 'TR_DEVICE_SETTINGS_PASSPHRASE_TITLE',
    },
    TR_DEVICE_SETTINGS_PIN_PROTECTION_DESC: {
        defaultMessage:
            'Using PIN protection is highly recommended. PIN prevents unauthorized persons from stealing your funds even if they have physical access to your device.',
        id: 'TR_DEVICE_SETTINGS_PIN_PROTECTION_DESC',
    },
    TR_DEVICE_SETTINGS_PIN_PROTECTION_TITLE: {
        defaultMessage: 'PIN protection',
        id: 'TR_DEVICE_SETTINGS_PIN_PROTECTION_TITLE',
    },
    TR_DEVICE_SETTINGS_TITLE: {
        defaultMessage: 'Device Settings',
        id: 'TR_DEVICE_SETTINGS_TITLE',
    },
    TR_DEVICE_USED_IN_OTHER: {
        defaultMessage: 'Device is used in other window',
        id: 'TR_DEVICE_USED_IN_OTHER',
    },
    TR_DEVICE_YOU_RECONNECTED_IS_DIFFERENT: {
        defaultMessage:
            'Device you reconnected is different from the previous device. Connect the right one.',
        description:
            'Text that indicates that user reconnected different device than he was working with before',
        id: 'TR_DEVICE_YOU_RECONNECTED_IS_DIFFERENT',
    },
    TR_DID_YOU_PURCHASE: {
        defaultMessage:
            'Please note, that device packaging including holograms have changed over time. You can check packaging details {TR_PACKAGING_LINK}. Also be sure you made your purchase from {TR_RESELLERS_LINK}. Otherwise, the device you are holding in your hands might be a counterfeit. Please {TR_CONTACT_OUR_SUPPORT_LINK}',
        description: 'Text to display when user is unhappy with his hologram.',
        id: 'TR_DID_YOU_PURCHASE',
    },
    TR_DISCONNECT_DEVICE_HEADER: {
        defaultMessage: 'Disconnect {label} device',
        id: 'TR_DISCONNECT_DEVICE_HEADER',
    },
    TR_DISCONNECT_DEVICE_TEXT: {
        defaultMessage:
            'Your device is wiped and might be safely sold on ebay. No one will ever be able to steal your funds.',
        id: 'TR_DISCONNECT_DEVICE_TEXT',
    },
    TR_DISCONNECT_YOUR_DEVICE: {
        defaultMessage: 'Disconnect your device',
        description: 'Prompt to disconnect device.',
        id: 'TR_DISCONNECT_YOUR_DEVICE',
    },
    TR_DISCONNECTED: {
        defaultMessage: 'Disconnected',
        description: 'Device status',
        id: 'TR_DISCONNECTED',
    },
    TR_DO_NOT_SAFE_IN_COMPUTER_INSTRUCTION: {
        defaultMessage: 'Do not write it into a computer',
        description: 'Instruction what user should never do with his seed.',
        id: 'TR_DO_NOT_SAFE_IN_COMPUTER_INSTRUCTION',
    },
    TR_DO_NOT_TAKE_PHOTO_INSTRUCTION: {
        defaultMessage: 'Do not take a photo of your recovery seed',
        description: 'Instruction what user should never do with his seed.',
        id: 'TR_DO_NOT_TAKE_PHOTO_INSTRUCTION',
    },
    TR_DO_NOT_UPLOAD_INSTRUCTION: {
        defaultMessage: 'Do not upload words on the internet',
        description: 'Instruction what user should never do with his seed.',
        id: 'TR_DO_NOT_UPLOAD_INSTRUCTION',
    },
    TR_DOCUMENTATION: {
        defaultMessage: 'documentation',
        description: 'Link to trezor documentation (wiki)',
        id: 'TR_DOCUMENTATION',
    },
    TR_DONT_FORGET: {
        defaultMessage: "Don't forget",
        description: 'Button in remember/forget dialog',
        id: 'TR_DONT_FORGET',
    },
    TR_DONT_HAVE_A_TREZOR: {
        defaultMessage: "Don't have a Trezor? {getOne}",
        id: 'TR_DONT_HAVE_A_TREZOR_GET',
    },
    TR_DONT_UPGRADE_BRIDGE: {
        defaultMessage: "No, I don't want to upgrade Bridge now",
        id: 'TR_DONT_UPGRADE_BRIDGE',
    },
    TR_DOUBLE_CLICK_IT_TO_RUN_INSTALLER: {
        defaultMessage: 'Double click it to run installer',
        description: 'Instruction for installing Trezor Bridge',
        id: 'TR_DOUBLE_CLICK_IT_TO_RUN_INSTALLER',
    },
    TR_DOWNLOAD: {
        defaultMessage: 'Download',
        description: 'Download button',
        id: 'TR_DOWNLOAD',
    },
    TR_DOWNLOAD_LATEST_BRIDGE: {
        defaultMessage: 'Download latest Bridge {version}',
        id: 'TR_DOWNLOAD_LATEST_BRIDGE',
    },
    TR_EMAIL_SKIPPED: {
        defaultMessage:
            'You chose not to provide your email. This is Ok. If you want, you might still follow us on socials:',
        description: 'Displayed after user skips contact email',
        id: 'TR_EMAIL_SKIPPED',
    },
    TR_ENABLE_NETWORK_BUTTON: {
        defaultMessage: 'Find my {networkName} accounts',
        id: 'TR_ENABLE_NETWORK_BUTTON',
    },
    TR_ENTER_PASSPHRASE: {
        defaultMessage: 'Enter',
        id: 'TR_ENTER_PASSPHRASE',
    },
    TR_ENTER_PIN: {
        defaultMessage: 'Enter PIN',
        description: 'Button. Submit PIN',
        id: 'TR_ENTER_PIN',
    },
    TR_ENTER_PIN_HEADING: {
        defaultMessage: 'Enter PIN',
        description: '',
        id: 'TR_ENTER_PIN_HEADING',
    },
    TR_ENTER_PIN_TEXT: {
        defaultMessage:
            'Your device gets locked anytime you disconnect it. You now need to enter your PIN to continue.',
        description: '',
        id: 'TR_ENTER_PIN_TEXT',
    },
    TR_ENTER_SEED_WORDS_INSTRUCTION: {
        defaultMessage: 'Enter words from your seed in order displayed on your device.',
        description:
            'User is instructed to enter words from seed (backup) into the form in browser',
        id: 'TR_ENTER_SEED_WORDS_INSTRUCTION',
    },
    TR_ENTERED_PIN_NOT_CORRECT: {
        defaultMessage: 'Entered PIN for "{deviceLabel}" is not correct',
        id: 'TR_ENTERED_PIN_NOT_CORRECT',
    },
    TR_ESTIMATED_TIME: {
        defaultMessage: 'Estimated time',
        id: 'TR_ESTIMATED_TIME',
    },
    TR_EXCHANGE_RATES_BY: {
        defaultMessage: 'Exchange rates by {service}',
        id: 'TR_EXCHANGE_RATES_BY',
    },
    TR_FEE: {
        defaultMessage: 'Fee',
        description: 'Label in Send form',
        id: 'TR_FEE',
    },
    TR_FEE_LABEL: {
        defaultMessage: 'Fee',
        description: 'Label above the fee used for transaction',
        id: 'TR_FEE_LABEL',
    },
    TR_FETCH_ERROR_OCCURRED: {
        defaultMessage: 'Error occured during firmware download: {error}',
        description: 'Error message when downloading firmware',
        id: 'TR_FETCH_ERROR_OCCURRED',
    },
    TR_FIAT_RATES_ARE_NOT_CURRENTLY: {
        defaultMessage: 'Fiat rates are not currently available.',
        id: 'TR_FIAT_RATES_ARE_NOT_CURRENTLY',
    },
    TR_FINAL_HEADING: {
        defaultMessage: 'Good job! All done',
        description: 'Heading in newsletter step',
        id: 'TR_FINAL_HEADING',
    },
    TR_FINAL_SUBHEADING: {
        defaultMessage: 'Now you are ready to enjoy bleeding edge security with Trezor.',
        description: 'Subheading in newsletter step',
        id: 'TR_FINAL_SUBHEADING',
    },
    TR_FIND_MORE_INFORMATION_ON_TREZOR_WIKI: {
        defaultMessage: 'Find more information on Trezor Wiki.',
        id: 'TR_FIND_MORE_INFORMATION_ON_TREZOR_WIKI',
    },
    TR_FIND_OUT_MORE_INFO: {
        defaultMessage: 'Find out more info',
        id: 'TR_FIND_OUT_MORE_INFO',
    },
    TR_FIRMWARE_HEADING: {
        defaultMessage: 'Get the latest firmware',
        description: 'Heading on firmware page',
        id: 'TR_FIRMWARE_HEADING',
    },
    TR_FIRMWARE_INSTALLED: {
        defaultMessage: 'Perfect. The newest firmware is installed. Time to continue',
        description: 'Message to display in case firmware is installed',
        id: 'TR_FIRMWARE_INSTALLED',
    },
    TR_FIRMWARE_INSTALLED_TEXT: {
        defaultMessage: 'This device has already installed firmware version: {version}',
        description: 'Text to display in case device has firmware installed but it is outdated',
        id: 'TR_FIRMWARE_INSTALLED_TEXT',
    },
    TR_FIRMWARE_SUBHEADING: {
        defaultMessage:
            'Your Trezor is shipped without firmware installed to ensure that you can get started with the latest features right away. The authenticity of the installed firmware is always checked during device start. If the firmware is not correctly signed by SatoshiLabs, your Trezor will display a warning.',
        description: 'Main text on firmware page for devices without firmware.',
        id: 'TR_FIRMWARE_SUBHEADING',
    },
    TR_FIRST_PIN_ENTERED: {
        defaultMessage:
            'Good. You entered a new pin. But to make sure you did not make mistake, please enter it again. Look at your device now, numbers are now different.',
        description: 'Text describing what happens after user enters PIN for the first time.',
        id: 'TR_FIRST_PIN_ENTERED',
    },
    TR_FORGET_DEVICE: {
        defaultMessage: 'Forget device',
        id: 'TR_FORGET_DEVICE',
    },
    TR_FORGET_LABEL: {
        defaultMessage: 'Forget {deviceLabel}?',
        id: 'TR_FORGET_LABEL',
    },
    TR_FORGETTING_ONLY_REMOVES_THE_DEVICE_FROM: {
        defaultMessage:
            'Forgetting only removes the device from the list on the left, your coins are still safe and you can access them by reconnecting your Trezor again.',
        id: 'TR_FORGETTING_ONLY_REMOVES_THE_DEVICE_FROM',
    },
    TR_FOUND_OK_DEVICE: {
        defaultMessage: 'Found an empty device, yay! You can continue now.',
        description: 'Case when device was connected and it is in expected state (not initialized)',
        id: 'TR_FOUND_OK_DEVICE',
    },
    TR_FRESH_ADDRESS: {
        defaultMessage: 'Fresh address',
        id: 'TR_FRESH_ADDRESS',
    },
    TR_GAS_LIMIT: {
        defaultMessage: 'Gas limit',
        id: 'TR_GAS_LIMIT',
    },
    TR_GAS_LIMIT_REFERS_TO: {
        defaultMessage:
            'Gas limit refers to the maximum amount of gas user is willing to spend on a particular transaction. {TR_GAS_QUOTATION}. Increasing the gas limit will not get the transaction confirmed sooner. Default value for sending {gasLimitTooltipCurrency} is {gasLimitTooltipValue}.',
        id: 'TR_GAS_LIMIT_REFERS_TO',
    },
    TR_GAS_PRICE: {
        defaultMessage: 'Gas price',
        id: 'TR_GAS_PRICE',
    },
    TR_GAS_PRICE_QUOTATION: {
        defaultMessage: 'Transaction fee = gas limit * gas price',
        id: 'TR_GAS_PRICE_QUOTATION',
    },
    TR_GAS_PRICE_REFERS_TO: {
        defaultMessage:
            'Gas price refers to the amount of ether you are willing to pay for every unit of gas, and is usually measured in “Gwei”. {TR_GAS_PRICE_QUOTATION}. Increasing the gas price will get the transaction confirmed sooner but makes it more expensive. The recommended gas price is {recommendedGasPrice} GWEI.',
        id: 'TR_GAS_PRICE_REFERS_TO',
    },
    TR_GAS_QUOTATION: {
        defaultMessage: 'Transaction fee = gas limit * gas price',
        id: 'TR_GAS_QUOTATION',
    },
    TR_GATHERING_INFO: {
        defaultMessage: 'Gathering information, please wait...',
        id: 'TR_GATHERING_INFO',
    },
    TR_GET_ONE: {
        defaultMessage: 'Get one',
        description: 'Part of the sentence: Dont have a Trezor? Get one',
        id: 'TR_GET_ONE',
    },
    TR_GET_STARTED: {
        defaultMessage: 'Get started',
        description: 'Button on welcome page',
        id: 'TR_GET_STARTED',
    },
    TR_GO_TO_EXTERNAL_WALLET: {
        defaultMessage: 'Go to external wallet',
        id: 'TR_GO_TO_EXTERNAL_WALLET',
    },
    TR_GO_TO_HIDDEN_WALLET: {
        defaultMessage: 'Go to your hidden wallet',
        id: 'TR_GO_TO_HIDDEN_WALLET',
    },
    TR_GO_TO_NEM_DOT_IO: {
        defaultMessage: 'Go to nem.io',
        id: 'TR_GO_TO_NEM_DOT_IO',
    },
    TR_GO_TO_SECURITY: {
        defaultMessage: 'Take me to security (recommended)',
        description: 'Button in security page (start security setup)',
        id: 'TR_GO_TO_SECURITY',
    },
    TR_GO_TO_STANDARD_WALLET: {
        defaultMessage: 'Go to your standard wallet',
        id: 'TR_GO_TO_STANDARD_WALLET',
    },
    TR_HIDDEN_WALLET: {
        defaultMessage: 'Hidden wallet',
        id: 'TR_HIDDEN_WALLET',
    },
    TR_HIDE_BALANCE: {
        defaultMessage: 'Hide balance',
        id: 'TR_HIDE_BALANCE',
    },
    TR_HIDE_BALANCE_EXPLAINED: {
        defaultMessage:
            "Hides your account balance so you don't have to worry about anyone looking over your shoulder.",
        id: 'TR_HIDE_BALANCE_EXPLAINED',
    },
    TR_HIDE_PREVIOUS_ADDRESSES: {
        defaultMessage: 'Hide previous addresses',
        id: 'TR_HIDE_PREVIOUS_ADDRESSES',
    },
    TR_HIDE_TO_SAFE_PLACE_INSTRUCTION: {
        defaultMessage: 'Hide them somewhere safe',
        description: 'Instruction what user should do with his seed.',
        id: 'TR_HIDE_TO_SAFE_PLACE_INSTRUCTION',
    },
    TR_HIGH_FEE: {
        defaultMessage: 'High',
        description: 'fee level',
        id: 'TR_HIGH_FEE',
    },
    TR_HISTORY: {
        defaultMessage: 'History',
        id: 'TR_HISTORY',
    },
    TR_HOLOGRAM_STEP_ACTION_NOT_OK: {
        defaultMessage: 'My hologram looks different',
        description: 'Button to click when hologram looks different',
        id: 'TR_HOLOGRAM_STEP_ACTION_NOT_OK',
    },
    TR_HOLOGRAM_STEP_ACTION_OK: {
        defaultMessage: 'My hologram is OK',
        description: 'Button to click in allright case',
        id: 'TR_HOLOGRAM_STEP_ACTION_OK',
    },
    TR_HOLOGRAM_STEP_HEADING: {
        defaultMessage: 'Hologram check',
        description: 'Heading on hologram step page',
        id: 'TR_HOLOGRAM_STEPHEADING',
    },
    TR_HOLOGRAM_STEP_SUBHEADING: {
        defaultMessage: 'Please make sure hologram protecting your device is authentic',
        description: 'Subheading on hologram step page',
        id: 'TR_HOLOGRAM_STEP_SUBHEADING',
    },
    TR_HOW_PIN_WORKS: {
        defaultMessage: 'Not sure how PIN works?',
        id: 'TR_HOW_PIN_WORKS',
    },
    TR_I_HAVE_READ_INSTRUCTIONS: {
        defaultMessage: 'I have read the instructions and agree',
        description: 'Checkbox text',
        id: 'TR_I_HAVE_READ_INSTRUCTIONS',
    },
    TR_I_WILL_DO_THAT_LATER: {
        defaultMessage: 'I’ll do that later.',
        id: 'TR_I_WILL_DO_THAT_LATER',
    },
    TR_IF_WRONG_PASSPHRASE: {
        defaultMessage:
            'If you enter a wrong passphrase, you will not unlock the desired hidden wallet.',
        id: 'TR_IF_WRONG_PASSPHRASE',
    },
    TR_IF_YOUR_DEVICE_IS_EVER_LOST: {
        defaultMessage:
            'If your device is ever lost or damaged, your funds will be lost. Backup your device first, to protect your coins against such events.',
        id: 'TR_IF_YOUR_DEVICE_IS_EVER_LOST',
    },
    TR_IMPORTED_ACCOUNT_HASH: {
        defaultMessage: 'Imported account #{number}',
        description: 'Used in auto-generated label for imported accounts',
        id: 'TR_IMPORTED_ACCOUNT_HASH',
    },
    TR_INITIALIZING_ACCOUNTS: {
        defaultMessage: 'Initializing accounts',
        id: 'TR_INITIALIZING_ACCOUNTS',
    },
    TR_INSERT_TOKEN_NAME: {
        defaultMessage: 'Insert token name, symbol or address to be able to send it.',
        id: 'TR_INSERT_TOKEN_NAME',
    },
    TR_INSTALL: {
        defaultMessage: 'Install',
        description: 'Install button',
        id: 'TR_INSTALL',
    },
    TR_INSTALL_ERROR_OCCURRED: {
        defaultMessage: 'Error occurred during firmware install: {error}',
        description: 'Error message when installing firmware to device',
        id: 'TR_INSTALL_ERROR_OCCURRED',
    },
    TR_INSTALLING: {
        defaultMessage: 'Do not disconnect your device. Installing',
        description: 'Message that is visible when installing process is in progress.',
        id: 'TR_INSTALLING',
    },
    TR_INSTANCE_NAME: {
        defaultMessage: 'Instance name',
        id: 'TR_INSTANCE_NAME',
    },
    TR_INSTANCE_NAME_IN_USE: {
        defaultMessage: 'Instance name is already in use',
        id: 'TR_INSTANCE_NAME_IN_USE',
    },
    TR_INSTRUCTION_TO_SKIP: {
        defaultMessage:
            'You should skip setup and continue to wallet and check if you have any funds on this device.',
        description:
            'Instruction what to do when user knows the device he is holding was manipulated by him, not someone else.',
        id: 'TR_INSTRUCTION_TO_SKIP',
    },
    TR_IS_NOT_NEW_DEVICE: {
        defaultMessage:
            'According to your decision in a previous step, this was supposed to be a fresh device. But we were able to detect already installed firmware on it.',
        description:
            'Just a message that we show after user selects that he wants to setup device as a new one but we detect that it apparently is not',
        id: 'TR_IS_NOT_NEW_DEVICE',
    },
    TR_LAST_RESORT_INSTRUCTION: {
        defaultMessage: 'If nothing helps, {ContactSupportLink}',
        description: 'Troubleshooting instruction. See TR_CONTACT_TREZOR_SUPPORT_LINK',
        id: 'TR_LAST_RESORT_INSTRUCTION',
    },
    TR_LEARN_MORE_ABOUT_LATEST_VERSION: {
        defaultMessage: 'Learn more about latest version in {TR_CHANGELOG}.',
        id: 'TR_LEARN_MORE_ABOUT_LATEST_VERSION',
    },
    TR_LEARN_MORE_LINK: {
        defaultMessage: 'Learn more.',
        description: 'Link to Trezor wiki.',
        id: 'TR_LEARN_MORE_LINK',
    },
    TR_LEGACY_ACCOUNTS: {
        defaultMessage: 'Legacy accounts',
        id: 'TR_LEGACY_ACCOUNTS',
    },
    TR_LOADING_ACCOUNT: {
        defaultMessage: 'Loading account',
        id: 'TR_LOADING_ACCOUNT',
    },
    TR_LOADING_ACCOUNTS: {
        defaultMessage: 'Loading accounts',
        id: 'TR_LOADING_ACCOUNTS',
    },
    TR_LOADING_DEVICE_DOT_DOT_DOT: {
        defaultMessage: 'Loading device...',
        id: 'TR_LOADING_DEVICE_DOT_DOT_DOT',
    },
    TR_LOADING_DOT_DOT_DOT: {
        defaultMessage: 'Loading...',
        id: 'TR_LOADING_DOT_DOT_DOT',
    },
    TR_LOADING_OTHER_ACCOUNTS: {
        defaultMessage: 'Loading other accounts...',
        id: 'TR_LOADING_OTHER_ACCOUNTS',
    },
    TR_LOADING_TRANSACTIONS: {
        defaultMessage: 'Loading transactions',
        id: 'TR_LOADING_TRANSACTIONS',
    },
    TR_LOCAL_CURRENCY: {
        defaultMessage: 'Local currency',
        id: 'TR_LOCAL_CURRENCY',
    },
    TR_LOG: {
        defaultMessage: 'Log',
        description: 'application event and error',
        id: 'TR_LOG',
    },
    TR_LOOKS_LIKE_IT_IS_DEVICE_LABEL: {
        defaultMessage:
            'Looks like it is {deviceLabel} Account #{number} address of {network} network',
        description: 'Example: Looks like it is My Trezor Account #1 address of ETH network',
        id: 'TR_LOOKS_LIKE_IT_IS_DEVICE_LABEL',
    },
    TR_LOW_FEE: {
        defaultMessage: 'Low',
        description: 'fee level',
        id: 'TR_LOW_FEE',
    },
    TR_MAKE_SURE_IT_IS_WELL_CONNECTED: {
        defaultMessage: 'Make sure your device is well connected to avoid communication failures.',
        description: 'Instruction for connecting device.',
        id: 'TR_MAKE_SURE_IT_IS_WELL_CONNECTED',
    },
    TR_MAKE_SURE_YOU_DOWNLOAD_THE_UNIVERSAL: {
        defaultMessage: 'Make sure you download the Universal Client for Trezor support.',
        id: 'TR_MAKE_SURE_YOU_DOWNLOAD_THE_UNIVERSAL',
    },
    TR_MENU: {
        defaultMessage: 'Menu',
        description: 'Mobile sidebar toggler',
        id: 'TR_MENU',
    },
    TR_MENU_CLOSE: {
        defaultMessage: 'Close',
        description: 'Used on button for closing sidebar menu',
        id: 'TR_MENU_CLOSE',
    },
    TR_MESSAGE: {
        defaultMessage: 'Message',
        description: 'Used as a label for message input field in Sign and Verify form',
        id: 'TR_MESSAGE',
    },
    TR_MINIMUM_ACCOUNT_RESERVE_REQUIRED: {
        defaultMessage: 'Minimum account reserve required',
        id: 'TR_MINIMUM_ACCOUNT_RESERVE_REQUIRED',
    },
    TR_MODEL_ONE: {
        defaultMessage: 'Model one',
        description: 'Name of Trezor model 1',
        id: 'TR_MODEL_ONE',
    },
    TR_MODEL_T: {
        defaultMessage: 'Model T',
        description: 'Name of Trezor model T',
        id: 'TR_MODEL_T',
    },
    TR_MORE_WORDS_TO_ENTER: {
        defaultMessage: '{count} words to enter.',
        description: 'How many words will user need to enter before recovery is finished.',
        id: 'TR_MORE_WORDS_TO_ENTER',
    },
    TR_NAME_BORING: {
        defaultMessage: 'Nah.. too boring, chose a different label',
        description: 'User shouldnt use My Trezor (default name) as their new custom name',
        id: 'TR_NAME_BORING',
    },
    TR_NAME_CHANGED_TEXT: {
        defaultMessage:
            'Excellent, your device has a custom name now. It will be visible on your device display from now on.',
        description: 'Text to display after user has changed label.',
        id: 'TR_NAME_CHANGED_TEXT',
    },
    TR_NAME_HEADING: {
        defaultMessage: 'Name your device',
        description: 'Heading in name step',
        id: 'TR_NAME_HEADING',
    },
    TR_NAME_HEADING_CHANGED: {
        defaultMessage: 'Hi, {label}',
        description: 'Subheading in name step after user changes label, so lets welcome him!',
        id: 'TR_NAME_HEADING_CHANGED',
    },
    TR_NAME_OK: {
        defaultMessage: 'Cool name',
        description: 'Validation message in label input',
        id: 'TR_NAME_OK',
    },
    TR_NAME_ONLY_ASCII: {
        defaultMessage: 'Name can contain only basic letters',
        description: 'Validation message in label input',
        id: 'TR_NAME_ONLY_ASCII',
    },
    TR_NAME_SUBHEADING: {
        defaultMessage: 'Personalize your device with your own name.',
        description: 'Subheading in name step',
        id: 'TR_NAME_SUBHEADING',
    },
    TR_NAME_TOO_LONG: {
        defaultMessage: 'Name is too long',
        description: 'Validation message in label input',
        id: 'TR_NAME_TOO_LONG',
    },
    TR_NAV_RECEIVE: {
        defaultMessage: 'Receive',
        description: 'Title of the navigation tab that contains the account address',
        id: 'TR_NAV_RECEIVE',
    },
    TR_NAV_SEND: {
        defaultMessage: 'Send',
        description: 'Title of the navigation tab that contains a form for sending funds',
        id: 'TR_NAV_SEND',
    },
    TR_NAV_SIGN_AND_VERIFY: {
        defaultMessage: 'Sign & Verify',
        description:
            'Title of the navigation tab that contains a form for signing and verifying messages',
        id: 'TR_NAV_SIGN_AND_VERIFY',
    },
    TR_NAV_SUMMARY: {
        defaultMessage: 'Summary',
        description:
            'Title of the navigation tab that contains information about selected account (balance, tx history).',
        id: 'TR_NAV_SUMMARY',
    },
    TR_NAV_TRANSACTIONS: {
        defaultMessage: 'Transactions',
        description: 'Title of the navigation tab that contains tx history.',
        id: 'TR_NAV_TRANSACTIONS',
    },
    TR_NEED_HELP: {
        defaultMessage: 'Need help?',
        id: 'TR_NEED_HELP',
    },
    TR_NEM_WALLET: {
        defaultMessage: 'NEM wallet',
        id: 'TR_NEM_WALLET',
    },
    TR_NETWORK_AND_TOKENS: {
        defaultMessage: '{network} and tokens',
        id: 'TR_NETWORK_AND_TOKENS',
    },
    TR_NETWORK_BITCOIN: {
        defaultMessage: 'Bitcoin',
        id: 'TR_NETWORK_BITCOIN',
    },
    TR_NETWORK_BITCOIN_CASH: {
        defaultMessage: 'Bitcoin Cash',
        id: 'TR_NETWORK_BITCOIN_CASH',
    },
    TR_NETWORK_BITCOIN_GOLD: {
        defaultMessage: 'Bitcoin Gold',
        id: 'TR_NETWORK_BITCOIN_GOLD',
    },
    TR_NETWORK_BITCOIN_TESTNET: {
        defaultMessage: 'Bitcoin Testnet',
        id: 'TR_NETWORK_BITCOIN_TESTNET',
    },
    TR_NETWORK_CARDANO: {
        defaultMessage: 'Cardano',
        id: 'TR_NETWORK_CARDANO',
    },
    TR_NETWORK_DASH: {
        defaultMessage: 'Dash',
        id: 'TR_NETWORK_DASH',
    },
    TR_NETWORK_DIGIBYTE: {
        defaultMessage: 'Digibyte',
        id: 'TR_NETWORK_DIGIBYTE',
    },
    TR_NETWORK_DOGECOIN: {
        defaultMessage: 'Dogecoin',
        id: 'TR_NETWORK_DOGECOIN',
    },
    TR_NETWORK_ETHEREUM: {
        defaultMessage: 'Ethereum',
        id: 'TR_NETWORK_ETHEREUM',
    },
    TR_NETWORK_ETHEREUM_CLASSIC: {
        defaultMessage: 'Ethereum Classic',
        id: 'TR_NETWORK_ETHEREUM_CLASSIC',
    },
    TR_NETWORK_ETHEREUM_TESTNET: {
        defaultMessage: 'Ethereum Testnet',
        id: 'TR_NETWORK_ETHEREUM_TESTNET',
    },
    TR_NETWORK_IS_NOT_SUPPORTED_BY_TREZOR: {
        defaultMessage: '{networkName} is not supported by Trezor {deviceVersion}',
        id: 'TR_NETWORK_IS_NOT_SUPPORTED_BY_TREZOR',
    },
    TR_NETWORK_LITECOIN: {
        defaultMessage: 'Litecoin',
        id: 'TR_NETWORK_LITECOIN',
    },
    TR_NETWORK_NAMECOIN: {
        defaultMessage: 'Namecoin',
        id: 'TR_NETWORK_NAMECOIN',
    },
    TR_NETWORK_NEM: {
        defaultMessage: 'NEM',
        id: 'TR_NETWORK_NEM',
    },
    TR_NETWORK_STELLAR: {
        defaultMessage: 'Stellar',
        id: 'TR_NETWORK_STELLAR',
    },
    TR_NETWORK_TEZOS: {
        defaultMessage: 'Tezos',
        id: 'TR_NETWORK_TEZOS',
    },
    TR_NETWORK_TYPE_LEGACY: {
        defaultMessage: 'legacy',
        id: 'TR_NETWORK_TYPE_LEGACY',
    },
    TR_NETWORK_TYPE_SEGWIT: {
        defaultMessage: 'segwit',
        id: 'TR_NETWORK_TYPE_SEGWIT',
    },
    TR_NETWORK_UNKNOWN: {
        defaultMessage: 'unknown',
        id: 'TR_RECEIVE_NETWORK_UNKNOWN',
    },
    TR_NETWORK_VERTCOIN: {
        defaultMessage: 'Vertcoin',
        id: 'TR_NETWORK_VERTCOIN',
    },
    TR_NETWORK_XRP: {
        defaultMessage: 'XRP',
        id: 'TR_NETWORK_XRP',
    },
    TR_NETWORK_XRP_TESTNET: {
        defaultMessage: 'XRP Testnet',
        id: 'TR_NETWORK_XRP_TESTNET',
    },
    TR_NETWORK_ZCASH: {
        defaultMessage: 'Zcash',
        id: 'TR_NETWORK_ZCASH',
    },
    TR_NEW_COMMUNICATION_TOOL: {
        defaultMessage:
            'New communication tool to facilitate the connection between your Trezor and your internet browser.',
        id: 'TR_NEW_COMMUNICATION_TOOL',
    },
    TR_NEW_TREZOR_BRIDGE_IS_AVAILABLE: {
        defaultMessage: 'New Trezor Bridge is available.',
        id: 'TR_NEW_TREZOR_BRIDGE_IS_AVAILABLE',
    },
    TR_NEW_TREZOR_FIRMWARE_IS_AVAILABLE_DOT: {
        defaultMessage: 'New Trezor firmware is available.',
        id: 'TR_NEW_TREZOR_FIRMWARE_IS_AVAILABLE_DOT',
    },
    TR_NEWSLETTER_HEADING: {
        defaultMessage: 'Stay in touch',
        description: 'Heading in newsletter step',
        id: 'TR_NEWSLETTER_HEADING',
    },
    TR_NEWSLETTER_SUBHEADING: {
        defaultMessage: 'Receive information on important security updates',
        description: 'Subheading in newsletter step',
        id: 'TR_NEWSLETTER_SUBHEADING',
    },
    TR_NO_TRANSACTIONS: {
        defaultMessage: 'No Transactions :(',
        id: 'TR_NO_TRANSACTIONS',
    },
    TR_NORMAL_FEE: {
        defaultMessage: 'Normal',
        description: 'fee level',
        id: 'TR_NORMAL_FEE',
    },
    TR_NOT_RUNNING: {
        defaultMessage: 'not running',
        description: 'Bridge status in box next to heading',
        id: 'TR_NOT_RUNNING',
    },
    TR_NUMBER_OF_DEVICES: {
        defaultMessage: 'Number of devices',
        id: 'TR_NUMBER_OF_DEVICES',
    },
    TR_OOPS_SOMETHING_WENT_WRONG: {
        defaultMessage: 'Oops! Something went wrong!',
        id: 'TR_OOPS_SOMETHING_WENT_WRONG',
    },
    TR_PACKAGING_LINK: {
        defaultMessage: 'here',
        description: 'Part of sentence TR_DID_YOU_PURCHASE. Link to support',
        id: 'TR_PACKAGING_LINK',
    },
    TR_PASSPHRASE_BLANK: {
        defaultMessage: 'Leave passphrase blank to access your default wallet',
        id: 'PASSPHRASE_BLANK',
    },
    TR_PASSPHRASE_CASE_SENSITIVE: {
        defaultMessage: 'Note: Passphrase is case-sensitive.',
        id: 'PASSPHRASE_CASE_SENSITIVE',
    },
    TR_PASSPHRASE_DO_NOT_MATCH: {
        defaultMessage: 'Passphrases do not match!',
        id: 'PASSPHRASE_DO_NOT_MATCH',
    },
    TR_PASSPHRASE_IS_OPTIONAL_FEATURE: {
        defaultMessage:
            'Passphrase is an optional feature of the Trezor device that is recommended for advanced users only. It is a word or a sentence of your choice. Its main purpose is to access a hidden wallet.',
        id: 'TR_PASSPHRASE_IS_OPTIONAL_FEATURE',
    },
    TR_PASSPHRASE_LABEL: {
        defaultMessage: 'Enter "{deviceLabel}" passphrase',
        id: 'TR_PASSPHRASE_LABEL',
    },
    TR_PENDING: {
        defaultMessage: 'Pending',
        description: 'Pending transaction with no confirmations',
        id: 'TR_PENDING',
    },
    TR_PHISHING_ATTACKS: {
        defaultMessage: 'phishing attacks',
        description:
            'Term, type of hacker attack trying to fool user to enter his sensitive data into a fake site.',
        id: 'TR_PHISHING_ATTACKS',
    },
    TR_PIN_ENTERING_DESCRIPTION: {
        defaultMessage:
            'In order to secure maximum security, we do not display pin on your computer. We will just show a blind matrix, real layout is displayed on your device.',
        description: 'Text describe how to enter PIN o trezor device',
        id: 'TR_PIN_ENTERING_DESCRIPTION',
    },
    TR_PIN_ERROR_TROUBLESHOOT: {
        defaultMessage:
            'Are you confused, how PIN works? You can always refer to our {TR_DOCUMENTATION}',
        description: 'Troubleshooting text after user enters second PIN incorrectly.',
        id: 'TR_PIN_ERROR_TROUBLESHOOT',
    },
    TR_PIN_HEADING_FIRST: {
        defaultMessage: 'Set new PIN',
        description: 'Heading in PIN page when entering PIN for the first time',
        id: 'TR_PIN_HEADING_FIRST',
    },
    TR_PIN_HEADING_MISMATCH: {
        defaultMessage: 'PIN mismatch',
        description: 'Heading in PIN page when PIN repeated incorrectly',
        id: 'TR_PIN_HEADING_MISMATCH',
    },
    TR_PIN_HEADING_REPEAT: {
        defaultMessage: 'Repeat PIN',
        description: 'Heading in PIN page when repeating PIN',
        id: 'TR_PIN_HEADING_REPEAT',
    },
    TR_PIN_HEADING_SUCCESS: {
        defaultMessage: 'PIN enabled',
        description: 'Heading in PIN page when PIN set',
        id: 'TR_PIN_HEADING_SUCCESS',
    },
    TR_PIN_SET_SUCCESS: {
        defaultMessage: 'Purfect! Your device is now secured by pin.',
        description: 'Longer text indicating PIN was set succesfully.',
        id: 'TR_PIN_SET_SUCCESS',
    },
    TR_PIN_SUBHEADING: {
        defaultMessage: 'Protect device from unauthorized access by using a strong pin.',
        description: 'Subheading on PIN page',
        id: 'TR_PIN_SUBHEADING',
    },
    TR_PLEASE_CONNECT_YOUR_DEVICE: {
        defaultMessage: 'Please connect your device to continue with the verification process',
        id: 'TR_PLEASE_CONNECT_YOUR_DEVICE',
    },
    TR_PLEASE_DISABLE_PASSPHRASE: {
        defaultMessage:
            'Please disable passphrase settings to continue with the verification process.',
        id: 'TR_PLEASE_DISABLE_PASSPHRASE',
    },
    TR_PLEASE_ENABLE_PASSPHRASE: {
        defaultMessage:
            'Please enable passphrase settings to continue with the verification process.',
        id: 'TR_PLEASE_ENABLE_PASSPHRASE',
    },
    TR_PLEASE_RELOAD_THE_PAGE_DOT: {
        defaultMessage: 'Please check your Internet connection and reload the page.',
        id: 'TR_PLEASE_RELOAD_THE_PAGE_DOT',
    },
    TR_PLEASE_SELECT_YOUR: {
        defaultMessage: 'Please select your coin',
        description: 'Title of the dashboard component if coin was not selected',
        id: 'TR_PLEASE_SELECT_YOUR',
    },
    TR_PLEASE_SELECT_YOUR_EMPTY: {
        defaultMessage: 'Please select your coin in {TR_SELECT_COINS_LINK}',
        description: 'Title of the dashboard component if coin was not selected',
        id: 'TR_PLEASE_SELECT_YOUR_EMPTY',
    },
    TR_PREVIOUS_ADDRESSES: {
        defaultMessage: 'Previous addresses',
        id: 'TR_PREVIOUS_ADDRESSES',
    },
    TR_QR_CODE: {
        defaultMessage: 'QR Code',
        id: 'TR_QR_CODE',
    },
    TR_RANDOM_SEED_WORDS_DISCLAIMER: {
        defaultMessage:
            'Please note, that to maximaze security, your device will ask you to enter {count} fake words that are not part of your seed.',
        description:
            'User is instructed to enter words from seed (backup) into the form in browser',
        id: 'TR_RANDOM_SEED_WORDS_DISCLAIMER',
    },
    TR_RATE: {
        defaultMessage: 'Rate',
        id: 'TR_RATE',
    },
    TR_RECEIVE_NETWORK: {
        defaultMessage: 'Receive {network}',
        id: 'TR_RECEIVE_NETWORK',
    },
    TR_RECEIVE_NETWORK_AND_TOKENS: {
        defaultMessage: 'Receive {network} and tokens',
        id: 'TR_RECEIVE_NETWORK_AND_TOKENS',
    },
    TR_RECOMMENDED_FEES_UPDATED: {
        defaultMessage: 'Recommended fees updated.',
        id: 'TR_RECOMMENDED_FEES_UPDATED',
    },
    TR_RECONNECT_HEADER: {
        defaultMessage: 'Reconnect your device',
        id: 'TR_RECONNECT_HEADER',
    },
    TR_RECONNECT_INSTRUCTION: {
        defaultMessage: 'Reconnect your device and wait for a while',
        description: 'Troubleshooting instruction',
        id: 'TR_RECONNECT_INSTRUCTION',
    },
    TR_RECONNECT_TEXT: {
        defaultMessage: 'We lost connection with your device. This might mean:',
        id: 'TR_RECONNECT_TEXT',
    },
    TR_RECONNECT_TROUBLESHOOT_BRIDGE: {
        defaultMessage: 'Trezor bridge might have stopped working, try restarting',
        description: '',
        id: 'TR_RECONNECT_TROUBLESHOOT_BRIDGE',
    },
    TR_RECONNECT_TROUBLESHOOT_CABEL: {
        defaultMessage: 'Cable is broken, try another one',
        description: '',
        id: 'TR_RECONNECT_TROUBLESHOOT_CABEL',
    },
    TR_RECONNECT_TROUBLESHOOT_CONNECTION: {
        defaultMessage: 'Device is not well connected to the cable',
        description: '',
        id: 'TR_RECONNECT_TROUBLESHOOT_CONNECTION',
    },
    TR_RECOVER_HEADING: {
        defaultMessage: 'Recover your device',
        description: 'Heading in recover page',
        id: 'TR_RECOVER_HEADING',
    },
    TR_RECOVER_SUBHEADING: {
        defaultMessage:
            'It is possible to re-create device from bip39 backup. First of all, chose number of words of your backup.',
        description: 'Subheading in recover page. Basic info about recovery',
        id: 'TR_RECOVER_SUBHEADING',
    },
    TR_RECOVER_SUBHEADING_MODEL_T: {
        defaultMessage: 'On model T the entire recovery process is doable on device.',
        description: 'Subheading in recover page. Basic info about recovery',
        id: 'TR_RECOVER_SUBHEADING_MODEL_T',
    },
    TR_RECOVERY_ERROR: {
        defaultMessage: 'Device recovery failed with error: {error}',
        description: 'Error during recovery. For example wrong word retyped or device disconnected',
        id: 'TR_RECOVERY_ERROR',
    },
    TR_RECOVERY_SUCCESS: {
        defaultMessage: 'Excellent, you recovered device from seed.',
        description: 'This is displayed upon successful recovery',
        id: 'TR_RECOVERY_SUCCESS',
    },
    TR_RECOVERY_TYPES_DESCRIPTION: {
        defaultMessage:
            'Both methods are safe. Basic recovery uses on computer input of words in randomized order. Advanced recovery uses on-screen input to load your recovery seed. {TR_LEARN_MORE_LINK}',
        description: 'There are two methods of recovery for T1. This is a short explanation text.',
        id: 'TR_RECOVERY_TYPES_DESCRIPTION',
    },
    TR_REFRESH_INSTRUCTION: {
        defaultMessage: 'Refresh your internet browser window',
        description: 'Troubleshooting instruction',
        id: 'TR_REFRESH_INSTRUCTION',
    },
    TR_REMEMBER_DEVICE: {
        defaultMessage: 'Remember device',
        id: 'TR_REMEMBER_DEVICE',
    },
    TR_REQUEST_INSTANCE_DESCRIPTION: {
        defaultMessage:
            'Passphrase is an optional feature of the Trezor device that is recommended for advanced users only. It is a word or a sentence of your choice. Its main purpose is to access a hidden wallet.',
        id: 'TR_REQUEST_INSTANCE_DESCRIPTION',
    },
    TR_REQUEST_INSTANCE_HEADER: {
        defaultMessage: 'Create hidden wallet with name "{deviceLabel}"?',
        description: 'Create virtual device with passphrase',
        id: 'TR_REQUEST_INSTANCE_HEADER',
    },
    TR_RESELLERS_LINK: {
        defaultMessage: 'a trusted reseller',
        description:
            'Part of sentence TR_DID_YOU_PURCHASE. Link to page with trusted resellers list',
        id: 'TR_RESELLERS_LINK',
    },
    TR_RESERVE: {
        defaultMessage: 'Reserve',
        description: 'Label for minimal XRP account reserve',
        id: 'TR_RESERVE',
    },
    TR_RESET_DEVICE: {
        defaultMessage: 'Reset device',
        description: 'Button.',
        id: 'TR_RESET_DEVICE',
    },
    TR_RETRY: {
        defaultMessage: 'Retry',
        description: 'Retry button',
        id: 'TR_RETRY',
    },
    TR_RETRYING_DOT_DOT: {
        defaultMessage: 'Retrying...',
        id: 'TR_RETRYING_DOT_DOT',
    },
    TR_RIPPLE_ADDRESSES_REQUIRE_MINIMUM_BALANCE: {
        defaultMessage:
            'Ripple addresses require a minimum balance of {minBalance} XRP to activate and maintain the account. {TR_LEARN_MORE}',
        id: 'TR_RIPPLE_ADDRESSES_REQUIRE_MINIMUM_BALANCE',
    },
    TR_SATOSHILABS_CANNOT_BE_HELD_RESPONSIBLE: {
        defaultMessage:
            'SatoshiLabs cannot be held responsible for security liabilities or financial losses resulting from not following security instructions described here.',
        description: 'Liability disclaimer.',
        id: 'TR_SATOSHILABS_CANNOT_BE_HELD_RESPONSIBLE',
    },
    TR_SCAN_QR_CODE: {
        defaultMessage: 'Scan QR code',
        description: 'Title for the Scan QR modal dialog',
        id: 'TR_SCAN_QR_CODE',
    },
    TR_SEARCHING_FOR_YOUR_DEVICE: {
        defaultMessage: 'Searching for your device',
        description: 'Indication that we app does not see connected device yet.',
        id: 'TR_SEARCHING_FOR_YOUR_DEVICE',
    },
    TR_SEARCHING_TAKES_TOO_LONG: {
        defaultMessage: 'Searching for your device takes too long, you might want to try to:',
        description:
            'Message to display when device is not detected after a decent period of time.',
        id: 'TR_SEARCHING_TAKES_TOO_LONG',
    },
    TR_SECURITY_HEADING: {
        defaultMessage: 'Basic setup is done, but...',
        description: 'Heading in security page',
        id: 'TR_SECURITY_HEADING',
    },
    TR_SECURITY_SUBHEADING: {
        defaultMessage:
            'Good job, your wallet is ready. But we strongly recommend you to spend few more minutes and improve your security.',
        description: 'Text in security page',
        id: 'TR_SECURITY_SUBHEADING',
    },
    TR_SEE_FULL_TRANSACTION_HISTORY: {
        defaultMessage: 'See full transaction history',
        id: 'TR_SEE_FULL_TRANSACTION_HISTORY',
    },
    TR_SEE_TRANSACTION_DETAILS: {
        defaultMessage: 'See transaction details',
        id: 'TR_SEE_TRANSACTION_DETAILS',
    },
    TR_SEED_IS_MORE_IMPORTANT_THAN_YOUR_DEVICE: {
        defaultMessage: 'Seed is more important than your device',
        description: 'Instruction what user should never do with his seed.',
        id: 'TR_SEED_IS_MORE_IMPORTANT_THAN_YOUR_DEVICE',
    },
    TR_SEED_MANUAL_LINK: {
        defaultMessage: 'recovery seed',
        description: 'Link. Part of TR_BACKUP_SUBHEADING_1',
        id: 'TR_SEED_MANUAL_LINK',
    },
    TR_SELECT_COINS_LINK: {
        defaultMessage: 'application settings',
        id: 'TR_SELECT_COINS_LINK',
    },
    TR_SELECT_WALLET_TYPE_FOR: {
        defaultMessage: 'Select wallet type for {deviceLabel}',
        id: 'TR_SELECT_WALLET_TYPE_FOR',
    },
    TR_SELECT_YOUR_DEVICE_HEADING: {
        defaultMessage: 'Select your device',
        description: 'Heading on select your device page',
        id: 'TR_SELECT_YOUR_DEVICE_HEADING',
    },
    TR_SEND: {
        defaultMessage: 'Send {amount}',
        id: 'TR_SEND',
    },
    TR_SEND_LABEL: {
        defaultMessage: 'Send',
        description: 'Label for amount to be send',
        id: 'TR_SEND_LABEL',
    },
    TR_SEND_NETWORK: {
        defaultMessage: 'Send {network}',
        id: 'TR_SEND_NETWORK',
    },
    TR_SEND_NETWORK_AND_TOKENS: {
        defaultMessage: 'Send {network} and tokens',
        id: 'TR_SEND_NETWORK_AND_TOKENS',
    },
    TR_SENDING: {
        defaultMessage: 'Sending',
        description: 'Indicating progress status of email after submit.',
        id: 'TR_SENDING',
    },
    TR_SENDING_ERROR: {
        defaultMessage: 'Failed to submit email',
        description: 'Indicating progress status of email after submit.',
        id: 'TR_SENDING_ERROR',
    },
    TR_SENT_TO_SELF: {
        defaultMessage: '(Sent to self)',
        id: 'TR_SENT_TO_SELF',
    },
    TR_SET_DEFAULT: {
        defaultMessage: 'Set default',
        id: 'TR_SET_DEFAULT',
    },
    TR_SET_MAX: {
        defaultMessage: 'Set max',
        description: 'Used for setting maximum amount in Send form',
        id: 'TR_SET_MAX',
    },
    TR_SET_PIN: {
        defaultMessage: 'Set pin',
        description: 'Button text',
        id: 'TR_SET_PIN',
    },
    TR_SHOW_ADDRESS_I_WILL_TAKE_THE_RISK: {
        defaultMessage: 'Show address, I will take the risk',
        id: 'TR_SHOW_ADDRESS_I_WILL_TAKE_THE_RISK',
    },
    TR_SHOW_DETAILS: {
        defaultMessage: 'Show details',
        id: 'TR_SHOW_DETAILS',
    },
    TR_SHOW_FULL_ADDRESS: {
        defaultMessage: 'Show full address',
        id: 'TR_SHOW_FULL_ADDRESS',
    },
    TR_SHOW_ON_TREZOR: {
        defaultMessage: 'Show on Trezor',
        id: 'TR_SHOW_ON_TREZOR',
    },
    TR_SHOW_PASSPHRASE: {
        defaultMessage: 'Show passphrase',
        id: 'SHOW_PASSPHRASE',
    },
    TR_SHOW_PREVIOUS_ADDRESSES: {
        defaultMessage: 'Show previous addresses',
        id: 'TR_SHOW_PREVIOUS_ADDRESSES',
    },
    TR_SHOW_UNVERIFIED_ADDRESS: {
        defaultMessage: 'Show unverified address',
        id: 'TR_SHOW_UNVERIFIED_ADDRESS',
    },
    TR_SIGN: {
        defaultMessage: 'Sign',
        description: 'Sign button in Sign and Verify form',
        id: 'TR_SIGN',
    },
    TR_SIGN_MESSAGE: {
        defaultMessage: 'Sign Message',
        description: 'Header for the Sign and Verify form',
        id: 'TR_SIGN_MESSAGE',
    },
    TR_SIGN_MESSAGE_ERROR: {
        defaultMessage: 'Failed to sign message',
        id: 'TR_SIGN_MESSAGE_ERROR',
    },
    TR_SIGNATURE: {
        defaultMessage: 'Signature',
        description: 'Used as a label for signature input field in Sign and Verify form',
        id: 'TR_SIGNATURE',
    },
    TR_SIGNATURE_IS_VALID: {
        defaultMessage: 'Signature is valid',
        id: 'TR_SIGNATURE_IS_VALID',
    },
    TR_SKIP: {
        defaultMessage: 'Skip',
        description: 'Button. Skip one step',
        id: 'TR_SKIP',
    },
    TR_SKIP_ALL: {
        defaultMessage: 'Skip onboarding',
        description: 'Button. Skip the entire onboarding process.',
        id: 'TR_SKIP_ALL',
    },
    TR_SKIP_SECURITY: {
        defaultMessage: 'Skip for now',
        description: 'Button in security page (skip security setup)',
        id: 'TR_SKIP_SECURITY',
    },
    TR_STANDARD_WALLET: {
        defaultMessage: 'Standard wallet',
        id: 'TR_STANDARD_WALLET',
    },
    TR_START_AGAIN: {
        defaultMessage: 'Start again',
        description: 'Button text',
        id: 'TR_START_AGAIN',
    },
    TR_START_BACKUP: {
        defaultMessage: 'Start backup',
        description: 'Button text',
        id: 'TR_START_BACKUP',
    },
    TR_START_RECOVERY: {
        defaultMessage: 'Start recovery',
        description: 'Button.',
        id: 'TR_START_RECOVERY',
    },
    TR_STATUS_UNKNOWN: {
        defaultMessage: 'Status unknown',
        description: 'Device status',
        id: 'TR_STATUS_UNKNOWN',
    },
    TR_STELLAR_WALLET: {
        defaultMessage: 'Stellar wallet',
        id: 'TR_STELLAR_WALLET',
    },
    TR_SUBMIT: {
        defaultMessage: 'Submit',
        description: 'Button text',
        id: 'TR_SUBMIT',
    },
    TR_SUPPORT: {
        defaultMessage: 'Support',
        description: 'Link in header navigation',
        id: 'TR_SUPPORT',
    },
    TR_TAKE_ME_BACK_TO_WALLET: {
        defaultMessage: 'Take me back to the wallet',
        id: 'TR_TAKE_ME_BACK_TO_WALLET',
    },
    TR_TAKE_ME_TO_BITCOIN_WALLET: {
        defaultMessage: 'Take me to the Bitcoin wallet',
        id: 'TR_TAKE_ME_TO_BITCOIN_WALLET',
    },
    TR_TERMS: {
        defaultMessage: 'Terms',
        description: 'As in Terms and Conditions, In the bottom footer',
        id: 'TR_TERMS',
    },
    TR_TEZOS_WALLET: {
        defaultMessage: 'Tezos wallet',
        id: 'TR_TEZOS_WALLET',
    },
    TR_THANK_YOU_FOR_EMAIL: {
        defaultMessage:
            'Thank you for providing your email. To complete subscription, please click on the link we sent to your email. You can also follow us on socials:',
        description: 'Displayed after user submits contact email',
        id: 'TR_THANK_YOU_FOR_EMAIL',
    },
    TR_THE_ACCOUNT_BALANCE_IS_HIDDEN: {
        defaultMessage: 'The account balance is hidden.',
        id: 'TR_THE_ACCOUNT_BALANCE_IS_HIDDEN',
    },
    TR_THE_CHANGES_ARE_SAVED: {
        defaultMessage: 'The changes are saved automatically as they are made',
        id: 'TR_THE_CHANGES_ARE_SAVED',
    },
    TR_THE_PIN_LAYOUT_IS_DISPLAYED: {
        defaultMessage: 'The PIN layout is displayed on your Trezor.',
        id: 'TR_THE_PIN_LAYOUT_IS_DISPLAYED',
    },
    TR_THIS_WILL_CREATE_NEW_INSTANCE: {
        defaultMessage:
            'This will create new instance of device which can be used with different passphrase',
        id: 'TR_THIS_WILL_CREATE_NEW_INSTANCE',
    },
    TR_TO_ACCESS_OTHER_WALLETS: {
        defaultMessage: 'To access other wallets please connect your device.',
        id: 'TR_TO_ACCESS_OTHER_WALLETS',
    },
    TR_TO_ADD_A_NEW_ACCOUNT_LAST: {
        defaultMessage: 'To add a new account, last account must have some transactions.',
        id: 'TR_TO_ADD_A_NEW_ACCOUNT_LAST',
    },
    TR_TO_ADD_ACCOUNTS: {
        defaultMessage: 'To add accounts, make sure your device is connected.',
        id: 'TR_TO_ADD_ACCOUNTS',
    },
    TR_TO_LABEL: {
        defaultMessage: 'To',
        description: "Label for recepeint's address",
        id: 'TR_TO_LABEL',
    },
    TR_TO_PREVENT_PHISHING_ATTACKS_COMMA: {
        defaultMessage:
            'To prevent phishing attacks, you should verify the address on your Trezor first. {claim}',
        id: 'TR_TO_PREVENT_PHISHING_ATTACKS_COMMA',
    },
    TR_TOKEN_NOT_FOUND: {
        defaultMessage: 'Token not found',
        id: 'TR_TOKEN_NOT_FOUND',
    },
    TR_TOKENS: {
        defaultMessage: 'Tokens',
        id: 'TR_TOKENS',
    },
    TR_TOTAL_RECEIVED: {
        defaultMessage: 'Total received: {amount}',
        id: 'TR_TOTAL_RECEIVED',
    },
    TR_TRANSACTION_ERROR: {
        defaultMessage: 'Transaction error',
        description: 'Error during signing a transaction',
        id: 'TR_TRANSACTION_ERROR',
    },
    TR_TRANSACTION_SUCCESS: {
        defaultMessage: 'Transaction has been sent successfully',
        id: 'TR_TRANSACTION_SUCCESS',
    },
    TR_TRANSACTIONS: {
        defaultMessage: '{network} Transactions',
        id: 'TR_TRANSACTIONS',
    },
    TR_TRANSACTIONS_AND_TOKENS: {
        defaultMessage: '{network} and tokens transactions',
        id: 'TR_TRANSACTIONS_AND_TOKENS',
    },
    TR_TREZOR: {
        defaultMessage: 'Trezor',
        description: 'Link in header navigation',
        id: 'TR_TREZOR',
    },
    TR_TREZOR_BRIDGE_IS_NOT_RUNNING: {
        defaultMessage: 'Trezor Bridge is not running',
        description: '',
        id: 'TR_TREZOR_BRIDGE_IS_NOT_RUNNING',
    },
    TR_TREZOR_BRIDGE_IS_RUNNING_VERSION: {
        defaultMessage: 'Trezor Bridge is running. Version: {version}',
        description: '',
        id: 'TR_TREZOR_BRIDGE_IS_RUNNING_VERSION',
    },
    TR_TREZOR_ETHEREUM_WALLET: {
        defaultMessage: 'Ethereum beta wallet',
        description: 'Name of application that might be used with Trezor',
        id: 'TR_TREZOR_ETHEREUM_WALLET',
    },
    TR_TREZOR_ETHEREUM_WALLET_DESCRIPTION: {
        defaultMessage: 'New wallet with support of Ethereum and Ripple',
        description: 'Description of application that might be used with Trezor',
        id: 'TR_TREZOR_ETHEREUM_WALLET_DESCRIPTION',
    },
    TR_TREZOR_PASSWORD_MANAGER: {
        defaultMessage: 'Password Manager',
        description: 'Name of application that might be used with Trezor',
        id: 'TR_TREZOR_PASSWORD_MANAGER',
    },
    TR_TREZOR_PASSWORD_MANAGER_DESCRIPTION: {
        defaultMessage: 'A safe way how to manage your credentials with Trezor.',
        description: 'Description of application that might be used with Trezor',
        id: 'TR_TREZOR_PASSWORD_MANAGER_DESCRIPTION',
    },
    TR_TREZOR_STABLE_WALLET: {
        defaultMessage: 'Trezor stable wallet',
        description: 'Name of application that might be used with Trezor',
        id: 'TR_TREZOR_STABLE_WALLET',
    },
    TR_TREZOR_STABLE_WALLET_DESCRIPTION: {
        defaultMessage: 'Web wallet with support of Bitcoin, Dash, Zcash and other coins.',
        description: 'Description of application that might be used with Trezor.',
        id: 'TR_TREZOR_STABLE_WALLET_DESCRIPTION',
    },
    TR_TREZOR_WALLET_IS_AN_EASY_DASH: {
        defaultMessage:
            'Trezor Wallet is an easy-to-use interface for your Trezor. Trezor Wallet allows you to easily control your funds, manage your balance and initiate transfers.',
        id: 'TR_TREZOR_WALLET_IS_AN_EASY_DASH',
    },
    TR_TRY_AGAIN: {
        defaultMessage: 'Try again',
        description: 'Try to run the process again',
        id: 'TR_TRY_AGAIN',
    },
    TR_TYPE_IN_A_TOKEN_NAME: {
        defaultMessage: 'Type in a token name or a token address.',
        id: 'TR_TYPE_IN_A_TOKEN_NAME',
    },
    TR_UNAVAILABLE: {
        defaultMessage: 'Unavailable',
        description: 'Device status',
        id: 'TR_UNAVAILABLE',
    },
    TR_UNKNOWN_TRANSACTION: {
        defaultMessage: '(Unknown transaction)',
        id: 'TR_UNKNOWN_TRANSACTION',
    },
    TR_UNKOWN_ERROR_SEE_CONSOLE: {
        defaultMessage: 'Unknown error. See console logs for details.',
        id: 'TR_UNKOWN_ERROR_SEE_CONSOLE',
    },
    TR_UNPLUG_DEVICE_LABEL: {
        defaultMessage: 'Unplug "{deviceLabel}" device',
        id: 'TR_UNPLUG_DEVICE_LABEL',
    },
    TR_UNREADABLE: {
        defaultMessage: 'Unreadable',
        description: 'Device status',
        id: 'TR_UNREADABLE',
    },
    TR_UNVERIFIED_ADDRESS_COMMA_CONNECT: {
        defaultMessage: 'Unverified address, connect your Trezor to verify it',
        id: 'TR_UNVERIFIED_ADDRESS_COMMA_CONNECT',
    },
    TR_UNVERIFIED_ADDRESS_COMMA_SHOW: {
        defaultMessage: 'Unverified address, show on Trezor.',
        id: 'TR_UNVERIFIED_ADDRESS_COMMA_SHOW',
    },
    TR_UPGRADE_FOR_THE_NEWEST_FEATURES_DOT: {
        defaultMessage: 'Upgrade for the newest features.',
        id: 'TR_UPGRADE_FOR_THE_NEWEST_FEATURES_DOT',
    },
    TR_USE_THE_KEYBOARD_SHORTCUT: {
        defaultMessage: 'Use the keyboard shortcut:',
        description: 'We want user to pres Ctrl + D',
        id: 'TR_USE_THE_KEYBOARD_SHORTCUT',
    },
    TR_USE_WALLET_NOW: {
        defaultMessage: 'Use wallet now',
        description: 'Button on welcome page, use can take shorcut directly to wallet',
        id: 'TR_USE_WALLET_NOW',
    },
    TR_USE_YOUR_DEVICE_IN_THIS_WINDOW: {
        defaultMessage: 'Do you want to use your device in this window?',
        id: 'TR_USE_YOUR_DEVICE_IN_THIS_WINDOW',
    },
    TR_USED_IN_ANOTHER_WINDOW: {
        defaultMessage: 'Used in other window',
        description: 'Device status',
        id: 'TR_USED_IN_ANOTHER_WINDOW',
    },
    TR_USER_HAS_NOT_WORKED_WITH_THIS_DEVICE: {
        defaultMessage: 'It is a brand new device, just unpacked',
        description: 'Option to click when troubleshooting initialized device.',
        id: 'TR_USER_HAS_NOT_WORKDED_WITH_THIS_DEVICE',
    },
    TR_USER_HAS_NOT_WORKED_WITH_THIS_DEVICE_INSTRUCTIONS: {
        defaultMessage:
            'In that case you should immediately contact Trezor support with detailed information on your purchase and refrain from using this device.',
        description: 'What to do if device is already initialized but not by user.',
        id: 'TR_USER_HAS_NOT_WORKED_WITH_THIS_DEVICE_INSTRUCTIONS',
    },
    TR_USER_HAS_WORKED_WITH_THIS_DEVICE: {
        defaultMessage: 'I have worked with it before',
        description: 'Option to click when troubleshooting initialized device.',
        id: 'TR_USER_HAS_WORKDED_WITH_THE_DEVICE',
    },
    TR_VERIFY: {
        defaultMessage: 'Verify',
        description: 'Verify button in Sign and Verify form',
        id: 'TR_VERIFY',
    },
    TR_VERIFY_MESSAGE: {
        defaultMessage: 'Verify Message',
        description: 'Header for the Sign and Verify form',
        id: 'TR_VERIFY_MESSAGE',
    },
    TR_VERIFY_MESSAGE_ERROR: {
        defaultMessage: 'Failed to verify message',
        id: 'TR_VERIFY_MESSAGE_ERROR',
    },
    TR_VERIFY_MESSAGE_SUCCESS: {
        defaultMessage: 'Message has been successfully verified',
        id: 'TR_VERIFY_MESSAGE_SUCCESS',
    },
    TR_VERIFYING_ADDRESS_ERROR: {
        defaultMessage: 'Verifying address error',
        id: 'TR_VERIFYING_ADDRESS_ERROR',
    },
    TR_VERSION_IS_LOADING: {
        defaultMessage: 'Version is loading',
        id: 'TR_VERSION_IS_LOADING',
    },
    TR_VISIBLE_COINS: {
        defaultMessage: 'Visible coins',
        id: 'TR_VISIBLE_COINS',
    },
    TR_VISIBLE_COINS_EXPLAINED: {
        defaultMessage:
            'Select the coins you wish to see in the wallet interface. You will be able to change your preferences later.',
        id: 'TR_VISIBLE_COINS_EXPLAINED',
    },
    TR_VISIBLE_TESTNET_COINS: {
        defaultMessage: 'Visible testnet coins',
        id: 'TR_VISIBLE_TESTNET_COINS',
    },
    TR_VISIBLE_TESTNET_COINS_EXPLAINED: {
        defaultMessage:
            'Testnet coins dont have any value but you still may use them to learn and experiment.',
        id: 'TR_VISIBLE_TESTNET_COINS_EXPLAINED',
    },
    TR_WAIT_FOR_FILE_TO_DOWNLOAD: {
        defaultMessage: 'Wait for file to download',
        description: 'Instruction for installing Trezor Bridge',
        id: 'TR_WAIT_FOR_FILE_TO_DOWNLOAD',
    },
    TR_WAIT_FOR_REBOOT: {
        defaultMessage: 'Wait for your device to reboot',
        description: 'Info what is happening with users device.',
        id: 'TR_WAIT_FOR_REBOOT',
    },
    TR_NTH_WORD: {
        id: 'TR_NTH_WORD',
        defaultMessage: '{number}. word',
        description: 'Ordinal number. For example: 1. word',
    },
    TR_WAITING_FOR_CAMERA: {
        defaultMessage: 'Waiting for camera...',
        id: 'TR_WAITING_FOR_CAMERA',
    },
    TR_CONFIRM_ADDRESS_ON_TREZOR: {
        id: 'TR_CONFIRM_ADDRESS_ON_TREZOR',
        defaultMessage: 'Confirm address on Trezor',
    },
    TR_PLEASE_COMPARE_YOUR_ADDRESS: {
        id: 'TR_PLEASE_COMPARE_YOUR_ADDRESS',
        defaultMessage: 'Please compare your address on device with address shown bellow',
    },
    TR_WAS_USED_IN_ANOTHER_WINDOW: {
        defaultMessage: 'Reload session',
        description: 'Device status',
        id: 'TR_WAS_USED_IN_ANOTHER_WINDOW',
    },
    TR_WE_HAVE_PARTNERED_UP_WITH_THE_NEM: {
        defaultMessage:
            'We have partnered up with the NEM Foundation to provide you with a full-fledged NEM Wallet.',
        id: 'TR_WE_HAVE_PARTNERED_UP_WITH_THE_NEM',
    },
    TR_WE_THANK_OUR_TRANSLATORS: {
        defaultMessage: 'We thank our translators for their {TR_CONTRIBUTION}',
        id: 'TR_WE_THANK_OUR_TRANSLATORS',
    },
    TR_WELCOME_TO_TREZOR: {
        defaultMessage: 'Welcome to Trezor',
        description: 'Welcome message on welcome page, heading.',
        id: 'TR_WELCOME_TO_TREZOR',
    },
    TR_WELCOME_TO_TREZOR_TEXT: {
        defaultMessage: 'Let us take you through a short setup.',
        description: 'Welcome message on welcome page, longer text.',
        id: 'TR_WELCOME_TO_TREZOR_TEXT',
    },
    TR_WIKI: {
        defaultMessage: 'Wiki',
        description: 'Link in header navigation',
        id: 'TR_WIKI',
    },
    TR_WIPE_DEVICE: {
        defaultMessage: 'Retry backup',
        description: 'Button',
        id: 'TR_RETRY_BACKUP',
    },
    TR_WIPE_DEVICE_AND_START_AGAIN: {
        defaultMessage: 'Wipe device and start again',
        description: 'Button text',
        id: 'TR_WIPE_DEVICE_AND_START_AGAIN',
    },
    TR_WORDS: {
        defaultMessage: '{count} words',
        description: 'Number of words. For example: 12 words',
        id: 'TR_WORDS',
    },
    TR_WOULD_YOU_LIKE_TREZOR_WALLET_TO: {
        defaultMessage:
            'Would you like Trezor Wallet to forget your {deviceCount, plural, one {device} other {devices}} or to remember {deviceCount, plural, one {it} other {them}}, so that it is still visible even while disconnected?',
        id: 'TR_WOULD_YOU_LIKE_TREZOR_WALLET_TO',
    },
    TR_WRONG_EMAIL_FORMAT: {
        defaultMessage: 'Wrong email format',
        description: 'Validation text displayed under email input',
        id: 'TR_WRONG_EMAIL_FORMAT',
    },
    TR_XRP_DESTINATION_TAG: {
        defaultMessage: 'Destination tag',
        id: 'TR_XRP_DESTINATION_TAG',
    },
    TR_XRP_DESTINATION_TAG_EXPLAINED: {
        defaultMessage:
            'Destination tag is an arbitrary number which serves as a unique identifier of your transaction. Some services may require this to process your transaction.',
        id: 'TR_XRP_DESTINATION_TAG_EXPLAINED',
    },
    TR_XRP_TRANSFER_COST: {
        defaultMessage: 'Transfer cost in XRP drops',
        id: 'TR_XRP_TRANSFER_COST',
    },
    TR_YOU_ARE_IN_YOUR_HIDDEN_WALLET: {
        defaultMessage: 'You are in your hidden wallet.',
        id: 'TR_YOU_ARE_IN_YOUR_WALLET',
    },
    TR_YOU_ARE_IN_YOUR_STANDARD_WALLET: {
        defaultMessage: 'You are in your standard wallet.',
        id: 'TR_YOU_ARE_IN_YOUR_STANDARD_WALLET',
    },
    TR_YOU_CANNOT_ADD_MORE_THAN_10_ACCOUNTS: {
        defaultMessage: 'You cannot add more than 10 accounts',
        id: 'TR_YOU_CANNOT_ADD_MORE_THAN_10_ACCOUNTS',
    },
    TR_YOU_WERE_DISCONNECTED_DOT: {
        defaultMessage: 'You were disconnected.',
        id: 'TR_YOU_WERE_DISCONNECTED_DOT',
    },
    TR_YOU_WILL_BE_REDIRECTED_TO_EXTERNAL: {
        defaultMessage: 'You will be redirected to external wallet',
        id: 'TR_YOU_WILL_BE_REDIRECTED_TO_EXTERNAL',
    },
    TR_YOU_WILL_GAIN_ACCESS: {
        defaultMessage: 'You will gain access to receiving & sending selected coin',
        description: 'Content of the dashboard component if coin was not selected',
        id: 'TR_YOU_WILL_GAIN_ACCESS',
    },
    TR_YOUR_TREZOR_IS_NOT_BACKED_UP: {
        defaultMessage: 'Your Trezor is not backed up',
        id: 'TR_YOUR_TREZOR_IS_NOT_BACKED_UP',
    },
<<<<<<< HEAD
    TR_ETH_GAS_LIMIT_NOT_NUMBER: {
        defaultMessage: 'Gas limit is not a number',
        id: 'TR_ETH_GAS_LIMIT_NOT_NUMBER',
    },
    TR_ETH_GAS_PRICE_NOT_NUMBER: {
        defaultMessage: 'Gas price is not a number',
        id: 'TR_ETH_GAS_PRICE_NOT_NUMBER',
    },
    TR_ETH_DATA_NOT_HEX: {
        defaultMessage: 'Data is not hex',
        id: 'TR_ETH_DATA_NOT_HEX',
=======
    TR_SWITCH_DEVICE: {
        id: 'TR_SWITCH_DEVICE',
        defaultMessage: 'Switch Device',
    },
    TR_THIS_IS_PLACE_TO_SEE_ALL: {
        id: 'TR_THIS_IS_PLACE_TO_SEE_ALL',
        defaultMessage:
            'This is a place to see all your devices. You can further set them up in Settings but here you can switch between devices and see their statuses.',
    },
    TR_FORGET: {
        id: 'TR_FORGET',
        defaultMessage: 'Forget',
    },
    TR_UNDISCOVERED_WALLET: {
        id: 'TR_UNDISCOVERED_WALLET',
        defaultMessage: 'Undiscovered wallet',
    },
    TR_CONNECT_TO_DISCOVER: {
        id: 'TR_CONNECT_TO_DISCOVER',
        defaultMessage: 'Connect to discover',
    },
    TR_NUM_ACCOUNTS_NUM_COINS_FIAT_VALUE: {
        id: 'TR_NUM_ACCOUNTS_NUM_COINS_FIAT_VALUE',
        defaultMessage:
            '{accountsCount} {accountsCount, plural, one {account} other {accounts}} - {coinsCount} {coinsCount, plural, one {coin} other {coins}} - {fiatValue}',
        description: 'Used as title for a wallet instance in Switch Device modal',
    },
    TR_ADD_HIDDEN_WALLET: {
        id: 'TR_ADD_HIDDEN_WALLET',
        defaultMessage: 'Add hidden wallet',
>>>>>>> 62b535b7
    },
});

export default definedMessages;<|MERGE_RESOLUTION|>--- conflicted
+++ resolved
@@ -2165,7 +2165,6 @@
         defaultMessage: 'Your Trezor is not backed up',
         id: 'TR_YOUR_TREZOR_IS_NOT_BACKED_UP',
     },
-<<<<<<< HEAD
     TR_ETH_GAS_LIMIT_NOT_NUMBER: {
         defaultMessage: 'Gas limit is not a number',
         id: 'TR_ETH_GAS_LIMIT_NOT_NUMBER',
@@ -2177,7 +2176,7 @@
     TR_ETH_DATA_NOT_HEX: {
         defaultMessage: 'Data is not hex',
         id: 'TR_ETH_DATA_NOT_HEX',
-=======
+    },
     TR_SWITCH_DEVICE: {
         id: 'TR_SWITCH_DEVICE',
         defaultMessage: 'Switch Device',
@@ -2208,7 +2207,6 @@
     TR_ADD_HIDDEN_WALLET: {
         id: 'TR_ADD_HIDDEN_WALLET',
         defaultMessage: 'Add hidden wallet',
->>>>>>> 62b535b7
     },
 });
 
