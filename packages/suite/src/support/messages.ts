import { defineMessages } from 'react-intl';

const definedMessages = defineMessages({
    TR_XRP_CANNOT_SEND_TO_MYSELF: {
        defaultMessage: 'Cannot send to myself',
        id: 'CANNOT_SEND_TO_MYSELF',
    },
    TR_XRP_CANNOT_SEND_LESS_THAN_RESERVE: {
        defaultMessage: 'Not enough XRP above the required unspendable reserve ({reserve} XRP)',
        id: 'TR_XRP_CANNOT_SEND_LESS_THAN_RESERVE',
    },
    TR_3RD_PARTY_WALLETS: {
        defaultMessage: '3rd party wallets',
        id: 'TR_3RD_PARTY_WALLETS',
    },
    TR_3RD_PARTY_WALLETS_DESC: {
        defaultMessage:
            'These coins are supported by Trezor but only in 3rd party wallets. These coins cannot be managed by Trezor Suite or Wallet.',
        id: 'TR_3RD_PARTY_WALLETS_DESC',
    },
    TR_404_DESCRIPTION: {
        defaultMessage: 'Well… something is broken. Please proceed to Dashboard.',
        id: 'TR_404_DESCRIPTION',
    },
    TR_404_GO_TO_DASHBOARD: {
        defaultMessage: 'Go to Dashboard now!',
        id: 'TR_404_GO_TO_DASHBOARD',
    },
    TR_404_TITLE: {
        defaultMessage: 'Error 404',
        id: 'TR_404_TITLE',
    },
    TR_ACCESS_HIDDEN_WALLET: {
        defaultMessage: 'Access Hidden Wallet',
        id: 'TR_ACCESS_HIDDEN_WALLET',
    },
    TR_WALLET_SELECTION_ACCESS_HIDDEN_WALLET: {
        defaultMessage: 'Access Hidden Wallet',
        id: 'TR_WALLET_SELECTION_ACCESS_HIDDEN_WALLET',
    },
    TR_WALLET_SELECTION_HIDDEN_WALLET: {
        defaultMessage: 'Passphrase (hidden) wallet',
        id: 'TR_WALLET_SELECTION_HIDDEN_WALLET',
    },
    TR_WALLET_SELECTION_ENTER_EXISTING_PASSPHRASE: {
        defaultMessage:
            'Enter existing passphrase to access existing hidden Wallet. Or enter new passphrase to create a new hidden Wallet.',
        id: 'TR_WALLET_SELECTION_ENTER_EXISTING_PASSPHRASE',
    },
    TR_ACCESS_STANDARD_WALLET: {
        defaultMessage: 'Access standard Wallet',
        id: 'TR_ACCESS_STANDARD_WALLET',
    },
    TR_ACCOUNT_ENABLE_PASSPHRASE: {
        defaultMessage: 'Enable passphrase',
        id: 'TR_ACCOUNT_ENABLE_PASSPHRASE',
    },
    TR_ACCOUNT_EXCEPTION_AUTH_ERROR: {
        defaultMessage: 'Authorization error.',
        id: 'TR_ACCOUNT_EXCEPTION_AUTH_ERROR',
    },
    TR_ACCOUNT_EXCEPTION_AUTH_ERROR_DESC: {
        defaultMessage: 'You are not allowed to work with this device. Wrong PIN entered.',
        id: 'TR_ACCOUNT_EXCEPTION_AUTH_ERROR_DESC',
    },
    TR_ACCOUNT_EXCEPTION_DISCOVERY_EMPTY: {
        defaultMessage: 'There are no coins enabled in settings.',
        id: 'TR_ACCOUNT_EXCEPTION_DISCOVERY_EMPTY',
    },
    TR_ACCOUNT_EXCEPTION_DISCOVERY_EMPTY_DESC: {
        defaultMessage:
            'It’s so empty here. Can’t even describe the emptiness I’m feelin’ here… You can either add new account (that will enable selected coin) or enable any coin in Settings.',
        id: 'TR_ACCOUNT_EXCEPTION_DISCOVERY_EMPTY_DESC',
    },
    TR_ACCOUNT_EXCEPTION_DISCOVERY_ERROR: {
        defaultMessage: 'Discovery error.',
        id: 'TR_ACCOUNT_EXCEPTION_DISCOVERY_ERROR',
    },
    TR_ACCOUNT_EXCEPTION_DISCOVERY_DESCRIPTION: {
        defaultMessage: 'Discovery error description',
        id: 'TR_ACCOUNT_EXCEPTION_DISCOVERY_DESCRIPTION',
    },
    TR_ACCOUNT_EXCEPTION_NOT_ENABLED: {
        defaultMessage: '{networkName} not enabled in settings.',
        id: 'TR_ACCOUNT_EXCEPTION_NOT_ENABLED',
    },
    TR_ACCOUNT_EXCEPTION_NOT_EXIST: {
        defaultMessage: 'Account does not exist',
        id: 'TR_ACCOUNT_EXCEPTION_NOT_EXIST',
    },
    TR_ACCOUNT_HASH: {
        defaultMessage: 'Account #{number}',
        description: 'Used in auto-generated account label',
        id: 'TR_ACCOUNT_HASH',
    },
    TR_ACCOUNT_IMPORTED_ANNOUNCEMENT: {
        defaultMessage:
            'A watch-only account is a public address you’ve imported into your wallet, allowing the wallet to watch for outputs but not spend them.',
        id: 'TR_ACCOUNT_IMPORTED_ANNOUNCEMENT',
    },
    TR_ACCOUNT_IS_EMPTY: {
        defaultMessage: 'The account is empty',
        id: 'TR_ACCOUNT_IS_EMPTY',
    },
    TR_ACCOUNT_PASSPHRASE_DISABLED: {
        defaultMessage: 'Change passphrase settings to use this device',
        id: 'TR_ACCOUNT_PASSPHRASE_DISABLED',
    },
    TR_APPS_BUTTON: {
        defaultMessage: 'Apps',
        description: 'Button in secondary responsive menu',
        id: 'TR_APPS_BUTTON',
    },
    TR_ACQUIRE_DEVICE: {
        defaultMessage: 'Acquire device',
        description:
            'call-to-action to use device in current window when it is used in other window',
        id: 'TR_ACQUIRE_DEVICE',
    },
    TR_ACQUIRE_DEVICE_DESCRIPTION: {
        defaultMessage:
            'Please close the tab in your browser or click the button below to acquire the device since Trezor can be only used in one session.',
        id: 'TR_ACQUIRE_DEVICE_DESCRIPTION',
    },
    TR_ACQUIRE_DEVICE_TITLE: {
        defaultMessage: 'Trezor is being used in a browser',
        id: 'TR_ACQUIRE_DEVICE_TITLE',
    },
    TR_ACTIVATE_ALL: {
        defaultMessage: 'Activate all',
        id: 'TR_ACTIVATE_ALL',
    },
    TR_ADD_ACCOUNT: {
        defaultMessage: 'Add account',
        id: 'TR_ADD_ACCOUNT',
    },
    TR_FEE_NEEDS_UPDATE: {
        defaultMessage: 'Fee levels are outdated',
        id: 'TR_FEE_NEEDS_UPDATE',
    },
    TR_ADD_WALLET: {
        defaultMessage: 'Add wallet',
        id: 'TR_ADD_WALLET',
    },
    TR_ADDITIONAL_SECURITY_FEATURES: {
        defaultMessage: 'Additional security features are waiting to be done.',
        id: 'TR_ADDITIONAL_SECURITY_FEATURES',
    },
    // TR_ADD_RECIPIENT: {
    //         defaultMessage: 'Add recipient',
    //         id: 'TR_ADD_RECIPIENT',
    // },
    TR_ADDRESS: {
        defaultMessage: 'Address',
        description: 'Used as label for receive/send address input',
        id: 'TR_ADDRESS',
    },
    TR_ADDRESS_IS_NOT_SET: {
        defaultMessage: 'Address is not set',
        id: 'TR_ADDRESS_IS_NOT_SET',
    },
    TR_ADDRESS_IS_NOT_VALID: {
        defaultMessage: 'Address is not valid',
        id: 'TR_ADDRESS_IS_NOT_VALID',
    },
    TR_ADDRESS_MODAL_BTC_DESCRIPTION: {
        defaultMessage:
            'Try to always use a fresh address as a prerequisite to keep your transactions and accounts untrackable by anyone else than you.',
        id: 'TR_ADDRESS_MODAL_BTC_DESCRIPTION',
    },
    TR_ADDRESS_MODAL_CHECK_ON_TREZOR: {
        defaultMessage: 'Check on your Trezor now',
        id: 'TR_ADDRESS_MODAL_CHECK_ON_TREZOR',
    },
    TR_ADDRESS_MODAL_CHECK_ON_TREZOR_DESC: {
        defaultMessage:
            'For even more security you can check the receive address on your Trezor to make sure nobody hacked your Wallet.',
        id: 'TR_ADDRESS_MODAL_CHECK_ON_TREZOR_DESC',
    },
    TR_ADDRESS_MODAL_CLIPBOARD: {
        defaultMessage: 'Copy address',
        id: 'TR_ADDRESS_MODAL_CLIPBOARD',
    },
    TR_ADDRESS_MODAL_TITLE: {
        defaultMessage: '{networkName} receive address',
        id: 'TR_ADDRESS_MODAL_TITLE',
    },
    TR_XPUB_MODAL_CLIPBOARD: {
        defaultMessage: 'Copy public key',
        id: 'TR_XPUB_MODAL_CLIPBOARD',
    },
    TR_XPUB_MODAL_TITLE: {
        defaultMessage: '{networkName} Account {accountIndex} public key (XPUB)',
        id: 'TR_XPUB_MODAL_TITLE',
    },
    TR_ADVANCED_RECOVERY: {
        defaultMessage: 'advanced recovery',
        description: 'Enter words via obfuscated pin matrix, recovery takes about 5 minutes.',
        id: 'TR_ADVANCED_RECOVERY',
    },
    TR_ADVANCED_RECOVERY_OPTION: {
        defaultMessage: 'Advanced recovery',
        description: 'Button for selecting advanced recovery option',
        id: 'TR_ADVANCED_RECOVERY_OPTION',
    },

    TR_ADVANCED_SETTINGS: {
        defaultMessage: 'Advanced settings',
        description: 'Shows advanced sending form',
        id: 'TR_ADVANCED_SETTINGS',
    },
    TR_ALLOW_ANALYTICS: {
        defaultMessage: 'Allow anonymous data storing',
        id: 'TR_ALLOW_ANALYTICS',
    },
    TR_ALLOW_ANALYTICS_DESCRIPTION: {
        defaultMessage:
            'Trezor Suite does NOT track any balance-related or personal data, all anonymously',
        id: 'TR_ALLOW_ANALYTICS_DESCRIPTION',
    },
    TR_AMOUNT: {
        defaultMessage: 'Amount',
        id: 'TR_AMOUNT',
    },
    TR_AMOUNT_IS_NOT_ENOUGH: {
        defaultMessage: 'Not enough funds',
        id: 'TR_AMOUNT_IS_NOT_ENOUGH',
    },
    TR_DESTINATION_TAG_IS_NOT_VALID: {
        defaultMessage: 'Destination tag is not valid',
        id: 'TR_DESTINATION_TAG_IS_NOT_VALID',
    },
    NOT_ENOUGH_CURRENCY_FEE: {
        defaultMessage: 'Not enough {symbol} to cover transaction fee',
        id: 'NOT_ENOUGH_CURRENCY_FEE',
    },
    TR_AMOUNT_IS_NOT_IN_RANGE_DECIMALS: {
        defaultMessage: 'Maximum {decimals} decimals allowed',
        id: 'TR_AMOUNT_IS_NOT_IN_RANGE_DECIMALS',
    },
    TR_AMOUNT_IS_NOT_NUMBER: {
        defaultMessage: 'Amount is not a number',
        id: 'TR_AMOUNT_IS_NOT_NUMBER',
    },
    TR_AMOUNT_IS_NOT_SET: {
        defaultMessage: 'Amount is not set',
        id: 'TR_AMOUNT_IS_NOT_SET',
    },
    TR_AMOUNT_IS_TOO_LOW: {
        defaultMessage: 'Amount is too low',
        id: 'TR_AMOUNT_IS_TOO_LOW',
    },
    TR_ASSETS: {
        defaultMessage: 'Assets',
        id: 'TR_ASSETS',
    },
    TR_AUTH_CONFIRM_FAILED_RETRY: {
        defaultMessage: 'Retry',
        id: 'TR_AUTH_CONFIRM_FAILED_RETRY',
    },
    TR_AUTH_CONFIRM_FAILED_TITLE: {
        defaultMessage: 'Passphrase mismatch!',
        id: 'TR_AUTH_CONFIRM_FAILED_TITLE',
    },
    TR_AUTH_CONFIRM_FAILED_DESC: {
        defaultMessage: 'Invalid password confirmation. Wallet will stay in watch-only mode.',
        id: 'TR_AUTH_CONFIRM_FAILED_DESC',
    },
    TR_AUTHENTICATING_DEVICE: {
        defaultMessage: 'Authenticating device...',
        id: 'TR_AUTHENTICATING_DEVICE',
    },
    TR_BACK: {
        defaultMessage: 'Back',
        description: 'Back button',
        id: 'TR_BACK',
    },
    TR_BACKEND_CONNECT: {
        defaultMessage: 'Connect',
        id: 'TR_BACKEND_CONNECT',
    },
    TR_BACKEND_DISCONNECTED: {
        defaultMessage: 'Backend is disconnected',
        id: 'TR_BACKEND_DISCONNECTED',
    },
    TR_BACKEND_RECONNECTING: {
        defaultMessage: '. Reconnecting in {time} sec...',
        description: 'Should start with dot, continuation of TR_BACKEND_DISCONNECTED',
        id: 'TR_BACKEND_RECONNECTING',
    },
    TR_BACKGROUND_GALLERY: {
        defaultMessage: 'Homescreen background gallery',
        id: 'TR_BACKGROUND_GALLERY',
    },
    TR_BACKUP: {
        defaultMessage: 'Backup',
        id: 'TR_BACKUP',
    },
    TR_BACKUP_FAILED: {
        defaultMessage:
            'Backup failed and your Wallet is not backed up. You can still use it without any problems but highly recommend you following the link and see how to successfully create a backup.',
        id: 'TR_BACKUP_FAILED',
    },
    TR_BACKUP_FINISHED_BUTTON: {
        defaultMessage: 'My recovery card is safe',
        description: 'Exit button after backup is finished',
        id: 'TR_BACKUP_FINISHED_BUTTON',
    },
    TR_BACKUP_FINISHED_TEXT: {
        defaultMessage:
            "Backup is now on your recovery seed card. Once again don't lose it and keep it private!",
        description: 'Text that appears after backup is finished',
        id: 'TR_BACKUP_FINISHED_TEXT',
    },
    TR_BACKUP_RECOVERY_SEED: {
        defaultMessage: 'Backup (Recovery seed)',
        id: 'TR_BACKUP_RECOVERY_SEED',
    },
    TR_BACKUP_SUBHEADING_1: {
        defaultMessage:
            'Backup seed consisting of words is the ultimate key to your Wallet and all the important data. Trezor will generate the seed and you should write it down and store it securely.',
        description: 'Explanation what recovery seed is',
        id: 'TR_BACKUP_SUBHEADING_1',
    },
    TR_BASIC_RECOVERY: {
        defaultMessage: 'basic recovery',
        id: 'TR_BASIC_RECOVERY',
    },
    TR_BASIC_RECOVERY_OPTION: {
        defaultMessage: 'Enter words on your computer, recovery takes about 2 minutes.',
        description: 'Enter words on your computer, recovery takes about 2 minutes.',
        id: 'TR_BASIC_RECOVERY_OPTION',
    },
    TR_SELECT_CONCRETE_RECOVERY_TYPE: {
        id: 'TR_SELECT_CONCRETE_RECOVERY_TYPE',
        defaultMessage: 'Select {recoveryType}',
        description:
            '{recoveryType} stands for either TR_BASIC_RECOVERY or TR_ADVANCED_RECOVERY. Used as button description',
    },
    TR_BCH_ADDRESS_INFO: {
        defaultMessage:
            'Bitcoin Cash changed the format of addresses to cashaddr. Use external tool to convert legacy addresses to the new format. {TR_LEARN_MORE}',
        id: 'TR_BCH_ADDRESS_INFO',
    },
    TR_BEGIN: {
        defaultMessage: "Let's begin!",
        id: 'TR_BEGIN',
    },
    TR_BRIDGE_SUBHEADING: {
        defaultMessage:
            'Trezor Bridge is a communication tool to facilitate the connection between your Trezor and your internet browser.',
        description: 'Description what Trezor Bridge is',
        id: 'TR_BRIDGE_SUBHEADING',
    },
    TR_BUY: {
        defaultMessage: 'Buy',
        id: 'TR_BUY',
    },
    TR_CAMERA_NOT_RECOGNIZED: {
        defaultMessage: 'The camera was not recognized.',
        id: 'TR_CAMERA_NOT_RECOGNIZED',
    },
    TR_CAMERA_PERMISSION_DENIED: {
        defaultMessage: 'Permission to access the camera was denied.',
        id: 'TR_CAMERA_PERMISSION_DENIED',
    },
    TR_CANNOT_SEND_TO_MYSELF: {
        defaultMessage: 'Cannot send to myself',
        id: 'CANNOT_SEND_TO_MYSELF',
    },
    TR_CHANGELOG: {
        defaultMessage: 'Changelog',
        description: 'Part of the sentence: Learn more about latest version in {TR_CHANGELOG}.',
        id: 'TR_CHANGELOG',
    },
    TR_CHECK_FOR_DEVICES: {
        defaultMessage: 'Check for devices',
        id: 'TR_CHECK_FOR_DEVICES',
    },
    TR_CHECK_FOR_UPDATES: {
        defaultMessage: 'Check for updates',
        id: 'TR_CHECK_FOR_UPDATES',
    },
    TR_CHECK_PGP_SIGNATURE: {
        defaultMessage: 'Check PGP signature',
        id: 'TR_CHECK_PGP_SIGNATURE',
    },
    TR_CHECK_RECOVERY_SEED: {
        defaultMessage: 'Check recovery seed',
        id: 'TR_CHECK_RECOVERY_SEED',
    },
    TR_CHECK_SEED: {
        defaultMessage: 'Check seed',
        id: 'TR_CHECK_SEED',
    },
    TR_CHECK_YOUR_DEVICE: {
        defaultMessage: 'Check your device',
        description: 'Placeholder in seed input asking user to pay attention to his device',
        id: 'TR_CHECK_YOUR_DEVICE',
    },
    TR_CHOOSE_BETWEEN_NO_PASSPHRASE: {
        defaultMessage: 'Choose between no-passphrase or hidden wallet with passphrase.',
        id: 'TR_CHOOSE_BETWEEN_NO_PASSPHRASE',
    },
    TR_CLEAR: {
        defaultMessage: 'Clear',
        description: 'Clear form button',
        id: 'TR_CLEAR',
    },
    TR_CLEAR_ALL: {
        defaultMessage: 'Clear all',
        description: 'Clear form button',
        id: 'TR_CLEAR_ALL',
    },
    TR_CLOSE: {
        defaultMessage: 'Close',
        id: 'TR_CLOSE',
    },
    TR_COIN_DISCOVERY_IN_PROGRESS: {
        defaultMessage: 'Coin discovery in progress…',
        id: 'TR_COIN_DISCOVERY_IN_PROGRESS',
    },
    TR_COINS: {
        defaultMessage: 'Coins',
        id: 'TR_COINS',
    },
    TR_COINS_SETTINGS_ALSO_DEFINES: {
        defaultMessage:
            'Coins settings also defines which network will get discovered after you connect your Trezor.',
        id: 'TR_COINS_SETTINGS_ALSO_DEFINES',
    },
    TR_CONFIRM_ACTION_ON_YOUR: {
        defaultMessage: 'Confirm action on your "{deviceLabel}" device.',
        id: 'TR_CONFIRM_ACTION_ON_YOUR',
    },
    TR_CONFIRM_EMPTY_HIDDEN_WALLET: {
        defaultMessage: 'Confirm empty hidden wallet',
        id: 'TR_CONFIRM_EMPTY_HIDDEN_WALLET',
    },
    TR_CONFIRM_EMPTY_HIDDEN_WALLET_ON: {
        defaultMessage: 'Confirm empty hidden wallet passphrase on "{deviceLabel}" device.',
        id: 'TR_CONFIRM_EMPTY_HIDDEN_WALLET_ON',
    },
    TR_CONFIRM_PASSPHRASE: {
        defaultMessage: 'Confirm passphrase',
        id: 'TR_CONFIRM_PASSPHRASE',
    },
    TR_CONFIRM_PASSPHRASE_SOURCE: {
        defaultMessage: 'Confirm empty hidden wallet passphrase source on "{deviceLabel}" device.',
        id: 'TR_CONFIRM_PASSPHRASE_SOURCE',
    },
    TR_CONFIRM_PIN: {
        defaultMessage: 'Confirm PIN',
        id: 'TR_CONFIRM_PIN',
    },
    TR_CONFIRMED_TX: {
        defaultMessage: 'Confirmed',
        id: 'TR_CONFIRMED_TX',
    },
    TR_CONNECT_DROPBOX: {
        defaultMessage: 'Connect Dropbox',
        id: 'TR_CONNECT_DROPBOX',
    },
    TR_CONNECT_TREZOR: {
        defaultMessage: 'Connect Trezor to continue...',
        id: 'TR_CONNECT_TREZOR',
    },
    TR_CONNECT_YOUR_DEVICE: {
        defaultMessage: 'Connect your device',
        description: 'Prompt to user to connect his device.',
        id: 'TR_CONNECT_YOUR_DEVICE',
    },
    TR_CONNECT_YOUR_DEVICE_AGAIN: {
        defaultMessage: 'Connect your device again',
        description: 'Prompt to connect device.',
        id: 'TR_CONNECT_YOUR_DEVICE_AGAIN',
    },
    TR_CONNECT_YOUR_TREZOR_TO_CHECK: {
        defaultMessage: 'Connect your Trezor to verify this address',
        id: 'TR_CONNECT_YOUR_TREZOR_TO_CHECK',
    },
    TR_CONNECTED: {
        defaultMessage: 'Connected',
        description: 'Device status',
        id: 'TR_CONNECTED',
    },
    TR_CONNECTED_BOOTLOADER: {
        defaultMessage: 'Connected (bootloader mode)',
        description: 'Device status',
        id: 'TR_CONNECTED_BOOTLOADER',
    },
    TR_CONNECTED_DEVICE_IS_IN_BOOTLOADER: {
        defaultMessage: 'Connected device is in bootloader mode. Reconnect it to continue.',
        description: 'Text that indicates that user connected device in bootloader mode',
        id: 'TR_CONNECTED_DEVICE_IS_IN_BOOTLOADER',
    },
    TR_CONNECTED_NOT_INITIALIZED: {
        defaultMessage: 'Connected (not initialized)',
        description: 'Device status',
        id: 'TR_CONNECTED_NOT_INITIALIZED',
    },
    TR_CONNECTED_SEEDLESS: {
        defaultMessage: 'Connected (seedless mode)',
        description: 'Device status',
        id: 'TR_CONNECTED_SEEDLESS',
    },
    TR_CONNECTED_UPDATE_RECOMMENDED: {
        defaultMessage: 'Connected (update recommended)',
        description: 'Device status',
        id: 'TR_CONNECTED_UPDATE_RECOMMENDED',
    },
    TR_CONNECTED_UPDATE_REQUIRED: {
        defaultMessage: 'Connected (update required)',
        description: 'Device status',
        id: 'TR_CONNECTED_UPDATE_REQUIRED',
    },
    TR_CONNECTING_DOTDOTDOT: {
        defaultMessage: 'Connecting...',
        id: 'TR_CONNECTING_DOTDOTDOT',
    },
    TR_CONNECTION_STATUS: {
        defaultMessage: 'Connection Status',
        id: 'TR_CONNECTION_STATUS',
    },
    TR_CONTACT_OUR_SUPPORT_LINK: {
        defaultMessage: 'contact our support',
        description: 'Part of sentence TR_DID_YOU_PURCHASE. Link to support',
        id: 'TR_CONTACT_OUR_SUPPORT_LINK',
    },
    TR_CONTACT_SUPPORT: {
        defaultMessage: 'Contact support',
        description: 'Button to click to contact support',
        id: 'TR_CONTACT_SUPPORT',
    },
    TR_CONTINUE: {
        defaultMessage: 'Continue',
        description: 'Continue button',
        id: 'TR_CONTINUE',
    },
    TR_COPY_TO_CLIPBOARD: {
        defaultMessage: 'Copy to clipboard',
        id: 'TR_COPY_TO_CLIPBOARD',
    },
    TR_CREATE_BACKUP: {
        defaultMessage: 'Create backup',
        id: 'TR_CREATE_BACKUP',
    },
    TR_CURRENCY: {
        defaultMessage: 'Currency',
        id: 'TR_CURRENCY',
    },
    TR_CUSTOM_FEE: {
        defaultMessage: 'Custom',
        description: 'fee level',
        id: 'TR_CUSTOM_FEE',
    },
    TR_CUSTOM_FEE_IS_NOT_SET: {
        defaultMessage: 'Fee is not set',
        id: 'TR_CUSTOM_FEE_IS_NOT_SET',
    },
    TR_CUSTOM_FEE_IS_NOT_NUMBER: {
        defaultMessage: 'Fee is not a number',
        id: 'TR_CUSTOM_FEE_IS_NOT_NUMBER',
    },
    TR_CUSTOM_FEE_NOT_IN_RANGE: {
        defaultMessage: 'Allowed fee is between {minFee} and {maxFee}',
        id: 'TR_CUSTOM_FEE_NOT_IN_RANGE',
    },
    TR_DEACTIVATE_ALL: {
        defaultMessage: 'Deactivate all',
        id: 'TR_DEACTIVATE_ALL',
    },
    TR_DESTINATION_TAG_IS_NOT_NUMBER: {
        defaultMessage: 'Destination tag is not a number',
        id: 'TR_DESTINATION_TAG_IS_NOT_NUMBER',
    },
    TR_DETECTING_BRIDGE: {
        defaultMessage: 'Detecting Trezor Bridge installation',
        description: 'Message to show after user clicks download bridge.',
        id: 'TR_DETECTING_BRIDGE',
    },
    TR_DEVICE: {
        defaultMessage: 'Device',
        description: 'Category in Settings',
        id: 'TR_DEVICE',
    },
    TR_DEVICE_DISCONNECTED_DURING_ACTION: {
        defaultMessage: 'Device disconnected during action',
        description: 'Error message',
        id: 'TR_DEVICE_DISCONNECTED_DURING_ACTION',
    },
    TR_DEVICE_DISCONNECTED_DURING_ACTION_DESCRIPTION: {
        defaultMessage:
            'You device disconnected during action which resulted in interruption of backup process. For security reasons you need to wipe your device now and start the backup process again.',
        description: 'Error message. Instruction what to do.',
        id: 'TR_DEVICE_DISCONNECTED_DURING_ACTION_DESCRIPTION',
    },
    TR_DEVICE_FIRMWARE_VERSION: {
        defaultMessage: 'Device firmware: {firmware}.',
        description: 'Display firmware of device',
        id: 'TR_DEVICE_FIRMWARE_VERSION',
    },
    TR_DEVICE_IS_USED_IN_OTHER_WINDOW_BUTTON: {
        defaultMessage: 'Continue',
        description: '',
        id: 'TR_DEVICE_IS_USED_IN_OTHER_WINDOW_BUTTON',
    },
    TR_DEVICE_IS_USED_IN_OTHER_WINDOW_HEADING: {
        defaultMessage: 'Device is used in other window',
        description: '',
        id: 'TR_DEVICE_IS_USED_IN_OTHER_WINDOW_HEADING',
    },
    TR_DEVICE_IS_USED_IN_OTHER_WINDOW_TEXT: {
        defaultMessage:
            'This is a big no no. Please dont use device in other window. Close all other windows or tabs that might be using your Trezor device.',
        description: '',
        id: 'TR_DEVICE_IS_USED_IN_OTHER_WINDOW_TEXT',
    },
    TR_DEVICE_LABEL: {
        defaultMessage: 'Device label: {label}.',
        description: 'Display label of device',
        id: 'TR_DEVICE_LABEL',
    },
    TR_DEVICE_LABEL_IS_DISCONNECTED: {
        defaultMessage: 'Device {deviceLabel} is disconnected',
        id: 'TR_DEVICE_LABEL_IS_DISCONNECTED',
    },
    TR_DEVICE_LABEL_IS_NOT_BACKED_UP: {
        defaultMessage: 'Device {deviceLabel} is not backed up',
        id: 'TR_DEVICE_LABEL_IS_NOT_BACKED_UP',
    },
    TR_DEVICE_LABEL_IS_NOT_CONNECTED: {
        defaultMessage: 'Device {deviceLabel} is not connected',
        id: 'TR_DEVICE_LABEL_IS_NOT_CONNECTED',
    },
    TR_DEVICE_LABEL_IS_UNAVAILABLE: {
        defaultMessage: 'Device "{deviceLabel}" is unavailable',
        id: 'TR_DEVICE_LABEL_IS_UNAVAILABLE',
    },
    TR_DEVICE_NEEDS_ATTENTION: {
        defaultMessage: 'Device needs attention',
        id: 'TR_DEVICE_NEEDS_ATTENTION',
    },
    TR_NEEDS_ATTENTION_BOOTLOADER: {
        defaultMessage: 'Device needs attention',
        id: 'TR_NEEDS_ATTENTION_BOOTLOADER',
    },
    TR_NEEDS_ATTENTION_INITIALIZE: {
        defaultMessage: 'Device needs attention',
        id: 'TR_NEEDS_ATTENTION_INITIALIZE',
    },
    TR_NEEDS_ATTENTION_SEEDLESS: {
        defaultMessage: 'Device needs attention',
        id: 'TR_NEEDS_ATTENTION_SEEDLESS',
    },
    TR_NEEDS_ATTENTION_USED_IN_OTHER_WINDOW: {
        defaultMessage: 'Device needs attention',
        id: 'TR_NEEDS_ATTENTION_USED_IN_OTHER_WINDOW',
    },
    TR_NEEDS_ATTENTION_WAS_USED_IN_OTHER_WINDOW: {
        defaultMessage: 'Device needs attention',
        id: 'TR_NEEDS_ATTENTION_WAS_USED_IN_OTHER_WINDOW',
    },
    TR_NEEDS_ATTENTION_UNACQUIRED: {
        defaultMessage: 'Device needs attention',
        id: 'TR_NEEDS_ATTENTION_UNACQUIRED',
    },
    TR_NEEDS_ATTENTION_FIRMWARE_REQUIRED: {
        defaultMessage: 'Device needs attention',
        id: 'TR_NEEDS_ATTENTION_FIRMWARE_REQUIRED',
    },
    TR_NEEDS_ATTENTION_UNAVAILABLE: {
        defaultMessage: 'Device needs attention',
        id: 'TR_NEEDS_ATTENTION_UNAVAILABLE',
    },
    TR_NEEDS_ATTENTION_UNREADABLE: {
        defaultMessage: 'Device needs attention',
        id: 'TR_NEEDS_ATTENTION_UNREADABLE',
    },
    TR_DEVICE_NOT_RECOGNIZED_TRY_BRIDGE: {
        defaultMessage: 'Device not recognized? Try installing the {link}.',
        id: 'TR_DEVICE_NOT_RECOGNIZED_TRY_BRIDGE',
    },
    TR_DEVICE_NOT_RECOGNIZED_TRY_UDEV: {
        defaultMessage: 'Trezor not recognized? Try installing {link}.',
        id: 'TR_DEVICE_NOT_RECOGNIZED_TRY_UDEV',
    },
    TR_UDEV_DOWNLOAD_TITLE: {
        defaultMessage: 'Download Udev rules',
        id: 'TR_UDEV_DOWNLOAD_TITLE',
    },
    TR_UDEV_DOWNLOAD_DESC: {
        defaultMessage:
            'In some cases, Linux users need to install udev rules to access the device. Please, install the following package and reconnect your Trezor.',
        id: 'TR_UDEV_DOWNLOAD_DESC',
    },
    TR_UDEV_DOWNLOAD_MANUAL: {
        defaultMessage: 'Manual configuration (advanced)',
        id: 'TR_UDEV_DOWNLOAD_MANUAL',
    },
    TR_DEVICE_SETTINGS: {
        defaultMessage: 'Device settings',
        id: 'TR_DEVICE_SETTINGS',
    },
    TR_DEVICE_SECURITY: {
        defaultMessage: 'Security',
        id: 'TR_DEVICE_SECURITY',
    },
    TR_DEVICE_SETTINGS_BUTTON_WIPE_DEVICE: {
        defaultMessage: 'Wipe device',
        id: 'TR_DEVICE_SETTINGS_BUTTON_WIPE_DEVICE',
    },
    TR_DEVICE_SETTINGS_DEVICE_EDIT_LABEL: {
        defaultMessage: 'Edit Label',
        id: 'TR_DEVICE_SETTINGS_DEVICE_EDIT_LABEL',
    },
    TR_DEVICE_SETTINGS_DEVICE_LABEL: {
        defaultMessage: 'Device Label',
        id: 'TR_DEVICE_SETTINGS_DEVICE_LABEL',
    },
    TR_DEVICE_SETTINGS_DISPLAY_ROTATION: {
        defaultMessage: 'Display rotation',
        id: 'TR_DEVICE_SETTINGS_DISPLAY_ROTATION',
    },
    TR_DEVICE_SETTINGS_HOMESCREEN_IMAGE_SETTINGS: {
        defaultMessage: 'PNG or JPG, 144 x 144 pixels',
        id: 'TR_DEVICE_SETTINGS_HOMESCREEN_IMAGE_SETTINGS',
    },
    TR_DEVICE_SETTINGS_HOMESCREEN_SELECT_FROM_GALLERY: {
        defaultMessage: 'Select from gallery',
        id: 'TR_DEVICE_SETTINGS_HOMESCREEN_SELECT_FROM_GALLERY',
    },
    TR_DEVICE_SETTINGS_HOMESCREEN_TITLE: {
        defaultMessage: 'Homescreen background',
        id: 'TR_DEVICE_SETTINGS_HOMESCREEN_TITLE',
    },
    TR_DEVICE_SETTINGS_HOMESCREEN_UPLOAD_IMAGE: {
        defaultMessage: 'Upload image',
        id: 'TR_DEVICE_SETTINGS_HOMESCREEN_UPLOAD_IMAGE',
    },
    TR_DEVICE_SETTINGS_PASSPHRASE_DESC: {
        defaultMessage:
            'Passphrase encryption adds an extra custom word to your recovery seed. This allows you to access new wallets, each hidden behind a particular passphrase. Your old accounts will be accessible with an empty passphrase.',
        id: 'TR_DEVICE_SETTINGS_PASSPHRASE_DESC',
    },
    TR_DEVICE_SETTINGS_PASSPHRASE_DESC_MORE: {
        defaultMessage:
            'If you forget your passphrase, your wallet is lost for good. There is no way to recover your funds.',
        id: 'TR_DEVICE_SETTINGS_PASSPHRASE_DESC_MORE',
    },
    TR_DEVICE_SETTINGS_PASSPHRASE_TITLE: {
        defaultMessage: 'Passphrase',
        id: 'TR_DEVICE_SETTINGS_PASSPHRASE_TITLE',
    },
    TR_DEVICE_SETTINGS_PIN_PROTECTION_DESC: {
        defaultMessage:
            'Using PIN protection is highly recommended. PIN prevents unauthorized persons from stealing your funds even if they have physical access to your device.',
        id: 'TR_DEVICE_SETTINGS_PIN_PROTECTION_DESC',
    },
    TR_DEVICE_SETTINGS_PIN_PROTECTION_TITLE: {
        defaultMessage: 'PIN protection',
        id: 'TR_DEVICE_SETTINGS_PIN_PROTECTION_TITLE',
    },
    TR_DEVICE_SETTINGS_CHANGE_PIN_DESC: {
        defaultMessage:
            'In case your PIN has been exposed or you simply want to change it, here you go. There is no limit of how many times you can change your PIN.',
        id: 'TR_DEVICE_SETTINGS_CHANGE_PIN_DESC',
    },
    TR_DEVICE_SETTINGS_CHANGE_PIN_TITLE: {
        defaultMessage: 'Change PIN',
        id: 'TR_DEVICE_SETTINGS_CHANGE_PIN_TITLE',
    },
    TR_DEVICE_YOU_RECONNECTED_IS_DIFFERENT: {
        defaultMessage:
            'Device you reconnected is different from the previous device. Connect the right one.',
        description:
            'Text that indicates that user reconnected different device than he was working with before',
        id: 'TR_DEVICE_YOU_RECONNECTED_IS_DIFFERENT',
    },
    TR_DID_YOU_PURCHASE: {
        defaultMessage:
            'Please note, that device packaging including holograms have changed over time. You can check packaging details {TR_PACKAGING_LINK}. Also be sure you made your purchase from {TR_RESELLERS_LINK}. Otherwise, the device you are holding in your hands might be a counterfeit. Please {TR_CONTACT_OUR_SUPPORT_LINK}',
        description: 'Text to display when user is unhappy with his hologram.',
        id: 'TR_DID_YOU_PURCHASE',
    },
    TR_DISCONNECT_YOUR_DEVICE: {
        defaultMessage: 'Disconnect your device',
        description: 'Prompt to disconnect device.',
        id: 'TR_DISCONNECT_YOUR_DEVICE',
    },
    TR_DISCONNECTED: {
        defaultMessage: 'Disconnected',
        description: 'Device status',
        id: 'TR_DISCONNECTED',
    },
    TR_DOCUMENTATION: {
        defaultMessage: 'documentation',
        description: 'Link to trezor documentation (wiki)',
        id: 'TR_DOCUMENTATION',
    },
    TR_DOUBLE_CLICK_IT_TO_RUN_INSTALLER: {
        defaultMessage: 'Double click it to run installer',
        description: 'Instruction for installing Trezor Bridge',
        id: 'TR_DOUBLE_CLICK_IT_TO_RUN_INSTALLER',
    },
    TR_DOWNLOAD: {
        defaultMessage: 'Download',
        description: 'Download button',
        id: 'TR_DOWNLOAD',
    },
    TR_DOWNLOAD_LATEST_BRIDGE: {
        defaultMessage: 'Download latest Bridge {version}',
        id: 'TR_DOWNLOAD_LATEST_BRIDGE',
    },
    TR_EAST: {
        defaultMessage: 'East',
        id: 'TR_EAST',
    },
    TR_ENABLE_NETWORK_BUTTON: {
        defaultMessage: 'Find my {networkName} accounts',
        id: 'TR_ENABLE_NETWORK_BUTTON',
    },
    TR_ENTER_EXISTING_PASSPHRASE: {
        defaultMessage:
            'Enter existing passphrase to access existing hidden Wallet. Or enter new passphrase to create a new hidden Wallet.',
        id: 'TR_ENTER_EXISTING_PASSPHRASE',
    },
    TR_ENTER_PASSPHRASE: {
        defaultMessage: 'Enter passphrase',
        id: 'TR_ENTER_PASSPHRASE',
    },
    TR_ENTER_PASSPHRASE_ON_DEVICE: {
        defaultMessage: 'Enter passphrase on device',
        id: 'TR_ENTER_PASSPHRASE_ON_DEVICE',
    },
    TR_ENTER_PASSPHRASE_ON_DEVICE_LABEL: {
        defaultMessage: 'Enter passphrase on "{deviceLabel}" device.',
        id: 'TR_ENTER_PASSPHRASE_ON_DEVICE_LABEL',
    },
    TR_ENTER_PIN: {
        defaultMessage: 'Enter PIN',
        description: 'Button. Submit PIN',
        id: 'TR_ENTER_PIN',
    },
    TR_ENTER_SEED_WORDS_INSTRUCTION: {
        defaultMessage: 'Enter words from your seed in order displayed on your device.',
        description:
            'User is instructed to enter words from seed (backup) into the form in browser',
        id: 'TR_ENTER_SEED_WORDS_INSTRUCTION',
    },
    TR_ENTERED_PIN_NOT_CORRECT: {
        defaultMessage: 'Entered PIN for "{deviceLabel}" is not correct',
        id: 'TR_ENTERED_PIN_NOT_CORRECT',
    },
    TR_ESTIMATED_TIME: {
        defaultMessage: 'Estimated time',
        id: 'TR_ESTIMATED_TIME',
    },
    TR_ETH_DATA_NOT_HEX: {
        defaultMessage: 'Data is not hex',
        id: 'TR_ETH_DATA_NOT_HEX',
    },
    TR_ETH_GAS_LIMIT_NOT_NUMBER: {
        defaultMessage: 'Gas limit is not a number',
        id: 'TR_ETH_GAS_LIMIT_NOT_NUMBER',
    },
    TR_ETH_GAS_PRICE_NOT_NUMBER: {
        defaultMessage: 'Gas price is not a number',
        id: 'TR_ETH_GAS_PRICE_NOT_NUMBER',
    },
    TR_EXCHANGE_RATE: {
        defaultMessage: 'Exchange rate (7d)',
        id: 'TR_EXCHANGE_RATE',
    },
    TR_FAILED_BACKUP: {
        defaultMessage: 'Backup failed. This is serious.',
        id: 'TR_FAILED_BACKUP',
    },
    TR_BACKUP_SUCCESSFUL: {
        defaultMessage: 'Backup successful',
        id: 'TR_BACKUP_SUCCESSFUL',
    },
    TR_FEE: {
        defaultMessage: 'Fee',
        description: 'Label in Send form',
        id: 'TR_FEE',
    },
    TR_FIAT_RATES_NOT_AVAILABLE: {
        defaultMessage: 'No data available',
        id: 'TR_FIAT_RATES_NOT_AVAILABLE',
    },
    TR_FIAT_RATES_NOT_AVAILABLE_TOOLTIP: {
        defaultMessage: 'Fiat rates are not currently available.',
        id: 'TR_FIAT_RATES_NOT_AVAILABLE_TOOLTIP',
    },
    TR_FINAL_HEADING: {
        defaultMessage: 'Good job! All done',
        description: 'Heading in newsletter step',
        id: 'TR_FINAL_HEADING',
    },
    TR_FINAL_SUBHEADING: {
        defaultMessage:
            'You did it! Not only your Trezor is initialized and ready but you also increased your security level above the average user by going through all security steps. Good job!',
        id: 'TR_FINAL_SUBHEADING',
    },
    TR_FIND_OUT_MORE_INFO: {
        defaultMessage: 'Find out more info',
        id: 'TR_FIND_OUT_MORE_INFO',
    },
    TR_FINISH_ADVANCED_SECURITY: {
        defaultMessage: 'Finish advanced security',
        id: 'TR_FINISH_ADVANCED_SECURITY',
    },
    TR_FIRMWARE_HEADING: {
        defaultMessage: 'Firmware installation',
        description: 'Heading on firmware page',
        id: 'TR_FIRMWARE_HEADING',
    },
    TR_FIRMWARE_INSTALLED: {
        defaultMessage: 'Perfect. The newest firmware is installed. Time to continue',
        description: 'Message to display in case firmware is installed',
        id: 'TR_FIRMWARE_INSTALLED',
    },
    TR_FIRMWARE_INSTALLED_TEXT: {
        defaultMessage: 'This device has already installed firmware version: {version}',
        description: 'Text to display in case device has firmware installed but it is outdated',
        id: 'TR_FIRMWARE_INSTALLED_TEXT',
    },
    TR_FIRMWARE_SUBHEADING: {
        defaultMessage:
            'Your Trezor is shipped without firmware installed to ensure that you can get started with the latest features right away. The authenticity of the installed firmware is always checked during device start. If the firmware is not correctly signed by SatoshiLabs, your Trezor will display a warning.',
        description: 'Main text on firmware page for devices without firmware.',
        id: 'TR_FIRMWARE_SUBHEADING',
    },
    TR_FIRMWARE_VERSION: {
        defaultMessage: 'Firmware version',
        id: 'TR_FIRMWARE_VERSION',
    },
    TR_FIRST_SEEN: {
        defaultMessage: 'First Seen',
        id: 'TR_FIRST_SEEN',
    },
    TR_FOR_EASIER_AND_SAFER_INPUT: {
        defaultMessage:
            'For easier and safer input you can scan recipient’s address from a QR code using your computer camera.',
        id: 'TR_FOR_EASIER_AND_SAFER_INPUT',
    },
    TR_FOUND_OK_DEVICE: {
        defaultMessage: 'Found an empty device, yay! You can continue now.',
        description: 'Case when device was connected and it is in expected state (not initialized)',
        id: 'TR_FOUND_OK_DEVICE',
    },
    TR_GAS_LIMIT: {
        defaultMessage: 'Gas limit',
        id: 'TR_GAS_LIMIT',
    },
    TR_TOKEN_BALANCE: {
        defaultMessage: 'You have {balance}',
        description: 'Additional label in send form above amount input',
        id: 'TR_TOKEN_BALANCE',
    },
    TR_GATHERING_INFO: {
        defaultMessage: 'Gathering information, please wait...',
        id: 'TR_GATHERING_INFO',
    },
    TR_GENERAL: {
        defaultMessage: 'General',
        description: 'Category in Settings',
        id: 'TR_GENERAL',
    },
    TR_GO_TO_EXTERNAL_WALLET: {
        defaultMessage: 'Go to external wallet',
        id: 'TR_GO_TO_EXTERNAL_WALLET',
    },
    TR_GO_TO_SECURITY: {
        defaultMessage: 'Continue to backup',
        description: 'Button in security page (start security setup)',
        id: 'TR_GO_TO_SECURITY',
    },
    TR_CONTINUE_TO_PIN: {
        defaultMessage: 'Continue to PIN',
        description:
            'Button in standalone backup page that will direct user to setting up pin (in case it is not set up yet).',
        id: 'TR_CONTINUE_TO_PIN',
    },
    TR_SKIP_PIN: {
        defaultMessage: 'Skip PIN',
        id: 'TR_SKIP_PIN',
    },
    TR_HELP_TREZOR_SUITE: {
        defaultMessage: 'Help Trezor Suite get better',
        id: 'TR_HELP_TREZOR_SUITE',
    },
    TR_HELP_TREZOR_SUITE_TEXT_1: {
        defaultMessage:
            'Help Trezor Suite become a better product by sending us {TR_HELP_TREZOR_SUITE_TEXT_1_FAT}.',
        id: 'TR_HELP_TREZOR_SUITE_TEXT_1',
    },
    TR_HELP_TREZOR_SUITE_TEXT_1_FAT: {
        defaultMessage: 'anonymous analytics data.',
        id: 'TR_HELP_TREZOR_SUITE_TEXT_1_FAT',
    },
    TR_HELP_TREZOR_SUITE_TEXT_2: {
        defaultMessage: 'Trezor Suite does NOT track any balance-related or personal data.',
        id: 'TR_HELP_TREZOR_SUITE_TEXT_2',
    },
    TR_HIDE_ADVANCED_OPTIONS: {
        defaultMessage: 'Hide advanced options',
        description: 'Hide advanced sending form',
        id: 'TR_HIDE_ADVANCED_OPTIONS',
    },
    TR_EJECT_WALLET: {
        defaultMessage: 'Eject wallet',
        id: 'TR_EJECT_WALLET',
    },
    TR_EJECT_WALLET_EXPLANATION: {
        defaultMessage: "Explanation what the 'eject wallet' button does",
        id: 'TR_EJECT_WALLET_EXPLANATION',
    },
    TR_HOLOGRAM_STEP_ACTION_NOT_OK: {
        defaultMessage: 'My hologram looks different',
        description: 'Button to click when hologram looks different',
        id: 'TR_HOLOGRAM_STEP_ACTION_NOT_OK',
    },
    TR_HOLOGRAM_STEP_ACTION_OK: {
        defaultMessage: 'My hologram is OK',
        description: 'Button to click in alright case',
        id: 'TR_HOLOGRAM_STEP_ACTION_OK',
    },
    TR_HOLOGRAM_STEP_HEADING: {
        defaultMessage: 'Hologram check',
        description: 'Heading on hologram step page',
        id: 'TR_HOLOGRAM_STEP_HEADING',
    },
    TR_HOLOGRAM_STEP_SUBHEADING: {
        defaultMessage: 'Please make sure hologram protecting your device is authentic',
        description: 'Subheading on hologram step page',
        id: 'TR_HOLOGRAM_STEP_SUBHEADING',
    },
    TR_HOW_PIN_WORKS: {
        defaultMessage: 'Not sure how PIN works?',
        id: 'TR_HOW_PIN_WORKS',
    },
    TR_I_UNDERSTAND_PASSPHRASE: {
        defaultMessage: 'I understand passphrase is not saved anywhere and can’t be restored.',
        id: 'TR_I_UNDERSTAND_PASSPHRASE',
    },
    TR_IF_YOUR_DEVICE_IS_EVER_LOST: {
        defaultMessage: 'If you lose or damage the device, your funds will be lost.',
        id: 'TR_IF_YOUR_DEVICE_IS_EVER_LOST',
    },
    TR_IMPORTED_ACCOUNT_HASH: {
        defaultMessage: 'Imported account #{number}',
        description: 'Used in auto-generated label for imported accounts',
        id: 'TR_IMPORTED_ACCOUNT_HASH',
    },
    TR_INCOMING: {
        defaultMessage: 'Incoming',
        id: 'TR_INCOMING',
    },
    TR_INSTALL: {
        defaultMessage: 'Install',
        description: 'Install button',
        id: 'TR_INSTALL',
    },
    TR_DO_NOT_DISCONNECT: {
        defaultMessage: 'Do not disconnect your device. Installing',
        description: 'Message that is visible when installing process is in progress.',
        id: 'TR_DO_NOT_DISCONNECT',
    },
    TR_INSTRUCTION_TO_SKIP: {
        defaultMessage:
            'You should skip setup and continue to wallet and check if you have any funds on this device.',
        description:
            'Instruction what to do when user knows the device he is holding was manipulated by him, not someone else.',
        id: 'TR_INSTRUCTION_TO_SKIP',
    },
    TR_IS_NOT_NEW_DEVICE_HEADING: {
        defaultMessage: 'Device does not appear to be that new',
        id: 'TR_IS_NOT_NEW_DEVICE_HEADING',
    },
    TR_IS_NOT_NEW_DEVICE: {
        defaultMessage:
            'According to your decision in a previous step, this was supposed to be a fresh device. But we were able to detect already installed firmware on it.',
        description:
            'Just a message that we show after user selects that he wants to setup device as a new one but we detect that it apparently is not',
        id: 'TR_IS_NOT_NEW_DEVICE',
    },
    TR_LABELING: {
        defaultMessage: 'Labeling',
        id: 'TR_LABELING',
    },
    TR_LANGUAGE: {
        defaultMessage: 'Language',
        id: 'TR_LANGUAGE',
    },
    TR_LEARN_MORE: {
        defaultMessage: 'Learn more',
        description: 'Link to Trezor wiki.',
        id: 'TR_LEARN_MORE',
    },
    TR_SEGWIT_ACCOUNTS: {
        defaultMessage: 'Segwit accounts',
        id: 'TR_SEGWIT_ACCOUNTS',
    },
    TR_LEGACY_ACCOUNTS: {
        defaultMessage: 'Legacy accounts',
        id: 'TR_LEGACY_ACCOUNTS',
    },
    TR_LOADING_WALLET: {
        defaultMessage: 'Loading wallet...',
        id: 'TR_LOADING_WALLET',
    },
    TR_LOADING_ACCOUNT: {
        defaultMessage: 'Loading account',
        id: 'TR_LOADING_ACCOUNT',
    },
    TR_LOADING_DEVICE_DOT_DOT_DOT: {
        defaultMessage: 'Loading device...',
        id: 'TR_LOADING_DEVICE_DOT_DOT_DOT',
    },
    TR_LOADING_OTHER_ACCOUNTS: {
        defaultMessage: 'Loading other accounts...',
        id: 'TR_LOADING_OTHER_ACCOUNTS',
    },
    TR_LOADING_TRANSACTIONS: {
        defaultMessage: 'Loading transactions',
        id: 'TR_LOADING_TRANSACTIONS',
    },
    TR_LOG: {
        defaultMessage: 'Log',
        description: 'application event and error',
        id: 'TR_LOG',
    },
    TR_LOOKING_FOR_QUICK_EASY: {
        defaultMessage: 'Looking for a quick & easy way to buy BTC? We got you covered.',
        id: 'TR_LOOKING_FOR_QUICK_EASY',
    },
    TR_LTC_ADDRESS_INFO: {
        defaultMessage:
            'Litecoin changed the format of addresses. Find more info about how to convert your address on our blog. {TR_LEARN_MORE}',
        id: 'TR_LTC_ADDRESS_INFO',
    },
    TR_MARK_ALL_AS_READ: {
        defaultMessage: 'Mark all as read',
        id: 'TR_MARK_ALL_AS_READ',
    },
    TR_MAXIMUM_LENGTH_IS_9_DIGITS: {
        defaultMessage: 'Maximum length is 9 digits.',
        id: 'TR_MAXIMUM_LENGTH_IS_9_DIGITS',
    },
    TR_MESSAGE: {
        defaultMessage: 'Message',
        description: 'Used as a label for message input field in Sign and Verify form',
        id: 'TR_MESSAGE',
    },
    TR_MINED_TIME: {
        defaultMessage: 'Mined Time',
        id: 'TR_MINED_TIME',
    },
    TR_MODEL_ONE: {
        defaultMessage: 'Model one',
        description: 'Name of Trezor model 1',
        id: 'TR_MODEL_ONE',
    },
    TR_MODEL_ONE_DESC: {
        defaultMessage: 'Two buttons and a mono-chromatic screen',
        description: 'Description of Trezor model 1',
        id: 'TR_MODEL_ONE_DESC',
    },
    TR_MODEL_T: {
        defaultMessage: 'Model T',
        description: 'Name of Trezor model T',
        id: 'TR_MODEL_T',
    },
    TR_MODEL_T_DESC: {
        defaultMessage: 'Full-color touch-screen display',
        description: 'Description of Trezor model T',
        id: 'TR_MODEL_T_DESC',
    },
    TR_NAV_RECEIVE: {
        defaultMessage: 'Receive',
        description: 'Title of the navigation tab that contains the account address',
        id: 'TR_NAV_RECEIVE',
    },
    TR_NAV_SEND: {
        defaultMessage: 'Send',
        description: 'Title of the navigation tab that contains a form for sending funds',
        id: 'TR_NAV_SEND',
    },
    TR_NAV_DETAILS: {
        defaultMessage: 'Account details',
        id: 'TR_NAV_DETAILS',
    },
    TR_NAV_SIGN_AND_VERIFY: {
        defaultMessage: 'Sign & Verify',
        description:
            'Title of the navigation tab that contains a form for signing and verifying messages',
        id: 'TR_NAV_SIGN_AND_VERIFY',
    },
    TR_NAV_TRANSACTIONS: {
        defaultMessage: 'Transactions',
        description: 'Title of the navigation tab that contains tx history.',
        id: 'TR_NAV_TRANSACTIONS',
    },
    TR_NETWORK_BITCOIN: {
        defaultMessage: 'Bitcoin',
        id: 'TR_NETWORK_BITCOIN',
    },
    TR_NETWORK_BITCOIN_CASH: {
        defaultMessage: 'Bitcoin Cash',
        id: 'TR_NETWORK_BITCOIN_CASH',
    },
    TR_NETWORK_BITCOIN_GOLD: {
        defaultMessage: 'Bitcoin Gold',
        id: 'TR_NETWORK_BITCOIN_GOLD',
    },
    TR_NETWORK_BITCOIN_TESTNET: {
        defaultMessage: 'Bitcoin Testnet',
        id: 'TR_NETWORK_BITCOIN_TESTNET',
    },
    TR_NETWORK_CARDANO: {
        defaultMessage: 'Cardano',
        id: 'TR_NETWORK_CARDANO',
    },
    TR_NETWORK_DASH: {
        defaultMessage: 'Dash',
        id: 'TR_NETWORK_DASH',
    },
    TR_NETWORK_DIGIBYTE: {
        defaultMessage: 'Digibyte',
        id: 'TR_NETWORK_DIGIBYTE',
    },
    TR_NETWORK_DOGECOIN: {
        defaultMessage: 'Dogecoin',
        id: 'TR_NETWORK_DOGECOIN',
    },
    TR_NETWORK_ETHEREUM: {
        defaultMessage: 'Ethereum',
        id: 'TR_NETWORK_ETHEREUM',
    },
    TR_NETWORK_ETHEREUM_CLASSIC: {
        defaultMessage: 'Ethereum Classic',
        id: 'TR_NETWORK_ETHEREUM_CLASSIC',
    },
    TR_NETWORK_ETHEREUM_TESTNET: {
        defaultMessage: 'Ethereum Testnet',
        id: 'TR_NETWORK_ETHEREUM_TESTNET',
    },
    TR_NETWORK_LITECOIN: {
        defaultMessage: 'Litecoin',
        id: 'TR_NETWORK_LITECOIN',
    },
    TR_NETWORK_NAMECOIN: {
        defaultMessage: 'Namecoin',
        id: 'TR_NETWORK_NAMECOIN',
    },
    TR_NETWORK_NEM: {
        defaultMessage: 'NEM',
        id: 'TR_NETWORK_NEM',
    },
    TR_NETWORK_STELLAR: {
        defaultMessage: 'Stellar',
        id: 'TR_NETWORK_STELLAR',
    },
    TR_NETWORK_TEZOS: {
        defaultMessage: 'Tezos',
        id: 'TR_NETWORK_TEZOS',
    },
    TR_NETWORK_UNKNOWN: {
        defaultMessage: 'unknown',
        id: 'TR_NETWORK_UNKNOWN',
    },
    TR_NETWORK_VERTCOIN: {
        defaultMessage: 'Vertcoin',
        id: 'TR_NETWORK_VERTCOIN',
    },
    TR_NETWORK_XRP: {
        defaultMessage: 'XRP',
        id: 'TR_NETWORK_XRP',
    },
    TR_NETWORK_XRP_TESTNET: {
        defaultMessage: 'XRP Testnet',
        id: 'TR_NETWORK_XRP_TESTNET',
    },
    TR_NETWORK_ZCASH: {
        defaultMessage: 'Zcash',
        id: 'TR_NETWORK_ZCASH',
    },
    TR_NEW_COMMUNICATION_TOOL: {
        defaultMessage:
            'New communication tool to facilitate the connection between your Trezor and your internet browser.',
        id: 'TR_NEW_COMMUNICATION_TOOL',
    },
    TR_NEW_TREZOR_BRIDGE_IS_AVAILABLE: {
        defaultMessage: 'New Trezor Bridge is available.',
        id: 'TR_NEW_TREZOR_BRIDGE_IS_AVAILABLE',
    },
    TR_NEW_TREZOR_FIRMWARE_IS_AVAILABLE_DOT: {
        defaultMessage: 'New Trezor firmware is available.',
        id: 'TR_NEW_TREZOR_FIRMWARE_IS_AVAILABLE_DOT',
    },
    TR_NO_PASSPHRASE_WALLET: {
        defaultMessage: 'No-passphrase wallet',
        id: 'TR_NO_PASSPHRASE_WALLET',
    },
    TR_NORTH: {
        defaultMessage: 'North',
        id: 'TR_NORTH',
    },
    TR_NUM_ACCOUNTS_FIAT_VALUE: {
        defaultMessage:
            '{accountsCount} {accountsCount, plural, one {account} other {accounts}} • {fiatValue}',
        description: 'Used as title for a wallet instance in Switch Device modal',
        id: 'TR_NUM_ACCOUNTS_FIAT_VALUE',
    },
    TR_OFFLINE: {
        defaultMessage: 'Offline',
        id: 'TR_OFFLINE',
    },
    TR_ONCE_YOU_SEND_OR_RECEIVE: {
        defaultMessage:
            'Once you send or receive your first transaction it will show up here. Until then, wanna buy some crypto? Click the button below to begin your shopping spree!',
        id: 'TR_ONCE_YOU_SEND_OR_RECEIVE',
    },
    TR_ONLINE: {
        defaultMessage: 'Online',
        id: 'TR_ONLINE',
    },
    TR_OOPS_SOMETHING_WENT_WRONG: {
        defaultMessage: 'Oops! Something went wrong!',
        id: 'TR_OOPS_SOMETHING_WENT_WRONG',
    },
    TR_OUTGOING: {
        defaultMessage: 'Outgoing',
        id: 'TR_OUTGOING',
    },
    TR_PACKAGING_LINK: {
        defaultMessage: 'here',
        description: 'Part of sentence TR_DID_YOU_PURCHASE. Link to support',
        id: 'TR_PACKAGING_LINK',
    },
    TR_PASSPHRASE_CASE_SENSITIVE: {
        defaultMessage: 'Note: Passphrase is case-sensitive.',
        id: 'PASSPHRASE_CASE_SENSITIVE',
    },
    TR_PASSPHRASE_HIDDEN_WALLET: {
        defaultMessage: 'Passphrase (hidden) wallet',
        id: 'TR_PASSPHRASE_HIDDEN_WALLET',
    },
    TR_PASSPHRASE_TOO_LONG: {
        defaultMessage: 'The passphrase length has exceed the allowed limit.',
        id: 'TR_PASSPHRASE_TOO_LONG',
    },
    TR_PASSPHRASE_WALLET: {
        defaultMessage: 'Passphrase wallet #{id}',
        id: 'TR_PASSPHRASE_WALLET',
    },
    TR_PENDING: {
        defaultMessage: 'Pending',
        description: 'Pending transaction with no confirmations',
        id: 'TR_PENDING',
    },
    TR_PIN_ERROR_TROUBLESHOOT: {
        defaultMessage:
            'Are you confused, how PIN works? You can always refer to our {TR_DOCUMENTATION}',
        description: 'Troubleshooting text after user enters second PIN incorrectly.',
        id: 'TR_PIN_ERROR_TROUBLESHOOT',
    },
    TR_PIN_HEADING_FIRST: {
        defaultMessage: 'Set new PIN',
        description: 'Heading in PIN page when entering PIN for the first time',
        id: 'TR_PIN_HEADING_FIRST',
    },
    TR_PIN_HEADING_MISMATCH: {
        defaultMessage: 'PIN mismatch',
        description: 'Heading in PIN page when PIN repeated incorrectly',
        id: 'TR_PIN_HEADING_MISMATCH',
    },
    TR_PIN_HEADING_REPEAT: {
        defaultMessage: 'Repeat PIN',
        description: 'Heading in PIN page when repeating PIN',
        id: 'TR_PIN_HEADING_REPEAT',
    },
    TR_PIN_HEADING_SUCCESS: {
        defaultMessage: 'PIN enabled',
        description: 'Heading in PIN page when PIN set',
        id: 'TR_PIN_HEADING_SUCCESS',
    },
    TR_PIN_SET_SUCCESS: {
        defaultMessage: 'Perfect! Your device is now secured by pin.',
        description: 'Longer text indicating PIN was set successfully.',
        id: 'TR_PIN_SET_SUCCESS',
    },
    TR_PIN_SUBHEADING: {
        defaultMessage: 'Protect device from unauthorized access by using a strong pin.',
        description: 'Subheading on PIN page',
        id: 'TR_PIN_SUBHEADING',
    },
    TR_PLEASE_ALLOW_YOUR_CAMERA: {
        defaultMessage: 'Please allow your camera to be able to scan a QR code.',
        id: 'TR_PLEASE_ALLOW_YOUR_CAMERA',
    },
    TR_PLEASE_CONNECT_YOUR_DEVICE: {
        defaultMessage: 'Please connect your device to continue with the verification process',
        id: 'TR_PLEASE_CONNECT_YOUR_DEVICE',
    },
    TR_PLEASE_ENABLE_PASSPHRASE: {
        defaultMessage:
            'Please enable passphrase settings to continue with the verification process.',
        id: 'TR_PLEASE_ENABLE_PASSPHRASE',
    },
    TR_PRIMARY_FIAT: {
        defaultMessage: 'Primary FIAT currency to display',
        id: 'TR_PRIMARY_FIAT',
    },
    TR_RANDOM_SEED_WORDS_DISCLAIMER: {
        defaultMessage:
            'You might be asked to retype some words that are not part of your recovery seed.',
        description:
            'User is instructed to enter words from seed (backup) into the form in browser',
        id: 'TR_RANDOM_SEED_WORDS_DISCLAIMER',
    },
    TR_READ_MORE: {
        defaultMessage: 'Read more',
        id: 'TR_READ_MORE',
    },
    TR_RECEIVE: {
        defaultMessage: 'Receive',
        id: 'TR_RECEIVE',
    },
    TR_RECIPIENT_ADDRESS: {
        defaultMessage: 'Recipient address',
        id: 'TR_RECIPIENT_ADDRESS',
    },
    TR_RECONNECT_HEADER: {
        defaultMessage: 'Reconnect your device',
        id: 'TR_RECONNECT_HEADER',
    },
    TR_RECONNECT_TEXT: {
        defaultMessage: 'We lost connection with your device. This might mean:',
        id: 'TR_RECONNECT_TEXT',
    },
    TR_RECONNECT_TROUBLESHOOT_BRIDGE: {
        defaultMessage: 'Trezor Bridge might have stopped working, try restarting',
        description: '',
        id: 'TR_RECONNECT_TROUBLESHOOT_BRIDGE',
    },
    TR_RECONNECT_TROUBLESHOOT_CABLE: {
        defaultMessage: 'Cable is broken, try another one',
        description: '',
        id: 'TR_RECONNECT_TROUBLESHOOT_CABLE',
    },
    TR_RECONNECT_TROUBLESHOOT_CONNECTION: {
        defaultMessage: 'Device is not well connected to the cable',
        description: '',
        id: 'TR_RECONNECT_TROUBLESHOOT_CONNECTION',
    },
    TR_RECOVER_SUBHEADING: {
        defaultMessage:
            'It is possible to re-create device from bip39 backup. First of all, chose number of words of your backup.',
        description: 'Subheading in recover page. Basic info about recovery',
        id: 'TR_RECOVER_SUBHEADING',
    },
    TR_RECOVER_SUBHEADING_MODEL_T: {
        defaultMessage: 'On model T the entire recovery process is doable on device.',
        description: 'Subheading in recover page. Basic info about recovery',
        id: 'TR_RECOVER_SUBHEADING_MODEL_T',
    },
    TR_RECOVERY_ERROR: {
        defaultMessage: 'Device recovery failed with error: {error}',
        description: 'Error during recovery. For example wrong word retyped or device disconnected',
        id: 'TR_RECOVERY_ERROR',
    },
    TR_RECOVERY_SEED_IS: {
        defaultMessage:
            'Recovery seed is a list of words in a specific order which store all the information needed.',
        id: 'TR_RECOVERY_SEED_IS',
    },
    TR_CHECK_RECOVERY_SEED_DESCRIPTION: {
        defaultMessage:
            'Recovery seed is a list of words in a specific order which store all the information needed.',
        id: 'TR_CHECK_RECOVERY_SEED_DESCRIPTION',
    },
    TR_RECOVERY_TYPES_DESCRIPTION: {
        defaultMessage:
            'Both methods are safe. Basic recovery uses on computer input of words in randomized order. Advanced recovery uses on-screen input to load your recovery seed. {TR_LEARN_MORE}',
        description: 'There are two methods of recovery for T1. This is a short explanation text.',
        id: 'TR_RECOVERY_TYPES_DESCRIPTION',
    },
    TR_REMEMBER_ALLOWS_YOU_TO: {
        defaultMessage:
            'Remember allows you to access any wallet in watch-only mode without connected device.',
        id: 'TR_REMEMBER_ALLOWS_YOU_TO',
    },
    TR_REMEMBER_WALLET: {
        defaultMessage: 'Remember wallet',
        id: 'TR_REMEMBER_WALLET',
    },
    TR_RESELLERS_LINK: {
        defaultMessage: 'a trusted reseller',
        description:
            'Part of sentence TR_DID_YOU_PURCHASE. Link to page with trusted resellers list',
        id: 'TR_RESELLERS_LINK',
    },
    TR_RETRY: {
        defaultMessage: 'Retry',
        description: 'Retry button',
        id: 'TR_RETRY',
    },
    TR_RETRYING_DOT_DOT: {
        defaultMessage: 'Retrying...',
        id: 'TR_RETRYING_DOT_DOT',
    },
    TR_SCAN_QR_CODE: {
        defaultMessage: 'Scan QR code',
        description: 'Title for the Scan QR modal dialog',
        id: 'TR_SCAN_QR_CODE',
    },
    TR_SECURITY_HEADING: {
        defaultMessage: 'Trezor successfully initialized!',
        description: 'Heading in security page',
        id: 'TR_SECURITY_HEADING',
    },
    TR_SECURITY_SUBHEADING: {
        defaultMessage:
            'Your Trezor has been successfully initialized and is ready to be used. Your Wallet has been successfully created and is ready to be used as well. Wheeee!',
        description: 'Text in security page',
        id: 'TR_SECURITY_SUBHEADING',
    },
    TR_SEED_MANUAL_LINK: {
        defaultMessage: 'recovery seed',
        description: 'Link. Part of TR_BACKUP_SUBHEADING_1',
        id: 'TR_SEED_MANUAL_LINK',
    },
    TR_SELECT_DEVICE: {
        defaultMessage: 'Select device',
        id: 'TR_SELECT_DEVICE',
    },
    TR_SELECT_PASSPHRASE_SOURCE: {
        defaultMessage: 'Select passphrase source on "{deviceLabel}" device.',
        id: 'TR_SELECT_PASSPHRASE_SOURCE',
    },
    TR_SELECT_WALLET_TO_ACCESS: {
        defaultMessage: 'Select a wallet to access',
        id: 'TR_SELECT_WALLET_TO_ACCESS',
    },
    TR_SELECT_YOUR_DEVICE_HEADING: {
        defaultMessage: 'Select your device',
        description: 'Heading on select your device page',
        id: 'TR_SELECT_YOUR_DEVICE_HEADING',
    },
    TR_SEND: {
        defaultMessage: 'Send',
        id: 'TR_SEND',
    },
    TR_SEND_NETWORK: {
        defaultMessage: 'Send {network}',
        id: 'TR_SEND_NETWORK',
    },
    TR_SEND_NETWORK_AND_TOKENS: {
        defaultMessage: 'Send {network} and tokens',
        id: 'TR_SEND_NETWORK_AND_TOKENS',
    },
    TR_SENT_TO_SELF: {
        defaultMessage: '(Sent to self)',
        id: 'TR_SENT_TO_SELF',
    },
    // TR_SET_MAX: {
    //         defaultMessage: 'Set max',
    //         description: 'Used for setting maximum amount in Send form',
    //         id: 'TR_SET_MAX',
    // },
    TR_SET_PIN: {
        defaultMessage: 'Set pin',
        description: 'Button text',
        id: 'TR_SET_PIN',
    },
    TR_SET_UP_NEW_PIN: {
        defaultMessage: 'Set up new PIN',
        id: 'TR_SET_UP_NEW_PIN',
    },
    TR_CONFIRM_NEW_PIN: {
        defaultMessage: 'Confirm new PIN',
        id: 'TR_CONFIRM_NEW_PIN',
    },
    TR_ENTER_CURRENT_PIN: {
        defaultMessage: 'Enter current PIN',
        id: 'TR_ENTER_CURRENT_PIN',
    },
    TR_WRONG_PIN_ENTERED: {
        defaultMessage: 'You entered wrong PIN',
        id: 'TR_WRONG_PIN_ENTERED',
    },
    TR_WRONG_PIN_ENTERED_DESCRIPTION: {
        defaultMessage: 'Did you notice that matrix on your device has changed?',
        id: 'TR_WRONG_PIN_ENTERED_DESCRIPTION',
    },
    TR_SET_UP_STRONG_PIN_TO_PROTECT: {
        defaultMessage:
            'Set up a strong PIN to protect your device from unauthorized access. The keypad layout is displayed on your connected Trezor device.',
        id: 'TR_SET_UP_STRONG_PIN_TO_PROTECT',
    },
    TR_SETTINGS: {
        defaultMessage: 'Settings',
        id: 'TR_SETTINGS',
    },
    TR_SHOW_ADDRESS_ANYWAY: {
        defaultMessage: 'Show address anyway',
        id: 'TR_SHOW_ADDRESS_ANYWAY',
    },
    TR_SHOW_ADVANCED_OPTIONS: {
        defaultMessage: 'Show advanced options',
        description: 'Shows advanced sending form',
        id: 'TR_SHOW_ADVANCED_OPTIONS',
    },
    TR_SHOW_DETAILS: {
        defaultMessage: 'Show details',
        id: 'TR_SHOW_DETAILS',
    },
    TR_SHOW_DETAILS_IN_BLOCK_EXPLORER: {
        defaultMessage: 'Show details in Block Explorer',
        id: 'TR_SHOW_DETAILS_IN_BLOCK_EXPLORER',
    },
    TR_SHOW_OLDER_NEWS: {
        defaultMessage: 'Show older news',
        id: 'TR_SHOW_OLDER_NEWS',
    },
    TR_SHOW_ON_TREZOR: {
        defaultMessage: 'Show on Trezor',
        id: 'TR_SHOW_ON_TREZOR',
    },
    TR_SHOW_UNVERIFIED_ADDRESS: {
        defaultMessage: 'Show unverified address',
        id: 'TR_SHOW_UNVERIFIED_ADDRESS',
    },
    TR_SIGN: {
        defaultMessage: 'Sign',
        description: 'Sign button in Sign and Verify form',
        id: 'TR_SIGN',
    },
    TR_SIGN_MESSAGE: {
        defaultMessage: 'Sign Message',
        description: 'Header for the Sign and Verify form',
        id: 'TR_SIGN_MESSAGE',
    },
    // TODO: Toast notification
    // TR_SIGN_MESSAGE_ERROR: {
    //         defaultMessage: 'Failed to sign message',
    //         id: 'TR_SIGN_MESSAGE_ERROR',
    // },
    TR_SIGNATURE: {
        defaultMessage: 'Signature',
        description: 'Used as a label for signature input field in Sign and Verify form',
        id: 'TR_SIGNATURE',
    },
    // TODO: Toast notification
    // TR_SIGNATURE_IS_VALID: {
    //         defaultMessage: 'Signature is valid',
    //         id: 'TR_SIGNATURE_IS_VALID',
    // },
    TR_SKIP: {
        defaultMessage: 'Skip',
        description: 'Button. Skip one step',
        id: 'TR_SKIP',
    },
    TR_SKIP_ALL: {
        defaultMessage: 'Skip onboarding',
        description: 'Button. Skip the entire onboarding process.',
        id: 'TR_SKIP_ALL',
    },
    TR_SKIP_ONBOARDING_HEADING: {
        defaultMessage: 'Skipping onboarding? One more thing…',
        id: 'TR_SKIP_ONBOARDING_HEADING',
    },
    TR_SKIP_ONBOARDING_TEXT: {
        defaultMessage:
            'If your device is initialized and you used Wallet or Suite before, that’s great! Did you initialize Trezor yourself? You should be the one doing it. If not, it might be dangerous.',
        id: 'TR_SKIP_ONBOARDING_TEXT',
    },
    TR_SKIP_SECURITY: {
        defaultMessage: 'Skip backup and PIN',
        description: 'Button in security page (skip security setup)',
        id: 'TR_SKIP_SECURITY',
    },
    TR_SOLVE_ISSUE: {
        defaultMessage: 'Solve issue',
        id: 'TR_SOLVE_ISSUE',
    },
    TR_SOUTH: {
        defaultMessage: 'South',
        id: 'TR_SOUTH',
    },
    TR_START_AGAIN: {
        defaultMessage: 'Start again',
        description: 'Button text',
        id: 'TR_START_AGAIN',
    },
    TR_START_BACKUP: {
        defaultMessage: 'Start backup',
        description: 'Button text',
        id: 'TR_START_BACKUP',
    },
    TR_START_RECOVERY: {
        defaultMessage: 'Start recovery',
        description: 'Button.',
        id: 'TR_START_RECOVERY',
    },
    TR_START_FIRMWARE_UPDATE: {
        defaultMessage: 'Device is ready to start firmware update',
        id: 'TR_START_FIRMWARE_UPDATE',
    },
    TR_START: {
        defaultMessage: 'Start',
        id: 'TR_START',
    },
    TR_STATUS: {
        defaultMessage: 'Status',
        id: 'TR_STATUS',
    },
    TR_STATUS_UNKNOWN: {
        defaultMessage: 'Status unknown',
        description: 'Device status',
        id: 'TR_STATUS_UNKNOWN',
    },
    TR_SUITE_VERSION: {
        defaultMessage: 'Suite version',
        id: 'TR_SUITE_VERSION',
    },
    TR_SUPPORT: {
        defaultMessage: 'Support',
        id: 'TR_SUPPORT',
    },
    TR_SWITCH_DEVICE: {
        defaultMessage: 'Switch Device',
        id: 'TR_SWITCH_DEVICE',
    },
    TR_TAKE_ME_BACK_TO_WALLET: {
        defaultMessage: 'Take me back to the wallet',
        id: 'TR_TAKE_ME_BACK_TO_WALLET',
    },
    TR_TESTNET_COINS: {
        defaultMessage: 'Testnet coins',
        id: 'TR_TESTNET_COINS',
    },
    TR_TESTNET_COINS_EXPLAINED: {
        defaultMessage:
            "Testnet coins don't have any value but you still may use them to learn and experiment.",
        id: 'TR_TESTNET_COINS_EXPLAINED',
    },
    TR_THE_PIN_LAYOUT_IS_DISPLAYED: {
        defaultMessage: 'The PIN layout is displayed on your Trezor.',
        id: 'TR_THE_PIN_LAYOUT_IS_DISPLAYED',
    },
    TR_THIS_HIDDEN_WALLET_IS_EMPTY: {
        defaultMessage:
            'This hidden Wallet is empty. To make sure you are in the correct Wallet, confirm Passphrase',
        id: 'TR_THIS_HIDDEN_WALLET_IS_EMPTY',
    },
    TR_THIS_HIDDEN_WALLET_IS_EMPTY_SOURCE: {
        defaultMessage:
            'This hidden Wallet is empty. To make sure you are in the correct Wallet, select Passphrase source.',
        id: 'TR_THIS_HIDDEN_WALLET_IS_EMPTY_SOURCE',
    },
    TR_THIS_IS_PLACE_TO_SEE_ALL: {
        defaultMessage:
            'This is a place to see all your devices. You can further set them up in Settings but here you can switch between devices and see their statuses.',
        id: 'TR_THIS_IS_PLACE_TO_SEE_ALL',
    },
    TR_TO_ACCESS_STANDARD_NO_PASSPHRASE: {
        defaultMessage: 'To access standard (no-passphrase) Wallet click the button below.',
        id: 'TR_TO_ACCESS_STANDARD_NO_PASSPHRASE',
    },
    TR_TO_FIND_YOUR_ACCOUNTS_AND: {
        defaultMessage:
            'To find your accounts and funds we need to perform a coin discovery which will discover all your coins.',
        id: 'TR_TO_FIND_YOUR_ACCOUNTS_AND',
    },
    TR_TO_PREVENT_PHISHING_ATTACKS_COMMA: {
        defaultMessage:
            'To prevent phishing attacks, you should verify the address on your Trezor first. {claim}',
        id: 'TR_TO_PREVENT_PHISHING_ATTACKS_COMMA',
    },
    TR_TOS_INFORMATION: {
        defaultMessage:
            'Oh, by the way, we had to pay a hell lot of money to our lawyers to create some {TR_TOS_LINK}',
        id: 'TR_HELP_TREZOR_SUITE_TEXT',
    },
    TR_TOS_LINK: {
        defaultMessage: 'Terms & Conditions.',
        id: 'TR_TOS_LINK',
    },
    TR_TOTAL_INPUT: {
        defaultMessage: 'Total Input',
        id: 'TR_TOTAL_INPUT',
    },
    TR_TOTAL_OUTPUT: {
        defaultMessage: 'Total Output',
        id: 'TR_TOTAL_OUTPUT',
    },
    TR_TOTAL_PORTFOLIO_VALUE: {
        defaultMessage: 'Total portfolio value',
        id: 'TR_TOTAL_PORTFOLIO_VALUE',
    },
    TR_TRANSACTION_DETAILS: {
        defaultMessage: 'Transaction details',
        id: 'TR_TRANSACTION_DETAILS',
    },
    TR_TRANSACTION_ID: {
        defaultMessage: 'Transaction ID',
        id: 'TR_TRANSACTION_ID',
    },
    TR_TREZOR: {
        defaultMessage: 'Trezor',
        description: 'Link in header navigation',
        id: 'TR_TREZOR',
    },
    TR_TREZOR_BRIDGE_IS_NOT_RUNNING: {
        defaultMessage: 'Trezor Bridge is not running',
        description: '',
        id: 'TR_TREZOR_BRIDGE_IS_NOT_RUNNING',
    },
    TR_TREZOR_BRIDGE_IS_RUNNING_VERSION: {
        defaultMessage: 'Trezor Bridge is running. Version: {version}',
        description: '',
        id: 'TR_TREZOR_BRIDGE_IS_RUNNING_VERSION',
    },
    TR_TRY_AGAIN: {
        defaultMessage: 'Try again',
        description: 'Try to run the process again',
        id: 'TR_TRY_AGAIN',
    },
    TR_TX_CONFIRMATIONS: {
        defaultMessage:
            '{confirmationsCount} {confirmationsCount, plural, one {confirmation} other {confirmations}}',
        id: 'TR_TX_CONFIRMATIONS',
    },
    TR_TX_CURRENT_VALUE: {
        defaultMessage: 'Current Value',
        id: 'TR_TX_CURRENT_VALUE',
    },
    TR_TX_FEE: {
        defaultMessage: 'Fee',
        id: 'TR_TX_FEE',
    },
    TR_TX_HISTORICAL_VALUE_DATE: {
        defaultMessage: 'Historical Value ({date})',
        id: 'TR_TX_HISTORICAL_VALUE_DATE',
    },
    TR_TX_TYPE: {
        defaultMessage: 'Type',
        id: 'TR_TX_TYPE',
    },
    TR_UNAVAILABLE: {
        defaultMessage: 'Unavailable',
        description: 'Device status',
        id: 'TR_UNAVAILABLE',
    },
    TR_UNCONFIRMED_TX: {
        defaultMessage: 'Unconfirmed',
        id: 'TR_UNCONFIRMED_TX',
    },
    TR_UNDISCOVERED_WALLET: {
        defaultMessage: 'Undiscovered wallet',
        id: 'TR_UNDISCOVERED_WALLET',
    },
    TR_UNKNOWN: {
        defaultMessage: 'Unknown',
        id: 'TR_UNKNOWN',
    },
    TR_UNKNOWN_CONFIRMATION_TIME: {
        defaultMessage: 'unknown',
        id: 'TR_UNKNOWN_CONFIRMATION_TIME',
    },
    TR_UNKNOWN_TRANSACTION: {
        defaultMessage: 'Unknown transaction',
        id: 'TR_UNKNOWN_TRANSACTION',
    },
    TR_UNKNOWN_ERROR_SEE_CONSOLE: {
        defaultMessage: 'Unknown error. See console logs for details.',
        id: 'TR_UNKNOWN_ERROR_SEE_CONSOLE',
    },
    TR_UNLOCK: {
        defaultMessage: 'Unlock',
        id: 'TR_UNLOCK',
    },
    TR_UNREADABLE: {
        defaultMessage: 'Unreadable',
        description: 'Device status',
        id: 'TR_UNREADABLE',
    },
    TR_UNACQUIRED: {
        defaultMessage: 'Unrecognized device',
        description: 'Device status',
        id: 'TR_UNACQUIRED',
    },
    TR_UNVERIFIED_ADDRESS_COMMA_CONNECT: {
        defaultMessage: 'Unverified address, connect your Trezor to verify it',
        id: 'TR_UNVERIFIED_ADDRESS_COMMA_CONNECT',
    },
    TR_UNVERIFIED_ADDRESS_COMMA_SHOW: {
        defaultMessage: 'Unverified address, show on Trezor.',
        id: 'TR_UNVERIFIED_ADDRESS_COMMA_SHOW',
    },
    TR_UPLOAD_IMAGE: {
        defaultMessage: 'Upload Image',
        id: 'TR_UPLOAD_IMAGE',
    },
    TR_USED_IN_ANOTHER_WINDOW: {
        defaultMessage: 'Used in other window',
        description: 'Device status',
        id: 'TR_USED_IN_ANOTHER_WINDOW',
    },
    TR_USER_HAS_NOT_WORKED_WITH_THIS_DEVICE: {
        defaultMessage: 'It is a brand new device, just unpacked',
        description: 'Option to click when troubleshooting initialized device.',
        id: 'TR_USER_HAS_NOT_WORKED_WITH_THIS_DEVICE',
    },
    TR_USER_HAS_NOT_WORKED_WITH_THIS_DEVICE_INSTRUCTIONS: {
        defaultMessage:
            'In that case you should immediately contact Trezor support with detailed information on your purchase and refrain from using this device.',
        description: 'What to do if device is already initialized but not by user.',
        id: 'TR_USER_HAS_NOT_WORKED_WITH_THIS_DEVICE_INSTRUCTIONS',
    },
    TR_USER_HAS_WORKED_WITH_THIS_DEVICE: {
        defaultMessage: 'I have worked with it before',
        description: 'Option to click when troubleshooting initialized device.',
        id: 'TR_USER_HAS_WORKED_WITH_THIS_DEVICE',
    },
    TR_VALUES: {
        defaultMessage: 'Values',
        id: 'TR_VALUES',
    },
    TR_VERIFY: {
        defaultMessage: 'Verify',
        description: 'Verify button in Sign and Verify form',
        id: 'TR_VERIFY',
    },
    TR_VERIFY_MESSAGE: {
        defaultMessage: 'Verify Message',
        description: 'Header for the Sign and Verify form',
        id: 'TR_VERIFY_MESSAGE',
    },
    // TODO: Toast notification
    // TR_VERIFY_MESSAGE_ERROR: {
    //         defaultMessage: 'Failed to verify message',
    //         id: 'TR_VERIFY_MESSAGE_ERROR',
    // },
    // TR_VERIFY_MESSAGE_SUCCESS: {
    //         defaultMessage: 'Message has been successfully verified',
    //         id: 'TR_VERIFY_MESSAGE_SUCCESS',
    // },
    // TR_VERIFYING_ADDRESS_ERROR: {
    //         defaultMessage: 'Verifying address error',
    //         id: 'TR_VERIFYING_ADDRESS_ERROR',
    // },
    TR_WAIT_FOR_FILE_TO_DOWNLOAD: {
        defaultMessage: 'Wait for file to download',
        description: 'Instruction for installing Trezor Bridge',
        id: 'TR_WAIT_FOR_FILE_TO_DOWNLOAD',
    },
    TR_WAIT_FOR_REBOOT: {
        defaultMessage: 'Wait for your device to reboot',
        description: 'Info what is happening with users device.',
        id: 'TR_WAIT_FOR_REBOOT',
    },
    TR_WALLET_DUPLICATE_DESC: {
        defaultMessage: 'The hidden wallet that you are trying to create already exists',
        id: 'TR_WALLET_DUPLICATE_DESC',
    },
    TR_WALLET_DUPLICATE_RETRY: {
        defaultMessage: 'Try again with different passphrase',
        id: 'TR_WALLET_DUPLICATE_RETRY',
    },
    TR_WALLET_DUPLICATE_SWITCH: {
        defaultMessage: 'Switch to existing wallet',
        id: 'TR_WALLET_DUPLICATE_SWITCH',
    },
    TR_WALLET_DUPLICATE_TITLE: {
        defaultMessage: 'Passphrase duplicated',
        id: 'TR_WALLET_DUPLICATE_TITLE',
    },
    TR_WAS_USED_IN_ANOTHER_WINDOW: {
        defaultMessage: 'Reload session',
        description: 'Device status',
        id: 'TR_WAS_USED_IN_ANOTHER_WINDOW',
    },
    TR_WELCOME_MODAL_HEADING: {
        defaultMessage: 'Welcome to Trezor Suite!',
        id: 'TR_WELCOME_MODAL_HEADING',
    },
    TR_WELCOME_MODAL_TEXT: {
        defaultMessage: 'The one place for all your crypto matters.',
        id: 'TR_WELCOME_MODAL_TEXT',
    },
    TR_WELCOME_TO_TREZOR: {
        defaultMessage: 'First-time user or an ol’ Trezor fella?',
        id: 'TR_WELCOME_TO_TREZOR',
    },
    TR_WELCOME_TO_TREZOR_TEXT: {
        defaultMessage: 'Choose your path and let the Trezor Force be with you!.',
        id: 'TR_WELCOME_TO_TREZOR_TEXT',
    },
    TR_WEST: {
        defaultMessage: 'West',
        id: 'TR_WEST',
    },
    TR_WHAT_IS_PASSPHRASE: {
        defaultMessage: 'What is passphrase',
        id: 'TR_WHAT_IS_PASSPHRASE',
    },
    TR_WHAT_TO_DO_NOW: {
        defaultMessage: 'What to do now',
        id: 'TR_WHAT_TO_DO_NOW',
    },
    TR_WHATS_NEW: {
        defaultMessage: "What's new",
        id: 'TR_WHATS_NEW',
    },
    TR_WIPING_YOUR_DEVICE: {
        defaultMessage:
            'Wiping the device removes all its information. Only wipe your device if you have your device if you have your recovery seed at hand or there are no funds stored on this device.',
        id: 'TR_WIPING_YOUR_DEVICE',
    },
    TR_WORDS: {
        defaultMessage: '{count} words',
        description: 'Number of words. For example: 12 words',
        id: 'TR_WORDS',
    },
    TR_XRP_DESTINATION_TAG: {
        defaultMessage: 'Destination tag',
        id: 'TR_XRP_DESTINATION_TAG',
    },
    TR_XRP_DESTINATION_TAG_EXPLAINED: {
        defaultMessage:
            'Destination tag is an arbitrary number which serves as a unique identifier of your transaction. Some services may require this to process your transaction.',
        id: 'TR_XRP_DESTINATION_TAG_EXPLAINED',
    },
    TR_SHOW_MORE_ADDRESSES: {
        defaultMessage: 'Show more ({count})',
        id: 'TR_SHOW_MORE_ADDRESSES',
    },
    TR_XRP_RESERVE_INFO: {
        defaultMessage:
            'Ripple addresses require a minimum balance of {minBalance} XRP to activate and maintain the account. {TR_LEARN_MORE}',
        id: 'TR_XRP_RESERVE_INFO',
    },
    TR_YOU_WERE_DISCONNECTED_DOT: {
        defaultMessage: 'You were disconnected.',
        id: 'TR_YOU_WERE_DISCONNECTED_DOT',
    },
    TR_YOUR_CURRENT_FIRMWARE: {
        defaultMessage: 'Your current firmware version is {version}',
        id: 'TR_YOUR_CURRENT_FIRMWARE',
    },
    TR_YOUR_CURRENT_VERSION: {
        defaultMessage: 'You are currently running version',
        id: 'TR_YOUR_CURRENT_VERSION',
    },
    TR_YOUR_TREZOR_IS_NOT_BACKED_UP: {
        defaultMessage: 'Your Trezor is not backed up.',
        id: 'TR_YOUR_TREZOR_IS_NOT_BACKED_UP',
    },
    TR_YOUR_WALLET_IS_READY_WHAT: {
        defaultMessage: 'Your Wallet is ready. What to do now?',
        id: 'TR_YOUR_WALLET_IS_READY_WHAT',
    },
    TR_MODAL_CONFIRM_TX_TITLE: {
        id: 'TR_MODAL_CONFIRM_TX_TITLE',
        defaultMessage: 'Confirm transaction',
    },
    TR_MODAL_CONFIRM_TX_BUTTON: {
        id: 'TR_MODAL_CONFIRM_TX_BUTTON',
        defaultMessage: 'Confirm transaction',
    },
    TR_ADDRESS_FROM: {
        id: 'TR_ADDRESS_FROM',
        defaultMessage: 'From',
    },
    TR_EDIT: {
        id: 'TR_EDIT',
        defaultMessage: 'Edit',
    },
    TR_GAS_PRICE: {
        id: 'TR_GAS_PRICE',
        defaultMessage: 'Gas price',
    },
    TR_SEND_REVIEW_TRANSACTION: {
        id: 'TR_SEND_REVIEW_TRANSACTION',
        defaultMessage: 'Review Transaction',
    },
    TR_TO: {
        id: 'TR_TO',
        defaultMessage: 'To',
    },
    TR_RECIPIENT_ADDRESS_TOOLTIP: {
        id: 'TR_RECIPIENT_ADDRESS_TOOLTIP',
        defaultMessage: 'TR_RECIPIENT_ADDRESS_TOOLTIP',
    },
    TR_SEND_DATA_TOOLTIP: {
        id: 'TR_SEND_DATA_TOOLTIP',
        defaultMessage: 'Data is usually used when you send transactions to contracts.',
    },
    TR_SEND_GAS_LIMIT_TOOLTIP: {
        id: 'TR_SEND_GAS_LIMIT_TOOLTIP',
        defaultMessage:
            'Gas limit refers to the maximum amount of gas user is willing to spend on a particular transaction. Transaction fee = gas limit * gas price. Increasing the gas limit will not get the transaction confirmed sooner. Default value for sending ETH is {defaultGasLimit}',
    },
    TR_SEND_GAS_PRICE_TOOLTIP: {
        id: 'TR_SEND_GAS_PRICE_TOOLTIP',
        defaultMessage:
            'Gas price refers to the amount of ether you are willing to pay for every unit of gas, and is usually measured in “Gwei”. Transaction fee = gas limit * gas price. Increasing the gas price will get the transaction confirmed sooner but makes it more expensive. The recommended gas price is {defaultGasPrice} GWEI.',
    },
    TR_SEND_FEE_TOOLTIP: {
        id: 'TR_SEND_FEE_TOOLTIP',
        defaultMessage: 'TR_SEND_FEE_TOOLTIP',
    },
    TR_SEND_AMOUNT_TOOLTIP: {
        id: 'TR_SEND_AMOUNT_TOOLTIP',
        defaultMessage: 'TR_SEND_AMOUNT_TOOLTIP',
    },
    TR_PIN_MISMATCH_HEADING: {
        id: 'TR_PIN_MISMATCH_HEADING',
        defaultMessage: 'Pin mismatch',
    },
    TR_PIN_MISMATCH_TEXT: {
        id: 'TR_PIN_MISMATCH_TEXT',
        defaultMessage: 'Pin mismatch text',
    },
    TR_SHOW_LOG: {
        id: 'TR_SHOW_LOG',
        defaultMessage: 'Show log',
    },
    TR_ACCOUNT_DETAILS_HEADER: {
        id: 'TR_ACCOUNT_DETAILS_HEADER',
        defaultMessage: 'Account Details',
    },
    TR_ACCOUNT_DETAILS_TYPE_HEADER: {
        id: 'TR_ACCOUNT_DETAILS_TYPE_HEADER',
        defaultMessage: 'Account type',
    },
    TR_ACCOUNT_DETAILS_TYPE_BECH32: {
        id: 'TR_ACCOUNT_DETAILS_TYPE_BECH32',
        defaultMessage:
            'Bech32 uses the most modern addresses for smallest transaction fees. Be aware that it may not be compatible with old bitcoin services.',
    },
    TR_ACCOUNT_DETAILS_TYPE_P2SH: {
        id: 'TR_ACCOUNT_DETAILS_TYPE_P2SH',
        defaultMessage:
            'Pay to script hash (P2SH) is an advanced type of transaction used in Bitcoin and other similar crypto currencies. Unlike P2PKH, it allows sender to commit funds to a hash of an arbitrary valid script.',
    },
    TR_ACCOUNT_DETAILS_TYPE_P2PKH: {
        id: 'TR_ACCOUNT_DETAILS_TYPE_P2PKH',
        defaultMessage:
            'Legacy Pay-to-Public-Key-Hash (P2PKH) is the basic type of transaction used in Bitcoin and other similar crypto currencies.',
    },
    TR_ACCOUNT_DETAILS_XPUB_HEADER: {
        id: 'TR_ACCOUNT_DETAILS_XPUB_HEADER',
        defaultMessage: 'Public key (XPUB)',
    },
    TR_ACCOUNT_DETAILS_XPUB: {
        id: 'TR_ACCOUNT_DETAILS_XPUB',
        defaultMessage:
            'Be careful with your account public key (XPUB). When you expose your public key to a third party, you allow them to see your entire transaction history.',
    },
    TR_ACCOUNT_DETAILS_XPUB_BUTTON: {
        id: 'TR_ACCOUNT_DETAILS_XPUB_BUTTON',
        defaultMessage: 'Show public key',
    },
    TR_ACCOUNT_TYPE_NORMAL: {
        id: 'TR_ACCOUNT_TYPE_NORMAL',
        defaultMessage: 'Normal',
    },
    TR_ACCOUNT_TYPE_SEGWIT: {
        id: 'TR_ACCOUNT_TYPE_SEGWIT',
        defaultMessage: 'SegWit',
    },
    TR_ACCOUNT_TYPE_LEGACY: {
        id: 'TR_ACCOUNT_TYPE_LEGACY',
        defaultMessage: 'Legacy',
    },
    TR_ACCOUNT_TYPE_BECH32: {
        id: 'TR_ACCOUNT_TYPE_BECH32',
        defaultMessage: 'Bech32',
    },
    TR_ACCOUNT_TYPE_P2SH: {
        id: 'TR_ACCOUNT_TYPE_P2SH',
        defaultMessage: 'P2SH',
    },
    TR_ACCOUNT_TYPE_P2PKH: {
        id: 'TR_ACCOUNT_TYPE_P2PKH',
        defaultMessage: 'P2PKH',
    },
    TOAST_ACQUIRE_ERROR: {
        id: 'TOAST_ACQUIRE_ERROR',
        defaultMessage: 'Acquire error {error}',
    },
    TOAST_AUTH_FAILED: {
        id: 'TOAST_AUTH_FAILED',
        defaultMessage: 'Authorization error: {error}',
    },
    TOAST_AUTH_CONFIRM_ERROR: {
        id: 'TOAST_AUTH_CONFIRM_ERROR',
        defaultMessage: 'Passphrase confirmation error: {error}',
    },
    TOAST_AUTH_CONFIRM_ERROR_DEFAULT: {
        id: 'TOAST_AUTH_CONFIRM_ERROR_DEFAULT',
        defaultMessage: 'Invalid passphrase',
    },
    TOAST_DISCOVERY_ERROR: {
        id: 'TOAST_DISCOVERY_ERROR',
        defaultMessage: 'Account discovery error {error}',
    },
    TOAST_BACKUP_FAILED: {
        id: 'TOAST_BACKUP_FAILED',
        defaultMessage: 'Backup failed',
    },
    TOAST_BACKUP_SUCCESS: {
        id: 'TOAST_BACKUP_SUCCESS',
        defaultMessage: 'Backup success',
    },
    TOAST_SETTINGS_APPLIED: {
        id: 'TOAST_SETTINGS_APPLIED',
        defaultMessage: 'Settings applied',
    },
    TOAST_PIN_CHANGED: {
        id: 'TOAST_PIN_CHANGED',
        defaultMessage: 'Pin changed',
    },
    TOAST_DEVICE_WIPED: {
        id: 'TOAST_DEVICE_WIPED',
        defaultMessage: 'Device wiped',
    },
    TOAST_COPY_TO_CLIPBOARD: {
        id: 'TOAST_COPY_TO_CLIPBOARD',
        defaultMessage: 'Copied to clipboard',
    },
    TOAST_TX_SENT: {
        id: 'TOAST_TX_SENT',
        defaultMessage: '{amount} sent from {account}',
    },
    TOAST_TX_RECEIVED: {
        id: 'TOAST_TX_RECEIVED',
        defaultMessage: '{amount} received on {account}',
    },
    TOAST_TX_CONFIRMED: {
        id: 'TOAST_TX_CONFIRMED',
        defaultMessage: 'Transaction {amount} on {account} successfully confirmed',
    },
    TOAST_TX_BUTTON: {
        id: 'TOAST_TX_BUTTON',
        defaultMessage: 'View details',
    },
    TOAST_SIGN_TX_ERROR: {
        id: 'TOAST_SIGN_TX_ERROR',
        defaultMessage: 'Sign transaction error: {error}',
    },
    TOAST_VERIFY_ADDRESS_ERROR: {
        id: 'TOAST_VERIFY_ADDRESS_ERROR',
        defaultMessage: 'Verify address error: {error}',
    },
    TOAST_SIGN_MESSAGE_ERROR: {
        id: 'TOAST_SIGN_MESSAGE_ERROR',
        defaultMessage: 'Sign message error: {error}',
    },
    TOAST_VERIFY_MESSAGE_ERROR: {
        id: 'TOAST_VERIFY_MESSAGE_ERROR',
        defaultMessage: 'Verify message error: {error}',
    },
    TOAST_GENERIC_ERROR: {
        id: 'TOAST_GENERIC_ERROR',
        defaultMessage: 'Error: {error}',
    },
    TR_RECIPIENT: {
        id: 'TR_RECIPIENT',
        defaultMessage: 'Recipient',
    },
    TR_SCAN: {
        id: 'TR_SCAN',
        defaultMessage: 'Scan',
    },
    TR_REMOVE: {
        id: 'TR_REMOVE',
        defaultMessage: 'Remove',
    },
    LOCKTIME_TITLE: {
        id: 'LOCKTIME_TITLE',
        defaultMessage: 'Add Locktime',
    },
    LOCKTIME_DESCRIPTION: {
        id: 'LOCKTIME_DESCRIPTION',
        defaultMessage: 'Allows you to postpone the transaction by set value (time or block)',
    },
    REPLACE_BY_FEE_TITLE: {
        id: 'REPLACE_BY_FEE_TITLE',
        defaultMessage: 'Replace by fee (RBF)',
    },
    REPLACE_BY_FEE_DESCRIPTION: {
        id: 'REPLACE_BY_FEE_DESCRIPTION',
        defaultMessage:
            'RBF allows to bump fee later in case you want the transaction to be mined faster',
    },
    REFRESH: {
        id: 'REFRESH',
        defaultMessage: 'Refresh',
    },
    NOTIFICATIONS_TITLE: {
        id: 'NOTIFICATIONS_TITLE',
        defaultMessage: 'Notifications',
    },
    NOTIFICATIONS_EMPTY_TITLE: {
        id: 'NOTIFICATIONS_EMPTY_TITLE',
        defaultMessage: 'No notifications to show',
    },
    NOTIFICATIONS_EMPTY_DESC: {
        id: 'NOTIFICATIONS_EMPTY_DESC',
        defaultMessage:
            'Here you will see all important notifications once they happen. For now, there’s nothing to see.',
    },
    LABELING_ACCOUNT: {
        id: 'LABELING_ACCOUNT',
        defaultMessage: 'Account #{index}',
    },
    LABELING_ACCOUNT_WITH_TYPE: {
        id: 'LABELING_ACCOUNT_WITH_TYPE',
        defaultMessage: 'Account #{index} ({type})',
    },
    TR_DISCREET_TOOLTIP: {
        id: 'TR_DISCREET_TOOLTIP',
        defaultMessage: '[FIX THIS TEXT] This is a descreeeet mode',
    },
    TX_CONFIRMATIONS_EXPLAIN: {
        id: 'TX_CONFIRMATIONS_EXPLAIN',
        defaultMessage: 'TODO TODO TODO ExPlAnAtIoN',
    },
    TR_LAST_UPDATE: {
        id: 'TR_LAST_UPDATE',
        defaultMessage: 'Last update: {value}',
    },
    TR_UPDATE_AVAILABLE: {
        id: 'TR_UPDATE_AVAILABLE',
        defaultMessage: 'Update available',
    },
    TR_UP_TO_DATE: {
        defaultMessage: 'Up to date',
        id: 'TR_UP_TO_DATE',
    },
    TR_LIVE: {
        id: 'TR_LIVE',
        defaultMessage: 'Live',
    },
    TR_TRANSACTIONS: {
        id: 'TR_TRANSACTIONS',
        defaultMessage: 'Transactions',
    },
    TR_TRANSACTIONS_NOT_AVAILABLE: {
        id: 'TR_TRANSACTIONS_NOT_AVAILABLE',
        defaultMessage: 'Transaction history not available',
    },
    TR_NUMBER_OF_TRANSACTIONS: {
        id: 'TR_NUMBER_OF_TRANSACTIONS',
        defaultMessage: 'Number of transactions',
    },
    TR_N_TRANSACTIONS: {
        id: 'TR_N_TRANSACTIONS',
        defaultMessage: '{value} {value, plural, one {transaction} other {transactions}}',
    },
    TR_TREZOR_BRIDGE_DOWNLOAD: {
        id: 'TR_TREZOR_BRIDGE_DOWNLOAD',
        defaultMessage: 'Trezor Bridge Download',
    },
    TR_CURRENTLY_INSTALLED_TREZOR: {
        id: 'TR_CURRENTLY_INSTALLED_TREZOR',
        defaultMessage: 'Currently installed: Trezor Bridge {version}',
    },
    EVENT_DEVICE_CONNECT: {
        id: 'EVENT_DEVICE_CONNECT',
        defaultMessage: 'Device {label} connected',
    },
    EVENT_DEVICE_CONNECT_UNACQUIRED: {
        id: 'EVENT_DEVICE_CONNECT_UNACQUIRED',
        defaultMessage: '{label} connected',
    },
    EVENT_WALLET_CREATED: {
        id: 'EVENT_WALLET_CREATED',
        defaultMessage: '{walletLabel} created',
    },
    TR_WIPE_DEVICE_HEADING: {
        id: 'TR_WIPE_DEVICE_HEADING',
        defaultMessage: 'Before you wipe your device…',
    },
    TR_WIPE_DEVICE_TEXT: {
        id: 'TR_WIPE_DEVICE_TEXT',
        defaultMessage:
            'Wiping the device removes all its content. Only wipe your device if you have your recovery seed with you or when there are no assets on the device.',
    },
    TR_WIPE_DEVICE_CHECKBOX_1_TITLE: {
        id: 'TR_WIPE_DEVICE_CHECKBOX_1_TITLE',
        defaultMessage: 'I understand this action deletes all data on the device',
    },
    TR_WIPE_DEVICE_CHECKBOX_1_DESCRIPTION: {
        id: 'TR_WIPE_DEVICE_CHECKBOX_1_DESCRIPTION',
        defaultMessage:
            'Device will be completely wiped. All data and history will be deleted. You will need a recovery seed to recover your wallet.',
    },
    TR_WIPE_DEVICE_CHECKBOX_2_TITLE: {
        id: 'TR_WIPE_DEVICE_CHECKBOX_2_TITLE',
        defaultMessage: 'I understand this action does not affect my funds',
    },
    TR_WIPE_DEVICE_CHECKBOX_2_DESCRIPTION: {
        id: 'TR_WIPE_DEVICE_CHECKBOX_2_DESCRIPTION',
        defaultMessage:
            'Your assets are safe only if you have created a recovery seed. Make sure you have your seed or you know where you keep it.',
    },
    TR_CANCEL: {
        id: 'TR_CANCEL',
        defaultMessage: 'Cancel',
    },
    TR_SEND_DATA: {
        id: 'TR_SEND_DATA',
        defaultMessage: 'Data',
    },
    TR_FOLLOW_INSTRUCTIONS_ON_DEVICE: {
        id: 'TR_FOLLOW_INSTRUCTIONS_ON_DEVICE',
        defaultMessage: 'Follow instructions on your device',
    },
    TR_ADVANCED_RECOVERY_TEXT: {
        id: 'TR_ADVANCED_RECOVERY_TEXT',
        defaultMessage:
            'Words need to be entered according to the matrix on device but clicking on buttons below.',
    },
    TR_ADVANCED_RECOVERY_NOT_SURE: {
        id: 'TR_ADVANCED_RECOVERY_NOT_SURE',
        defaultMessage: 'Not sure how advanced method works?',
    },
    TR_CHECK_RECOVERY_SEED_DESC_T1: {
        id: 'TR_CHECK_RECOVERY_SEED_DESC_T1',
        defaultMessage:
            'Your wallet backup, the recovery seed, is entered on your computer (host) and your device shows which word to type. You will also be asked to enter words not in your seed, that is a security meassure to ensure nobody can read what key is being pressed.',
    },
    TR_SELECT_NUMBER_OF_WORDS: {
        id: 'TR_SELECT_NUMBER_OF_WORDS',
        defaultMessage: 'Select number of words in your seed.',
    },
    TR_YOU_EITHER_HAVE_T1: {
        id: 'TR_YOU_EITHER_HAVE_T1',
        defaultMessage: 'You either have a seed containing 12, 18 or 24 words. ',
    },
    TR_YOU_EITHER_HAVE_T2: {
        id: 'TR_YOU_EITHER_HAVE_T2',
        defaultMessage: 'You either have a seed containing 12, 18, 20, 24, 33 words. ',
    },
    TR_ENTER_ALL_WORDS_IN_CORRECT: {
        id: 'TR_ENTER_ALL_WORDS_IN_CORRECT',
        defaultMessage: 'Enter all words in the correct order',
    },
    TR_ON_YOUR_COMPUTER_ENTER: {
        id: 'TR_ON_YOUR_COMPUTER_ENTER',
        defaultMessage:
            'On your computer enter each word carefully according to the order showed on device.',
    },
    TR_CHECK_RECOVERY_SEED_DESC_T2: {
        id: 'TR_CHECK_RECOVERY_SEED_DESC_T2',
        defaultMessage:
            'Your wallet backup, the recovery seed, is entered entirely on the Trezor Model T, through the device screen. We avoid passing any of your sensitive information to a potentially insecure computer or web browser.',
    },
    TR_USING_TOUCHSCREEN: {
        id: 'TR_USING_TOUCHSCREEN',
        defaultMessage:
            'Using the touchscreen display you enter all the words in the correct order until completed.',
    },
    TR_CHOSE_RECOVERY_TYPE: {
        id: 'TR_CHOSE_RECOVERY_TYPE',
        defaultMessage: 'Chose recovery type',
    },
    TR_ALL_THE_WORDS: {
        id: 'TR_ALL_THE_WORDS',
        defaultMessage:
            'All the words are entered only on the device as a extra security feature. Please enter all the words in the correct order carefully.',
    },
    TR_SEED_CHECK_SUCCESS_TITLE: {
        id: 'TR_SEED_CHECK_SUCCESS_TITLE',
        defaultMessage: 'Backup seed successfully checked!',
    },
    TR_SEED_CHECK_SUCCESS_DESC: {
        id: 'TR_SEED_CHECK_SUCCESS_DESC',
        defaultMessage:
            'Your seed is valid and has just been successfully checked. Please take great care of it and/or hide it back where you are goint to find it.',
    },
    TR_SEED_CHECK_FAIL_TITLE: {
        id: 'TR_SEED_CHECK_FAIL_TITLE',
        defaultMessage: 'Seed check failed',
    },
    TR_WORD_DOES_NOT_EXIST: {
        id: 'TR_WORD_DOES_NOT_EXIST',
        defaultMessage: 'Word "{word}" does not exist in bip39 word list.',
        description:
            'In recovery or dry run, appears when user types a string that is not a substring of any word included in bip39 word list.',
    },
    TR_BACKSPACE: {
        id: 'TR_BACKSPACE',
        defaultMessage: 'Backspace',
        description: 'Keyboard key',
    },
    TR_DRY_RUN_CHECK_ITEM_TITLE: {
        id: 'TR_DRY_RUN_CHECK_ITEM_TITLE',
        defaultMessage: 'I understand this is only check and it won’t affect my seed',
    },
    TR_DRY_RUN_CHECK_ITEM_DESCRIPTION: {
        id: 'TR_DRY_RUN_CHECK_ITEM_DESCRIPTION',
        defaultMessage:
            'To learn more about why and how to do a backup seed, please visit our blog post where we explain the process.',
    },
    TR_WHAT_IS_DRY_RUN: {
        id: 'TR_WHAT_IS_DRY_RUN',
        defaultMessage: 'what is dry run',
    },
    TR_ACCOUNT_TYPE: {
        id: 'TR_ACCOUNT_TYPE',
        defaultMessage: 'Account Type',
    },
    TR_CRYPTOCURRENCY: {
        id: 'TR_CRYPTOCURRENCY',
        defaultMessage: 'Cryptocurrency',
    },
    TR_COIN_SETTINGS: {
        id: 'TR_COIN_SETTINGS',
        defaultMessage: 'Coin settings',
    },
    FW_CAPABILITY_NO_CAPABILITY: {
        id: 'FW_CAPABILITY_NO_CAPABILITY',
        defaultMessage: 'Not supported',
        description: 'Firmware with missing capability (eg: LTC on Bitcoin-only FW, XRP on T1...)',
    },
    FW_CAPABILITY_NO_CAPABILITY_DESC: {
        id: 'FW_CAPABILITY_NO_CAPABILITY_DESC',
        defaultMessage: 'Firmware does not have capability to work with {networkName}',
    },
    FW_CAPABILITY_NO_SUPPORT: {
        id: 'FW_CAPABILITY_NO_SUPPORT',
        defaultMessage: 'Not supported',
        description:
            'Similar to missing capability but tested on different level (coin info is missing in trezor-connect)',
    },
    FW_CAPABILITY_UPDATE_REQUIRED: {
        id: 'FW_CAPABILITY_UPDATE_REQUIRED',
        defaultMessage: 'Update required',
        description: 'Firmware is too OLD use this coin',
    },
    FW_CAPABILITY_UPDATE_REQUIRED_DESC: {
        id: 'FW_CAPABILITY_UPDATE_REQUIRED_DESC',
        defaultMessage: 'Firmware needs to be updated to work with {networkName}',
    },
    FW_CAPABILITY_CONNECT_OUTDATED: {
        id: 'FW_CAPABILITY_CONNECT_OUTDATED',
        defaultMessage: 'Application update required',
        description: 'Firmware is too NEW use this coin (trezor-connect is outdated)',
    },
    MODAL_ADD_ACCOUNT_TITLE: {
        id: 'MODAL_ADD_ACCOUNT_TITLE',
        defaultMessage: 'Add new account',
    },
    MODAL_ADD_ACCOUNT_DESC: {
        id: 'MODAL_ADD_ACCOUNT_DESC',
        defaultMessage:
            'Explanation how account works and some other info that is useful for a new user and does not annoy hard core user.',
    },
    MODAL_ADD_ACCOUNT_NETWORK_MAINNET: {
        id: 'MODAL_ADD_ACCOUNT_NETWORK_MAINNET',
        defaultMessage: 'Main networks',
    },
    MODAL_ADD_ACCOUNT_NETWORK_TESTNET: {
        id: 'MODAL_ADD_ACCOUNT_NETWORK_TESTNET',
        defaultMessage: 'Testnet networks',
    },
    MODAL_ADD_ACCOUNT_NETWORK_EXTERNAL: {
        id: 'MODAL_ADD_ACCOUNT_NETWORK_EXTERNAL',
        defaultMessage: 'External networks',
    },
    MODAL_ADD_ACCOUNT_NEM_WALLET: {
        id: 'MODAL_ADD_ACCOUNT_NEM_WALLET',
        defaultMessage: 'NEM wallet',
    },
    MODAL_ADD_ACCOUNT_STELLAR_WALLET: {
        id: 'MODAL_ADD_ACCOUNT_STELLAR_WALLET',
        defaultMessage: 'Stellar wallet',
    },
    MODAL_ADD_ACCOUNT_CARDANO_WALLET: {
        id: 'MODAL_ADD_ACCOUNT_CARDANO_WALLET',
        defaultMessage: 'Cardano wallet',
    },
    MODAL_ADD_ACCOUNT_TEZOS_WALLET: {
        id: 'MODAL_ADD_ACCOUNT_TEZOS_WALLET',
        defaultMessage: 'Tezos wallet',
    },
    MODAL_ADD_ACCOUNT_NETWORK_EXTERNAL_DESC: {
        id: 'MODAL_ADD_ACCOUNT_NETWORK_EXTERNAL_DESC',
        defaultMessage:
            'This coin is only accessible via an external wallet. It is supported by Trezor but not by Trezor Suite app.',
    },
    MODAL_ADD_ACCOUNT_PREVIOUS_EMPTY: {
        id: 'MODAL_ADD_ACCOUNT_PREVIOUS_EMPTY',
        defaultMessage: 'Previous account is empty',
    },
    MODAL_ADD_ACCOUNT_LIMIT_EXCEEDED: {
        id: 'MODAL_ADD_ACCOUNT_LIMIT_EXCEEDED',
        defaultMessage: 'Account index is greater than 10',
    },
    TR_SELECT_MODEL: {
        id: 'TR_SELECT_MODEL',
        defaultMessage: 'Select {model}',
        description: '{model} is translation - either TR_MODEL_T or TR_MODEL_ONE',
    },
    TR_MODELS_DESC: {
        id: 'TR_MODELS_DESC',
        defaultMessage:
            'Trezor One features two buttons and a monochromatic screen, Trezor T is the high-end model featuring touch-screen display.',
    },
    TR_INSTALL_BTC_ONLY: {
        id: 'TR_INSTALL_BTC_ONLY',
        defaultMessage: 'Install bitcoin-only firmware',
    },
    TR_INSTALL_FULL: {
        id: 'TR_INSTALL_FULL',
        defaultMessage: 'Install full-featured firmware',
    },
    TR_DEVICE_IN_RECOVERY_MODE: {
        id: 'TR_DEVICE_IN_RECOVERY_MODE',
        defaultMessage: 'Your device is in recovery mode.',
    },
    TR_SUITE_STORAGE: {
        id: 'TR_SUITE_STORAGE',
        defaultMessage: 'Suite Storage',
    },
    TR_CLEAR_STORAGE: {
        id: 'TR_CLEAR_STORAGE',
        defaultMessage: 'Clear storage',
    },
    TR_STORAGE_CLEARED: {
        id: 'TR_STORAGE_CLEARED',
        defaultMessage: 'Storage cleared!',
    },
    TR_CLEAR_STORAGE_DESCRIPTION: {
        id: 'TR_CLEAR_STORAGE_DESCRIPTION',
        defaultMessage:
            'If you are experiencing problems, clearing the storage is a good first step to try to resolve the issue. During this process the app will restart itself.',
    },
    TR_CHOOSE_WALLET: {
        id: 'TR_CHOOSE_WALLET',
        defaultMessage: 'Choose wallet',
    },
    TR_TO_ACCESS_OTHER_WALLETS: {
        id: 'TR_TO_ACCESS_OTHER_WALLETS',
        defaultMessage: 'To access other wallets please connect your device.',
    },
    TR_TO_ADD_NEW_ACCOUNT_PLEASE_CONNECT: {
        id: 'TR_TO_ADD_NEW_ACCOUNT_PLEASE_CONNECT',
        defaultMessage: 'To add new account please connect your device.',
    },
    TR_EJECT_HEADING: {
        id: 'TR_EJECT_HEADING',
        defaultMessage: 'Eject',
        description: 'Heading above col with "eject wallet" buttons in switch wallets modal',
    },
    TR_REMEMBER_HEADING: {
        id: 'TR_REMEMBER_HEADING',
        defaultMessage: 'Remember',
        description: 'Heading above col with "remember wallet" buttons in switch wallets modal',
    },
    TR_SKIP_ONBOARDING: {
        id: 'TR_SKIP_ONBOARDING',
        defaultMessage: 'Skip onboarding',
    },
    TR_MY_DEVICE_IS_INITIALIZED: {
        id: 'TR_MY_DEVICE_IS_INITIALIZED',
        defaultMessage: 'My device is initialized and I used Wallet or Suite before',
    },
    TR_I_HAVE_INITIALIZED_DEVICE: {
        id: 'TR_I_HAVE_INITIALIZED_DEVICE',
        defaultMessage: 'I have initialized device',
    },
    TR_BEGIN_ONBOARDING: {
        id: 'TR_BEGIN_ONBOARDING',
        defaultMessage: 'Begin onboarding',
    },
    TR_I_WANT_TO_BE_GUIDED_THROUGH: {
        id: 'TR_I_WANT_TO_BE_GUIDED_THROUGH',
        defaultMessage: 'I want to be guided through onboarding process',
    },
    TR_IM_NEW_TO_ALL_THIS: {
        id: 'TR_IM_NEW_TO_ALL_THIS',
        defaultMessage: "I'm new to all this",
    },
    RECEIVE_TITLE: {
        id: 'RECEIVE_TITLE',
        defaultMessage: 'Receive {symbol}',
    },
    SEND_TITLE: {
        id: 'SEND_TITLE',
        defaultMessage: 'Send {symbol}',
    },
    RECEIVE_DESC_BITCOIN: {
        id: 'RECEIVE_DESC_BITCOIN',
        defaultMessage:
            'To receive any funds you need to get a fresh receive address. It is advised to always use a fresh one as this prevents anyone else to track your transactions. You can reuse an address but we recommend not doing it unless it is necessary.',
    },
    RECEIVE_DESC_ETHEREUM: {
        id: 'RECEIVE_DESC_ETHEREUM',
        defaultMessage: 'Use this address to receive tokens as well.',
    },
    RECEIVE_ADDRESS_FRESH: {
        id: 'RECEIVE_ADDRESS_FRESH',
        defaultMessage: 'Fresh address',
    },
    RECEIVE_ADDRESS: {
        id: 'RECEIVE_ADDRESS',
        defaultMessage: 'Fresh address',
        description: 'Alternative title for alt-coins',
    },
    RECEIVE_ADDRESS_REVEAL: {
        id: 'RECEIVE_ADDRESS_REVEAL',
        defaultMessage: 'Reveal full address',
    },
    RECEIVE_ADDRESS_LIMIT_EXCEEDED: {
        id: 'RECEIVE_ADDRESS_LIMIT_EXCEEDED',
        defaultMessage: 'Limit exceeded...',
    },
    RECEIVE_TABLE_PATH: {
        id: 'RECEIVE_TABLE_PATH',
        defaultMessage: 'Path',
    },
    RECEIVE_TABLE_ADDRESS: {
        id: 'RECEIVE_TABLE_ADDRESS',
        defaultMessage: 'Address',
    },
    RECEIVE_TABLE_RECEIVED: {
        id: 'RECEIVE_TABLE_RECEIVED',
        defaultMessage: 'Total received',
    },
    RECEIVE_TABLE_NOT_USED: {
        id: 'RECEIVE_TABLE_NOT_USED',
        defaultMessage: 'Not used yet',
    },
    TR_SHOW_MORE: {
        defaultMessage: 'Show more',
        description: 'Show more used address',
        id: 'TR_SHOW_MORE',
    },
    TR_SHOW_LESS: {
        defaultMessage: 'Show less',
        description: 'Show less used address',
        id: 'TR_SHOW_LESS',
    },
    TR_DASHBOARD_NEWS_ERROR: {
        defaultMessage: 'Error while fetching the news',
        id: 'TR_DASHBOARD_NEWS_ERROR',
    },
    TR_DASHBOARD_ASSET_FAILED: {
        defaultMessage: 'Asset not loaded',
        description: 'Display error message in single asset (discovery partially failed)',
        id: 'TR_DASHBOARD_ASSET_FAILED',
    },
    TR_DASHBOARD_ASSETS_ERROR: {
        defaultMessage: 'Assets were not loaded properly',
        id: 'TR_DASHBOARD_ASSETS_ERROR',
    },
    TR_DASHBOARD_DISCOVERY_ERROR: {
        defaultMessage: 'Discovery error',
        id: 'TR_DASHBOARD_DISCOVERY_ERROR',
    },
    TR_DASHBOARD_DISCOVERY_ERROR_PARTIAL_DESC: {
        defaultMessage: 'Accounts were not loaded properly {details}',
        id: 'TR_DASHBOARD_DISCOVERY_ERROR_PARTIAL_DESC',
    },
    TR_DASHBOARD_DISCOVERY_ERROR_DESC: {
        defaultMessage: 'Discovery error desc 1',
        id: 'TR_DASHBOARD_DISCOVERY_ERROR_DESC',
    },
    TR_RECOVERY_SEED_IS_OFFLINE: {
        id: 'TR_RECOVERY_SEED_IS_OFFLINE',
        defaultMessage: 'Recovery seed is an offline backup of your device',
    },
    TR_BACKUP_NOW: {
        id: 'TR_BACKUP_NOW',
        defaultMessage: 'Backup now',
    },
    TR_BACKUP_SEED_CREATED_SUCCESSFULLY: {
        id: 'TR_BACKUP_SEED_CREATED_SUCCESSFULLY',
        defaultMessage: 'Backup seed created successfully!',
    },
    TR_CHECK_SEED_IN_SETTINGS: {
        id: 'TR_CHECK_SEED_IN_SETTINGS',
        defaultMessage: 'Check seed in Settings',
    },
    TR_PIN: {
        id: 'TR_PIN',
        defaultMessage: 'PIN',
    },
    TR_ENABLE_PIN: {
        id: 'TR_ENABLE_PIN',
        defaultMessage: 'Enable PIN',
    },
    TR_SET_STRONG_PIN_NUMBER_AGAINST: {
        id: 'TR_SET_STRONG_PIN_NUMBER_AGAINST',
        defaultMessage: 'Set strong PIN number against unauthorized access',
    },
    TR_CHANGE_PIN_IN_SETTINGS: {
        id: 'TR_CHANGE_PIN_IN_SETTINGS',
        defaultMessage: 'Change PIN in Settings',
    },
    TR_CHANGE_PIN: {
        id: 'TR_CHANGE_PIN',
        defaultMessage: 'Change PIN',
        description: 'Button that initiates pin change',
    },
    TR_DEVICE_PIN_PROTECTION_ENABLED: {
        id: 'TR_DEVICE_PIN_PROTECTION_ENABLED',
        defaultMessage: 'Trezor PIN-protected',
    },
    TR_ENABLE_PASSPHRASE_DESCRIPTION: {
        id: 'TR_ENABLE_PASSPHRASE_DESCRIPTION',
        defaultMessage: 'Enable passphrase description',
    },
    TR_ENABLE_PASSPHRASE: {
        id: 'TR_ENABLE_PASSPHRASE',
        defaultMessage: 'Enable passphrase',
    },
    TR_PASSPHRASE: {
        id: 'TR_PASSPHRASE',
        defaultMessage: 'Passphrase',
    },
    TR_PASSPHRASE_PROTECTION: {
        id: 'TR_PASSPHRASE_PROTECTION',
        defaultMessage: 'Passphrase',
    },
    TR_PASSPHRASE_PROTECTION_ENABLED: {
        id: 'TR_PASSPHRASE_PROTECTION_ENABLED',
        defaultMessage: 'Passphrase protection enabled!',
    },
    TR_CREATE_HIDDEN_WALLET: {
        id: 'TR_CREATE_HIDDEN_WALLET',
        defaultMessage: 'Create hidden wallet',
    },
    TR_DISCREET_MODE: {
        id: 'TR_DISCREET_MODE',
        defaultMessage: 'Discreet mode',
    },
    TR_HIDE_BUTTON: {
        id: 'TR_HIDE_BUTTON',
        defaultMessage: 'Hide',
    },
    TR_SHOW_BUTTON: {
        id: 'TR_SHOW_BUTTON',
        defaultMessage: 'Show',
    },
    TR_TRY_TO_TEMPORARILY_HIDE: {
        id: 'TR_TRY_TO_TEMPORARILY_HIDE',
        defaultMessage: 'Try to temporarily hide away all balance-related numbers',
    },
    TR_TRY_DISCREET_MODE: {
        id: 'TR_TRY_DISCREET_MODE',
        defaultMessage: 'Try Discreet mode',
    },
    TR_DISCREET_MODE_TRIED_OUT: {
        id: 'TR_DISCREET_MODE_TRIED_OUT',
        defaultMessage: 'Discreet mode tried out!',
    },
    TR_ENABLE_DISCREET_MODE: {
        id: 'TR_ENABLE_DISCREET_MODE',
        defaultMessage: 'Enable discreet mode',
    },
    TR_DISABLE_DISCREET_MODE: {
        id: 'TR_DISABLE_DISCREET_MODE',
        defaultMessage: 'Disable discreet mode',
    },
    TR_BACKUP_YOUR_DEVICE: {
        id: 'TR_BACKUP_YOUR_DEVICE',
        defaultMessage: 'Backup your device',
    },
    TR_SECURITY_FEATURES_COMPLETED_N: {
        id: 'TR_SECURITY_FEATURES_COMPLETED_N',
        defaultMessage: 'Security Features (Completed {n} of {m})',
    },
    TR_TODAY: {
        id: 'TR_TODAY',
        defaultMessage: 'Today',
    },
    TR_COIN_NOT_FOUND: {
        id: 'TR_COIN_NOT_FOUND',
        defaultMessage: 'Coin not found',
    },
    TR_NO_ACCOUNT_FOUND: {
        id: 'TR_NO_ACCOUNT_FOUND',
        defaultMessage: 'No account matches the criteria',
    },
    TR_DASHBOARD: {
        id: 'TR_DASHBOARD',
        defaultMessage: 'Dashboard',
    },
    TR_WALLET: {
        id: 'TR_WALLET',
        defaultMessage: 'Wallet',
    },
    TR_EXCHANGE: {
        id: 'TR_EXCHANGE',
        defaultMessage: 'Exchange',
    },
    TR_PASSWORDS: {
        id: 'TR_PASSWORDS',
        defaultMessage: 'Passwords',
    },
    TR_PORTFOLIO: {
        id: 'TR_PORTFOLIO',
        defaultMessage: 'Portfolio',
    },
    TR_NOTIFICATIONS: {
        id: 'TR_NOTIFICATIONS',
        defaultMessage: 'Notifications',
    },
    TR_COMING_SOON: {
        id: 'TR_COMING_SOON',
        defaultMessage: 'Coming soon',
    },
    TR_COINS_TO_DISCOVER: {
        id: 'TR_COINS_TO_DISCOVER',
        defaultMessage: 'Coins to discover',
    },
    TR_PERSONALIZATION: {
        id: 'TR_PERSONALIZATION',
        defaultMessage: 'Personalization',
    },
    TR_ADVANCED: {
        id: 'TR_ADVANCED',
        defaultMessage: 'Advanced',
    },
    TR_BACKUP_CREATED: {
        id: 'TR_BACKUP_CREATED',
        defaultMessage: 'Backup successfully created!',
    },
    TR_FIRMWARE_INSTALL_FAILED_HEADER: {
        id: 'TR_FIRMWARE_INSTALL_FAILED_HEADER',
        defaultMessage: 'Firmware installation failed',
    },
    TR_FIRMWARE_IS_UP_TO_DATE: {
        id: 'TR_FIRMWARE_IS_UP_TO_DATE',
        defaultMessage: 'Firmware is up to date',
    },
    TR_NO_DEVICE: {
        id: 'TR_NO_DEVICE',
        defaultMessage: 'No device',
    },
    TR_NO_DEVICE_CONNECTED: {
        id: 'TR_NO_DEVICE_CONNECTED',
        defaultMessage: 'No device connected',
    },
    TR_RECONNECT_IN_BOOTLOADER: {
        id: 'TR_RECONNECT_IN_BOOTLOADER',
        defaultMessage: 'Reconnect your device in bootloader mode',
    },
    TR_LEAVE_BOOTLOADER_MODE: {
        id: 'TR_LEAVE_BOOTLOADER_MODE',
        defaultMessage: 'Leave bootloader mode',
    },
    TR_SWIPE_YOUR_FINGERS: {
        id: 'TR_SWIPE_YOUR_FINGERS',
        defaultMessage: 'Swipe your finger across the touchscreen while connecting cable.',
    },
    TR_TO_KEEP_YOUR_TREZOR: {
        id: 'TR_TO_KEEP_YOUR_TREZOR',
        defaultMessage:
            'To keep your Trezor up to date we recommend updating your device. Check what’s new:',
    },
    TR_VERSION: {
        id: 'TR_VERSION',
        defaultMessage: 'version',
    },
    TR_BTC_ONLY_LABEL: {
        id: 'TR_BTC_ONLY_LABEL',
        defaultMessage: 'BTC only',
        description:
            'Used as a label. Indicating that firmware that is user about to install has only bitcoin related capabilities.',
    },
    TR_WAITING_FOR_CONFIRMATION: {
        id: 'TR_WAITING_FOR_CONFIRMATION',
        defaultMessage: 'waiting for confirmation',
        description: 'One of states during firmware update. Waiting for users confirmation',
    },
    TR_INSTALLING: {
        id: 'TR_INSTALLING',
        defaultMessage: 'installing',
        description: 'One of states during firmware update. Waiting for install to finish',
    },
    TR_STARTED: {
        id: 'TR_STARTED',
        defaultMessage: 'started',
        description:
            'One of states during firmware update. Indicating the process has started, but user was not yet prompted for confirmation',
    },
    TR_DOWNLOADING: {
        id: 'TR_DOWNLOADING',
        defaultMessage: 'Downloading',
        description: 'Indicating that app is downloading data from external source',
    },
    TR_FULL_LABEL: {
        id: 'TR_FULL_LABEL',
        defaultMessage: 'Full-featured',
        description:
            'Meant as a label. Used for example in firmware update when indicating which type of firmware version is the new one.',
    },
    TR_ALTERNATIVELY_YOU_MAY_INSTALL: {
        id: 'TR_ALTERNATIVELY_YOU_MAY_INSTALL',
        defaultMessage: 'Alternatively, you may install {TR_FIRMWARE_TYPE}',
        description: "Firmware type is either 'bitcoin only' or 'full featured'",
    },
    TR_FIRMWARE_TYPE_BTC_ONLY: {
        id: 'TR_FIRMWARE_TYPE_BTC_ONLY',
        defaultMessage: 'bitcoin only firmware',
        description: 'to be used inside TR_ALTERNATIVELY_YOU_MAY_INSTALL',
    },
    TR_FIRMWARE_TYPE_FULL: {
        id: 'TR_FIRMWARE_TYPE_FULL',
        defaultMessage: 'full featured firmware',
        description: 'to be used inside TR_ALTERNATIVELY_YOU_MAY_INSTALL',
    },
    TR_SECURITY_CHECKPOINT_GOT_SEED: {
        id: 'TR_SECURITY_CHECKPOINT_GOT_SEED',
        defaultMessage: 'Security checkpoint - got a seed?',
    },
    TR_BEFORE_ANY_FURTHER_ACTIONS: {
        id: 'TR_BEFORE_ANY_FURTHER_ACTIONS',
        defaultMessage:
            'Before any further actions, please make sure that you have your recovery seed. Either safely stored or even with you as of now. In any case of improbable emergency.',
    },
    TR_FIRMWARE_PARTIALLY_UPDATED: {
        id: 'TR_FIRMWARE_PARTIALLY_UPDATED',
        defaultMessage: 'Firmware partially updated',
    },
    TR_BUT_THERE_IS_ANOTHER_UPDATE: {
        id: 'TR_BUT_THERE_IS_ANOTHER_UPDATE',
        defaultMessage: 'But there is still another update ahead!',
    },
    TR_SUCCESS: {
        id: 'TR_SUCCESS',
        defaultMessage: 'Success',
        description: 'Just a general "success" if we do not know what else to use',
    },
    TR_DISCREET: {
        id: 'TR_DISCREET',
        defaultMessage: 'Discreet',
    },
    TR_STANDARD_WALLET: {
        id: 'TR_STANDARD_WALLET',
        defaultMessage: 'Standard wallet',
    },
    TR_HIDDEN_WALLET: {
        id: 'TR_HIDDEN_WALLET',
        defaultMessage: 'Hidden wallet #{id}',
    },
    TR_COULD_NOT_RETRIEVE_DATA: {
        id: 'TR_COULD_NOT_RETRIEVE_DATA',
        defaultMessage: 'Could not retrieve data',
    },
    TR_COULD_NOT_RETRIEVE_DATA_FOR: {
        id: 'TR_COULD_NOT_RETRIEVE_DATA_FOR',
        defaultMessage:
            ' *Could not retrieve data for {accountsCount} {accountsCount, plural, one {account} other {accounts}}',
    },
    TR_HELP: {
        id: 'TR_HELP',
        defaultMessage: 'Help',
    },
    TR_BUY_TREZOR: {
        id: 'TR_BUY_TREZOR',
        defaultMessage: 'Buy Trezor',
    },
    TR_TRY_BRIDGE: {
        id: 'TR_TRY_BRIDGE',
        defaultMessage: 'Try bridge',
        describe:
            'Bridge is a communication deamon that some users will need to download and install. So word bridge should not be translated.',
    },
    TR_YOUR_DEVICE_IS_SEEDLESS: {
        id: 'TR_YOUR_DEVICE_IS_SEEDLESS',
        defaultMessage:
            'Your device is in seedless mode and is not allowed to be used with this wallet.',
    },
    TR_YOUR_DEVICE_IS_CONNECTED_BUT_UNREADABLE: {
        id: 'TR_YOUR_DEVICE_IS_CONNECTED_BUT_UNREADABLE',
        defaultMessage:
            'Your device is connected properly, but your internet browser can not communicate with it at the moment. You will need to install Trezor Bridge.',
    },
    TR_RESOLVE: {
        id: 'TR_RESOLVE',
        defaultMessage: 'resolve',
    },
    TR_DEVICE_NOT_INITIALIZED: {
        id: 'TR_DEVICE_NOT_INITIALIZED',
        defaultMessage: 'Device not initialized',
        description:
            'Device not initialized means that it has no cryptographic secret lives in it and it must be either recovered from seed or newly generated.',
    },
    TR_DEVICE_NOT_INITIALIZED_TEXT: {
        id: 'TR_DEVICE_NOT_INITIALIZED_TEXT',
        defaultMessage:
            'You will need to go through initialization process to put your device into work',
    },
    TR_GO_TO_ONBOARDING: {
        id: 'TR_GO_TO_ONBOARDING',
        defaultMessage: 'Go to onboarding',
    },
    TR_GO_TO_FIRMWARE: {
        id: 'TR_GO_TO_FIRMWARE',
        defaultMessage: 'Go to firmware',
    },
    TR_GO_TO_SETTINGS: {
        id: 'TR_GO_TO_SETTINGS',
        defaultMessage: 'Go to settings',
    },
    TR_NO_FIRMWARE: {
        id: 'TR_NO_FIRMWARE',
        defaultMessage: 'No firmware',
    },
    TR_NO_FIRMWARE_EXPLAINED: {
        id: 'TR_NO_FIRMWARE_EXPLAINED',
        defaultMessage: 'Device has no firmware installed.',
    },
    TR_SEEDLESS_MODE: {
        id: 'TR_SEEDLESS_MODE',
        defaultMessage: 'Seedless mode',
        description:
            'Seedless is a term. It means that device has cryptographic secret inside but has never given out recovery seed',
    },
    TR_SEEDLESS_MODE_EXPLAINED: {
        id: 'TR_SEEDLESS_MODE_EXPLAINED',
        defaultMessage:
            'Seedless mode means that device has cryptographic secret inside but no corresponding recovery seed exists. Such devices are not allowed to be used with this wallet.',
    },
    TR_UNKNOWN_DEVICE: {
        id: 'TR_UNKNOWN_DEVICE',
        defaultMessage: 'Unknown device',
    },
    TR_UNREADABLE_EXPLAINED: {
        id: 'TR_UNREADABLE_EXPLAINED',
        defaultMessage:
            'We cant see details about your device. It might be Trezor with old firmware or possibly any USB device. To make communication possible, you will need to install Trezor Bridge.',
    },
    TR_SEE_DETAILS: {
        id: 'TR_SEE_DETAILS',
        defaultMessage: 'See details',
    },
    TR_FIRMWARE_UPDATE_REQUIRED_EXPLAINED: {
        id: 'TR_FIRMWARE_UPDATE_REQUIRED_EXPLAINED',
        defaultMessage:
            'Your device has firmware that is no longer supported. You will need to update it.',
    },
    TR_DEVICE_IN_BOOTLOADER: {
        id: 'TR_DEVICE_IN_BOOTLOADER',
        defaultMessage: 'Device in bootloader',
    },
    TR_DEVICE_IN_BOOTLOADER_EXPLAINED: {
        id: 'TR_DEVICE_IN_BOOTLOADER_EXPLAINED',
        defaultMessage:
            'In bootloader mode, device is ready to receive firmware updates but it also means that nothing else might be done with it. To get back into normal mode simply reconnect it.',
    },
    TR_BACK_TO_ONBOARDING: {
        id: 'TR_BACK_TO_ONBOARDING',
        defaultMessage: 'Back to onboarding',
    },
    TR_LOCALIZATION: {
        id: 'TR_LOCALIZATION',
        defaultMessage: 'Localization',
        description: 'Used as language localization (translation of the application)',
    },
    TR_APPLICATION: {
        id: 'TR_APPLICATION',
        defaultMessage: 'Application',
        description: 'Computer program.',
    },
    TR_MAX_LABEL_LENGTH_IS: {
        id: 'TR_MAX_LABEL_LENGTH_IS',
        defaultMessage: 'Max length of label is {length} characters',
        description: 'How many characters may be in device label.',
    },
    TR_I_HAVE_ENOUGH_TIME_TO_DO: {
        id: 'TR_I_HAVE_ENOUGH_TIME_TO_DO',
        defaultMessage: 'I have enough time to do a backup (few minutes)',
    },
    TR_ONCE_YOU_BEGIN_THIS_PROCESS: {
        id: 'TR_ONCE_YOU_BEGIN_THIS_PROCESS',
        defaultMessage:
            'Once you begin this process you can’t pause it or do it again. Please ensure you have enough time to do this backup.',
    },
    TR_I_AM_IN_SAFE_PRIVATE_OR: {
        id: 'TR_I_AM_IN_SAFE_PRIVATE_OR',
        defaultMessage: 'I am in a safe private or public place away from cameras',
    },
    TR_MAKE_SURE_NO_ONE_CAN_PEEK: {
        id: 'TR_MAKE_SURE_NO_ONE_CAN_PEEK',
        defaultMessage:
            'Make sure no one can peek above your shoulder or there are no cameras watching your screen. Nobody should ever see your seed.',
    },
    TR_I_UNDERSTAND_SEED_IS_IMPORTANT: {
        id: 'TR_I_UNDERSTAND_SEED_IS_IMPORTANT',
        defaultMessage: 'I understand seed is important and I should keep it safe',
    },
    TR_BACKUP_SEED_IS_ULTIMATE: {
        id: 'TR_BACKUP_SEED_IS_ULTIMATE',
        defaultMessage:
            'Backup seed is the ultimate key to your Wallet and funds. Once you lose it, it’s gone forever and there is no way to restore lost seed.',
    },
    DESKTOP_OUTDATED_TITLE: {
        id: 'DESKTOP_OUTDATED_TITLE',
        defaultMessage: 'Outdated version',
    },
    DESKTOP_OUTDATED_MESSAGE: {
        id: 'DESKTOP_OUTDATED_MESSAGE',
        defaultMessage:
            'Your version {currentVersion} does not match latest version from github {newVersion}',
    },
    DESKTOP_OUTDATED_BUTTON_DOWNLOAD: {
        id: 'DESKTOP_OUTDATED_BUTTON_DOWNLOAD',
        defaultMessage: 'Take me to download page',
    },
    DESKTOP_OUTDATED_BUTTON_CANCEL: {
        id: 'DESKTOP_OUTDATED_BUTTON_CANCEL',
        defaultMessage: 'Let me in anyway',
    },
    TR_FIRMWARE_IS_POTENTIALLY_RISKY: {
        id: 'TR_FIRMWARE_IS_POTENTIALLY_RISKY',
        defaultMessage:
            'Updating firmware is potentially risky operation. If anything goes wrong (broken cable etc.) device might end up in wiped state which effectively means losing all your coins.',
    },
    ONBOARDING_PAIR_ALREADY_INITIALIZED: {
        id: 'ONBOARDING_PAIR_ALREADY_INITIALIZED',
        defaultMessage:
            'This device is already initialized. You should always be sure that you did device setup yourself. Otherwise you may become victim of phishing. Having initialized device also means that you can not proceed with setup.',
    },
    TR_USE_IT_ANYWAY: {
        id: 'TR_USE_IT_ANYWAY',
        defaultMessage: 'Use it anyway',
        description: 'Use the device even though it is not in state it was supposed to be.',
    },
    TR_GO_TO_SUITE: {
        id: 'TR_GO_TO_SUITE',
        defaultMessage: 'Go to Suite',
    },
    TR_PAIR_YOUR_TREZOR: {
        id: 'TR_PAIR_YOUR_TREZOR',
        defaultMessage: 'Pair your Trezor again with your computer',
        description:
            'After firmware update is done, user must renew connection with Trezor device. We also call this "pairing" device',
    },
    TR_BY_CREATING_WALLET: {
        id: 'TR_BY_CREATING_WALLET',
        defaultMessage: 'By creating wallet you agree with {TERMS_AND_CONDITIONS}',
    },
    TERMS_AND_CONDTIONS: {
        id: 'TERMS_AND_CONDTIONS',
        defaultMessage: 'Terms and conditions',
        description: 'Legal stuff nobody reads.',
    },
    TR_CREATE_WALLET: {
        id: 'TR_CREATE_WALLET',
        defaultMessage: 'Create wallet',
        description:
            'Used for button triggering seed creation (reset device call) if shamir/non-shamir selection is not available.',
    },
    TR_YOU_MAY_CHOSE_EITHER_STANDARD: {
        id: 'TR_YOU_MAY_CHOSE_EITHER_STANDARD',
        defaultMessage: 'You might chose either standard backup type or Shamir backup',
    },
    SINGLE_SEED: {
        id: 'SINGLE_SEED',
        defaultMessage: 'Single seed',
        description: 'Basic, non-shamir backup. Seed has only one part.',
    },
    SINGLE_SEED_DESCRIPTION: {
        id: 'SINGLE_SEED_DESCRIPTION',
        defaultMessage: 'Security level: Standard. Distributable: No',
    },
    SHAMIR_SEED: {
        id: 'SHAMIR_SEED',
        defaultMessage: 'Shamir seed',
        description: 'Advanced, shamir backup. Seed has multiple parts.',
    },
    SHAMIR_SEED_DESCRIPTION: {
        id: 'SHAMIR_SEED_DESCRIPTION',
        defaultMessage: 'Security level: Advanced Distributable: Yes',
    },
    TR_SELECT_SEED_TYPE: {
        id: 'TR_SELECT_SEED_TYPE',
        defaultMessage: 'Select {seedType}',
        description: 'seedType is either SINGLE_SEED or SHAMIR_SEED',
    },
    TR_BACKUP_TYPE: {
        id: 'TR_BACKUP_TYPE',
        defaultMessage: 'Backup type',
    },
    TR_SEND_COMING_SOON: {
        id: 'TR_SEND_COMING_SOON',
        defaultMessage: 'coming soon',
    },
    TR_SHOW_HOLOGRAM_AGAIN: {
        id: 'TR_SHOW_HOLOGRAM_AGAIN',
        defaultMessage: 'Show hologram again',
    },
    TR_PAIR_TREZOR_AGAIN_OR_NEW: {
        id: 'TR_PAIR_TREZOR_AGAIN_OR_NEW',
        defaultMessage:
            'Pair Trezor device again with your internet browser or pair another device',
    },
    TR_CHECK_FINGERPRINT: {
        id: 'TR_CHECK_FINGERPRINT',
        defaultMessage: 'Check fingerprint',
        description:
            'This appears when updating some ancient firmwares. Fingerprint is cryptographic signature of the target firmware.',
    },
    TR_YOU_MAY_EITHER_UPDATE: {
        id: 'TR_YOU_MAY_EITHER_UPDATE',
        defaultMessage: 'You might either update your device now or continue and update it later.',
    },
    TR_EXPORT_TO_FILE: {
        id: 'TR_EXPORT_TO_FILE',
        defaultMessage: 'Export to file',
    },
    LOG_INCLUDE_BALANCE_TITLE: {
        id: 'LOG_INCLUDE_BALANCE_TITLE',
        defaultMessage: 'Include balance related',
    },
    LOG_INCLUDE_BALANCE_DESCRIPTION: {
        id: 'LOG_INCLUDE_BALANCE_DESCRIPTION',
        defaultMessage:
            "In case your issue does not relates to your balance or transactions, you may turn this off. Your account descriptors (XPubs) won't be included in copied log.",
    },
    LOG_DESCRIPTION: {
        id: 'LOG_DESCRIPTION',
        defaultMessage:
            'In case of a communication with our support team, there is a log with a lot of technical info',
    },
    TR_IF_YOU_NEVER_HAD_WALLET: {
        id: 'TR_IF_YOU_NEVER_HAD_WALLET',
        defaultMessage: 'If you never had any Wallet or want to create fresh one',
    },
    TR_RESTORE_EXISTING_WALLET: {
        id: 'TR_RESTORE_EXISTING_WALLET',
        defaultMessage: 'Restore existing wallet',
    },
    TR_USING_EITHER_YOUR_SINGLE_BACKUP: {
        id: 'TR_USING_EITHER_YOUR_SINGLE_BACKUP',
        defaultMessage: 'Using either your single backup seed or Shamir backup seed',
    },
    TR_SELECT_DEVICE_STATUS: {
        id: 'TR_SELECT_DEVICE_STATUS',
        defaultMessage: 'Select device status',
        description:
            'In onboarding, where user is choosing whether device is brand new or already used',
    },
    TR_YOU_CAN_SELECT_EITHER: {
        id: 'TR_YOU_CAN_SELECT_EITHER',
        defaultMessage:
            'You can select either a brand new Trezor or any Trezor device that has been used before and already initialized.',
    },
    TR_I_HAVE_A_NEW_DEVICE: {
        id: 'TR_I_HAVE_A_NEW_DEVICE',
        defaultMessage: 'I have a new device',
    },
    TR_SEALED_PACKAGE_THAT: {
        id: 'TR_SEALED_PACKAGE_THAT',
        defaultMessage: 'Sealed package that you just bought or received',
    },
    TR_NEW_DEVICE: {
        id: 'TR_NEW_DEVICE',
        defaultMessage: 'New device',
    },
    TR_I_HAVE_A_USED_DEVICE: {
        id: 'TR_I_HAVE_A_USED_DEVICE',
        defaultMessage: 'I have a used device',
    },
    TR_UNPACKED_DEVICE_THAT: {
        id: 'TR_UNPACKED_DEVICE_THAT',
        defaultMessage: 'Unpacked device that has been already used before',
    },
    TR_USED_DEVICE: {
        id: 'TR_USED_DEVICE',
        defaultMessage: 'Used device',
    },
    TR_ONLY_2_MORE_STEPS: {
        id: 'TR_ONLY_2_MORE_STEPS',
        defaultMessage: 'Only 2 more steps that take only few more minutes.',
    },
    TR_NO_TRANSACTIONS_TO_SHOW: {
        id: 'TR_NO_TRANSACTIONS_TO_SHOW',
        defaultMessage: 'No transactions to show',
    },
    TR_NO_TRANSACTIONS_TO_SHOW_SUB: {
        id: 'TR_NO_TRANSACTIONS_TO_SHOW_SUB',
        defaultMessage:
            'Try a different date range.{newLine}Still nothing? Go ahead and send a transaction.',
    },
    TR_RECEIVED_AMOUNT: {
        id: 'TR_RECEIVED_AMOUNT',
        defaultMessage: 'Received {amount}',
    },
    TR_SENT_AMOUNT: {
        id: 'TR_SENT_AMOUNT',
        defaultMessage: 'Sent {amount}',
    },
    TR_LANDING_TITLE: {
        id: 'TR_LANDING_TITLE',
        defaultMessage: 'Download Trezor Suite (beta) desktop app',
    },
    TR_LANDING_DESC: {
        id: 'TR_LANDING_DESC',
        defaultMessage: 'For testing purpouses only. Please keep in mind this is a beta version.',
    },
    TR_LANDING_CHOOSE_LABEL: {
        id: 'TR_LANDING_CHOOSE_LABEL',
        defaultMessage: 'Choose your platform',
    },
    TR_LANDING_CHOOSE_VALUE: {
        id: 'TR_LANDING_CHOOSE_VALUE',
        defaultMessage: '– Click to choose –',
    },
    TR_LANDING_WINDOWS: {
        id: 'TR_LANDING_WINDOWS',
        defaultMessage: 'Windows',
    },
    TR_LANDING_LINUX: {
        id: 'TR_LANDING_LINUX',
        defaultMessage: 'Linux',
    },
    TR_LANDING_MACOS: {
        id: 'TR_LANDING_MACOS',
        defaultMessage: 'Mac OS',
    },
    TR_LANDING_DOWNLOAD: {
        id: 'TR_LANDING_DOWNLOAD',
        defaultMessage: 'Download',
    },
    TR_LANDING_CONTINUE: {
        id: 'TR_LANDING_CONTINUE',
        defaultMessage: 'Continue in browser',
    },
    TR_SEND_SEND_MAX: {
        id: 'TR_SEND_SEND_MAX',
        defaultMessage: 'Send max',
    },
    TR_HOLD_LEFT_BUTTON: {
        id: 'TR_HOLD_LEFT_BUTTON',
        defaultMessage: 'Hold left or both buttons while connecting device',
    },
    TR_TOTAL_AMOUNT: {
        id: 'TR_TOTAL_AMOUNT',
        defaultMessage: 'Total amount',
    },
    TR_INCLUDING_FEE: {
        id: 'TR_INCLUDING_FEE',
        defaultMessage: 'Including fee',
    },
    BACKUP_BACKUP_ALREADY_FINISHED_HEADING: {
        id: 'BACKUP_BACKUP_ALREADY_FINISHED',
        defaultMessage: 'Backup already finished',
    },
    BACKUP_BACKUP_ALREADY_FINISHED_DESCRIPTION: {
        id: 'BACKUP_BACKUP_ALREADY_FINISHED_DESCRIPTION',
        defaultMessage:
            'Connected device as backup already finished. You should have a recovery seed written down and hidden in a safe place.',
    },
    BACKUP_BACKUP_ALREADY_FAILED_HEADING: {
        id: 'BACKUP_BACKUP_ALREADY_FAILED_HEADING',
        defaultMessage: 'Backup failed',
    },
    BACKUP_BACKUP_ALREADY_FAILED_DESCRIPTION: {
        id: 'BACKUP_BACKUP_ALREADY_FAILED_DESCRIPTION',
        defaultMessage:
            'A previous attempt to backup this device failed. Device backup may be done only once.',
    },
    DISCONNECT_DEVICE_DESCRIPTION: {
        id: 'DISCONNECT_DEVICE_DESCRIPTION',
        defaultMessage: 'Your device was wiped and does not hold private keys anymore.',
    },
    TR_MY_ACCOUNTS: {
        id: 'TR_MY_ACCOUNTS',
        defaultMessage: 'My Accounts',
    },
    TR_CHANGE_HOMESCREEN: {
        id: 'TR_CHANGE_HOMESCREEN',
        defaultMessage: 'Change homescreen',
    },
    TR_DROP_IMAGE: {
        id: 'TR_DROP_IMAGE',
        defaultMessage: 'Drop image',
    },
    TR_INVALID_FILE_SELECTED: {
        id: 'TR_INVALID_FILE_SELECTED',
        defaultMessage: 'Invalid file selected. Must be .jpg or .png',
    },
<<<<<<< HEAD
    TR_ANOTHER_RECIPIENT: {
        id: 'TR_ANOTHER_RECIPIENT',
        defaultMessage: 'Another Recipient',
    },
    TR_TOTAL_SENT: {
        id: 'TR_TOTAL_SENT',
        defaultMessage: 'Total Sent',
=======
    TR_OPEN_IN_MEDIUM: {
        id: 'TR_OPEN_IN_MEDIUM',
        defaultMessage: 'Open in Medium',
>>>>>>> b739c8cb
    },
} as const);

export default definedMessages;<|MERGE_RESOLUTION|>--- conflicted
+++ resolved
@@ -3495,7 +3495,6 @@
         id: 'TR_INVALID_FILE_SELECTED',
         defaultMessage: 'Invalid file selected. Must be .jpg or .png',
     },
-<<<<<<< HEAD
     TR_ANOTHER_RECIPIENT: {
         id: 'TR_ANOTHER_RECIPIENT',
         defaultMessage: 'Another Recipient',
@@ -3503,11 +3502,10 @@
     TR_TOTAL_SENT: {
         id: 'TR_TOTAL_SENT',
         defaultMessage: 'Total Sent',
-=======
+    },
     TR_OPEN_IN_MEDIUM: {
         id: 'TR_OPEN_IN_MEDIUM',
         defaultMessage: 'Open in Medium',
->>>>>>> b739c8cb
     },
 } as const);
 
