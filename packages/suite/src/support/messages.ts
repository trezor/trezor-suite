import { defineMessages } from 'react-intl';

const definedMessages = defineMessages({
    TR_ADDRESS_MODAL_TITLE: {
        defaultMessage: '{networkName} receive address',
        id: 'TR_ADDRESS_MODAL_TITLE',
    },
    TR_ADDRESS_MODAL_BTC_DESCRIPTION: {
        defaultMessage:
            'Try to always use a fresh address as a prerequisite to keep your transactions and accounts untrackable by anyone else than you.',
        id: 'TR_ADDRESS_MODAL_BTC_DESCRIPTION',
    },
    TR_ADDRESS_MODAL_CHECK_ON_TREZOR: {
        defaultMessage: 'Check on your Trezor now',
        id: 'TR_ADDRESS_MODAL_CHECK_ON_TREZOR',
    },
    TR_ADDRESS_MODAL_CHECK_ON_TREZOR_DESC: {
        defaultMessage:
            'For even more security you can check the receive address on your Trezor to make sure nobody hacked your Wallet.',
        id: 'TR_ADDRESS_MODAL_CHECK_ON_TREZOR_DESC',
    },
    TR_ADDRESS_MODAL_CLIPBOARD: {
        defaultMessage: 'Copy address',
        id: 'TR_ADDRESS_MODAL_CLIPBOARD',
    },
    CANNOT_SEND_TO_MYSELF: {
        defaultMessage: 'Cannot send to myself',
        id: 'CANNOT_SEND_TO_MYSELF',
    },
    TR_ACCOUNT_EXCEPTION_NOT_EXIST: {
        defaultMessage: 'Account does not exist',
        id: 'TR_ACCOUNT_EXCEPTION_NOT_EXIST',
    },
    TR_ACCOUNT_EXCEPTION_NOT_ENABLED: {
        defaultMessage: '{networkName} not enabled in settings.',
        id: 'TR_ACCOUNT_EXCEPTION_NOT_ENABLED',
    },
    TR_ACCOUNT_EXCEPTION_DISCOVERY_EMPTY: {
        defaultMessage: 'There are no coins enabled in settings.',
        id: 'TR_ACCOUNT_EXCEPTION_DISCOVERY_EMPTY',
    },
    TR_ACCOUNT_EXCEPTION_DISCOVERY_ERROR: {
        defaultMessage: 'Discovery error.',
        id: 'TR_ACCOUNT_EXCEPTION_DISCOVERY_ERROR',
    },
    TR_ACCOUNT_EXCEPTION_AUTH_ERROR: {
        defaultMessage: 'Authorization error.',
        id: 'TR_ACCOUNT_EXCEPTION_AUTH_ERROR',
    },
    TR_ACCOUNT_HASH: {
        defaultMessage: 'Account #{number}',
        description: 'Used in auto-generated account label',
        id: 'TR_ACCOUNT_HASH',
    },
    TR_ACQUIRE_DEVICE: {
        defaultMessage: 'Acquire device',
        description:
            'call-to-action to use device in current window when it is used in other window',
        id: 'TR_ACQUIRE_DEVICE',
    },
    TR_ADD_ACCOUNT: {
        defaultMessage: 'Add account',
        id: 'TR_ADD_ACCOUNT',
    },
    TR_ADD_NEW_ACCOUNT: {
        defaultMessage: 'Add new account',
        id: 'TR_ADD_NEW_ACCOUNT',
    },
    // TR_ADD_RECIPIENT: {
    //     defaultMessage: 'Add recipient',
    //     id: 'TR_ADD_RECIPIENT',
    // },
    TR_ADDRESS: {
        defaultMessage: 'Address',
        description: 'Used as label for receive/send address input',
        id: 'TR_ADDRESS',
    },
    TR_ADDRESS_IS_NOT_SET: {
        defaultMessage: 'Address is not set',
        id: 'TR_ADDRESS_IS_NOT_SET',
    },
    TR_ADDRESS_IS_NOT_VALID: {
        defaultMessage: 'Address is not valid',
        id: 'TR_ADDRESS_IS_NOT_VALID',
    },
    TR_ADVANCED_RECOVERY_OPTION: {
        defaultMessage: 'Advanced recovery (5 minutes)',
        description: 'Button for selecting advanced recovery option',
        id: 'TR_ADVANCED_RECOVERY_OPTION',
    },
    TR_ADVANCED_SETTINGS: {
        defaultMessage: 'Advanced settings',
        description: 'Shows advanced sending form',
        id: 'TR_ADVANCED_SETTINGS',
    },
    TR_AMOUNT: {
        defaultMessage: 'Amount',
        id: 'TR_AMOUNT',
    },
    TR_AMOUNT_IS_NOT_ENOUGH: {
        defaultMessage: 'Not enough funds',
        id: 'TR_AMOUNT_IS_NOT_ENOUGH',
    },
    TR_AMOUNT_IS_NOT_IN_RANGE_DECIMALS: {
        defaultMessage: 'Maximum {decimals} decimals allowed',
        id: 'TR_AMOUNT_IS_NOT_IN_RANGE_DECIMALS',
    },
    TR_AMOUNT_IS_NOT_NUMBER: {
        defaultMessage: 'Amount is not a number',
        id: 'TR_AMOUNT_IS_NOT_NUMBER',
    },
    TR_AMOUNT_IS_NOT_SET: {
        defaultMessage: 'Amount is not set',
        id: 'TR_AMOUNT_IS_NOT_SET',
    },
    TR_AND: {
        defaultMessage: 'and',
        id: 'TR_AND',
    },
    TR_ATTENTION_COLON_THE_LOG_CONTAINS: {
        defaultMessage:
            'Attention: The log contains your XPUBs. Anyone with your XPUBs can see your account history.',
        id: 'TR_ATTENTION_COLON_THE_LOG_CONTAINS',
    },
    TR_AUTHENTICATING_DEVICE: {
        defaultMessage: 'Authenticating device...',
        id: 'TR_AUTHENTICATING_DEVICE',
    },
    TR_BACK: {
        defaultMessage: 'Back',
        description: 'Back button',
        id: 'TR_BACK',
    },
    TR_BACKUP_FINISHED_BUTTON: {
        defaultMessage: 'My recovery card is safe',
        description: 'Exit button after backup is finished',
        id: 'TR_BACKUP_FINISHED_BUTTON',
    },
    TR_BACKUP_FINISHED_TEXT: {
        defaultMessage:
            'Backup is now on your recovery seed card. Once again dont lose it and keep it private!',
        description: 'Text that appears after backup is finished',
        id: 'TR_BACKUP_FINISHED_TEXT',
    },
    TR_BACKUP_SUBHEADING_1: {
        defaultMessage:
            'Backup seed consisting of words is the ultimate key to your Wallet and all the important data. Trezor will generate the seed and you should write it down and store it securely.',
        description: 'Explanation what recovery seed is',
        id: 'TR_BACKUP_SUBHEADING_1',
    },
    TR_BASIC_RECOVERY_OPTION: {
        defaultMessage: 'Basic recovery (2 minutes)',
        description: 'Button for selecting basic recovery option',
        id: 'TR_BASIC_RECOVERY_OPTION',
    },
    TR_BRIDGE_SUBHEADING: {
        defaultMessage:
            'Trezor Bridge is a communication tool to facilitate the connection between your Trezor and your internet browser.',
        description: 'Description what Trezor Bridge is',
        id: 'TR_BRIDGE_SUBHEADING',
    },
    TR_CAMERA_NOT_RECOGNIZED: {
        defaultMessage: 'The camera was not recognized.',
        id: 'TR_CAMERA_NOT_RECOGNIZED',
    },
    TR_CAMERA_PERMISSION_DENIED: {
        defaultMessage: 'Permission to access the camera was denied.',
        id: 'TR_CAMERA_PERMISSION_DENIED',
    },
    TR_CANNOT_SEND_TO_MYSELF: {
        defaultMessage: 'Cannot send to myself',
        id: 'CANNOT_SEND_TO_MYSELF',
    },
    TR_CARDANO_WALLET: {
        defaultMessage: 'Cardano wallet',
        id: 'TR_CARDANO_WALLET',
    },
    TR_ACCOUNT_PASSPHRASE_DISABLED: {
        defaultMessage: 'Change passphrase settings to use this device',
        id: 'TR_ACCOUNT_PASSPHRASE_DISABLED',
    },
    TR_ACCOUNT_ENABLE_PASSPHRASE: {
        defaultMessage: 'Enable passphrase',
        id: 'TR_ACCOUNT_ENABLE_PASSPHRASE',
    },
    TR_CHANGELOG: {
        defaultMessage: 'Changelog',
        description: 'Part of the sentence: Learn more about latest version in {TR_CHANGELOG}.',
        id: 'TR_CHANGELOG',
    },
    TR_CHECK_PGP_SIGNATURE: {
        defaultMessage: 'Check PGP signature',
        id: 'TR_CHECK_PGP_SIGNATURE',
    },
    TR_CHECK_YOUR_DEVICE: {
        defaultMessage: 'Check your device',
        description: 'Placeholder in seed input asking user to pay attention to his device',
        id: 'TR_CHECK_YOUR_DEVICE',
    },
    TR_CLEAR: {
        defaultMessage: 'Clear',
        description: 'Clear form button',
        id: 'TR_CLEAR',
    },
    TR_CONFIRM_ACTION_ON_YOUR: {
        defaultMessage: 'Confirm action on your "{deviceLabel}" device.',
        id: 'TR_CONFIRM_ACTION_ON_YOUR',
    },
    TR_CONFIRM_TRANSACTION_ON: {
        defaultMessage: 'Confirm transaction on "{deviceLabel}" device',
        id: 'TR_CONFIRM_TRANSACTION_ON',
    },
    TR_BACKEND_DISCONNECTED: {
        defaultMessage: 'Backend is disconnected',
        id: 'TR_BACKEND_DISCONNECTED',
    },
    TR_BACKEND_CONNECT: {
        defaultMessage: 'Connect',
        id: 'TR_BACKEND_CONNECT',
    },
    TR_CONNECT_TREZOR: {
        defaultMessage: 'Connect Trezor to continue...',
        id: 'TR_CONNECT_TREZOR',
    },
    TR_CONNECT_TREZOR_TO_CONTINUE: {
        defaultMessage: 'Connect Trezor to continue',
        id: 'TR_CONNECT_TREZOR_TO_CONTINUE',
    },
    TR_CONNECT_YOUR_DEVICE: {
        defaultMessage: 'Connect your device',
        description: 'Prompt to user to connect his device.',
        id: 'TR_CONNECT_YOUR_DEVICE',
    },
    TR_CONNECT_YOUR_DEVICE_AGAIN: {
        defaultMessage: 'Connect your device again',
        description: 'Prompt to connect device.',
        id: 'TR_CONNECT_YOUR_DEVICE_AGAIN',
    },
    TR_CONNECT_YOUR_TREZOR_TO_CHECK: {
        defaultMessage: 'Connect your Trezor to verify this address',
        id: 'TR_CONNECT_YOUR_TREZOR_TO_CHECK',
    },
    TR_CONNECTED: {
        defaultMessage: 'Connected',
        description: 'Device status',
        id: 'TR_CONNECTED',
    },
    TR_CONNECTED_BOOTLOADER: {
        defaultMessage: 'Connected (bootloader mode)',
        description: 'Device status',
        id: 'TR_CONNECTED_BOOTLOADER',
    },
    TR_CONNECTED_DEVICE_IS_IN_BOOTLOADER: {
        defaultMessage: 'Connected device is in bootloader mode. Reconnect it to continue.',
        description: 'Text that indicates that user connected device in bootloader mode',
        id: 'TR_CONNECTED_DEVICE_IS_IN_BOOTLOADER',
    },
    TR_CONNECTED_NOT_INITIALIZED: {
        defaultMessage: 'Connected (not initialized)',
        description: 'Device status',
        id: 'TR_CONNECTED_NOT_INITIALIZED',
    },
    TR_CONNECTED_SEEDLESS: {
        defaultMessage: 'Connected (seedless mode)',
        description: 'Device status',
        id: 'TR_CONNECTED_SEEDLESS',
    },
    TR_CONNECTED_UPDATE_RECOMMENDED: {
        defaultMessage: 'Connected (update recommended)',
        description: 'Device status',
        id: 'TR_CONNECTED_UPDATE_RECOMMENDED',
    },
    TR_CONNECTED_UPDATE_REQUIRED: {
        defaultMessage: 'Connected (update required)',
        description: 'Device status',
        id: 'TR_CONNECTED_UPDATE_REQUIRED',
    },
    TR_CONTACT_OUR_SUPPORT_LINK: {
        defaultMessage: 'contact our support',
        description: 'Part of sentence TR_DID_YOU_PURCHASE. Link to support',
        id: 'TR_CONTACT_OUR_SUPPORT_LINK',
    },
    TR_CONTACT_SUPPORT: {
        defaultMessage: 'Contact support',
        description: 'Button to click to contact support',
        id: 'TR_CONTACT_SUPPORT',
    },
    TR_CONTINUE: {
        defaultMessage: 'Continue',
        description: 'Continue button',
        id: 'TR_CONTINUE',
    },
    TR_COPIED: {
        defaultMessage: 'Copied!',
        id: 'TR_COPIED',
    },
    TR_COPY_TO_CLIPBOARD: {
        defaultMessage: 'Copy to clipboard',
        id: 'TR_COPY_TO_CLIPBOARD',
    },
    TR_CREATE_BACKUP_IN_3_MINUTES: {
        defaultMessage: 'Create a backup in 3 minutes',
        id: 'TR_CREATE_BACKUP_IN_3_MINUTES',
    },
    TR_CUSTOM_FEE: {
        defaultMessage: 'Custom',
        description: 'fee level',
        id: 'TR_CUSTOM_FEE',
    },
    TR_CUSTOM_FEE_IS_NOT_SET: {
        defaultMessage: 'Fee is not set',
        id: 'TR_CUSTOM_FEE_IS_NOT_SET',
    },
    TR_CUSTOM_FEE_NOT_IN_RANGE: {
        defaultMessage: 'Allowed fee is between {minFee} and {maxFee}',
        id: 'TR_CUSTOM_FEE_NOT_IN_RANGE',
    },
    // TR_DATA: {
    //     defaultMessage: 'Data',
    //     id: 'TR_DATA',
    // },
    // TR_DATA_IS_USUALLY_USED: {
    //     defaultMessage: 'Data is usually used when you send transactions to contracts.',
    //     id: 'TR_DATA_IS_USUALLY_USED',
    // },
    TR_DESTINATION_TAG_IS_NOT_NUMBER: {
        defaultMessage: 'Destination tag is not a number',
        id: 'TR_DESTINATION_TAG_IS_NOT_NUMBER',
    },
    TR_DETAILS_ARE_SHOWN_ON: {
        defaultMessage: 'Details are shown on display',
        id: 'TR_DETAILS_ARE_SHOWN_ON',
    },
    TR_DETECTING_BRIDGE: {
        defaultMessage: 'Detecting Trezor Bridge instalation',
        description: 'Message to show after user clicks download bridge.',
        id: 'TR_DETECTING_BRIDGE',
    },
    TR_DEVICE_DISCONNECTED_DURING_ACTION: {
        defaultMessage: 'Device disconnected during action',
        description: 'Error message',
        id: 'TR_DEVICE_DISCONNECTED_DURING_ACTION',
    },
    TR_DEVICE_DISCONNECTED_DURING_ACTION_DESCRIPTION: {
        defaultMessage:
            'You device disconnected during action which resulted in interuption of backup process. For security reasons you need to wipe your device now and start the backup process again.',
        description: 'Error message. Instruction what to do.',
        id: 'TR_DEVICE_DISCONNECTED_DURING_ACTION_DESCRIPTION',
    },
    TR_DEVICE_FIRMWARE_VERSION: {
        defaultMessage: 'Device firmware: {firmware}.',
        description: 'Display firmware of device',
        id: 'TR_DEVICE_FIRMWARE_VERSION',
    },
    TR_DEVICE_IS_USED_IN_OTHER_WINDOW_BUTTON: {
        defaultMessage: 'Continue',
        description: '',
        id: 'TR_DEVICE_IS_USED_IN_OTHER_WINDOW_BUTTON',
    },
    TR_DEVICE_IS_USED_IN_OTHER_WINDOW_HEADING: {
        defaultMessage: 'Device is used in other window',
        description: '',
        id: 'TR_DEVICE_IS_USED_IN_OTHER_WINDOW_HEADING',
    },
    TR_DEVICE_IS_USED_IN_OTHER_WINDOW_TEXT: {
        defaultMessage:
            'This is a big no no. Please dont use device in other window. Close all other windows or tabs that might be using your Trezor device.',
        description: '',
        id: 'TR_DEVICE_IS_USED_IN_OTHER_WINDOW_TEXT',
    },
    TR_DEVICE_LABEL: {
        defaultMessage: 'Device label: {label}.',
        description: 'Display label of device',
        id: 'TR_DEVICE_LABEL',
    },
    TR_DEVICE_LABEL_IS_DISCONNECTED: {
        defaultMessage: 'Device {deviceLabel} is disconnected',
        id: 'TR_DEVICE_LABEL_IS_DISCONNECTED',
    },
    TR_DEVICE_LABEL_IS_NOT_BACKED_UP: {
        defaultMessage: 'Device {deviceLabel} is not backed up',
        id: 'TR_DEVICE_LABEL_IS_NOT_BACKED_UP',
    },
    TR_DEVICE_LABEL_IS_NOT_CONNECTED: {
        defaultMessage: 'Device {deviceLabel} is not connected',
        id: 'TR_DEVICE_LABEL_IS_NOT_CONNECTED',
    },
    TR_DEVICE_LABEL_IS_UNAVAILABLE: {
        defaultMessage: 'Device "{deviceLabel}" is unavailable',
        id: 'TR_DEVICE_LABEL_IS_UNAVAILABLE',
    },
    TR_DEVICE_NOT_RECOGNIZED_TRY_INSTALLING: {
        defaultMessage: 'Device not recognized? Try installing the {link}.',
        id: 'TR_DEVICE_NOT_RECOGNIZED_TRY_INSTALLING',
    },
    TR_DEVICE_SETTINGS: {
        defaultMessage: 'Device settings',
        id: 'TR_DEVICE_SETTINGS',
    },
    TR_DEVICE_SETTINGS_BUTTON_WIPE_DEVICE: {
        defaultMessage: 'Wipe device',
        id: 'TR_DEVICE_SETTINGS_BUTTON_WIPE_DEVICE',
    },
    TR_DEVICE_SETTINGS_DEVICE_EDIT_LABEL: {
        defaultMessage: 'Edit Label',
        id: 'TR_DEVICE_SETTINGS_DEVICE_EDIT_LABEL',
    },
    TR_DEVICE_SETTINGS_DEVICE_LABEL: {
        defaultMessage: 'Device Label',
        id: 'TR_DEVICE_SETTINGS_DEVICE_LABEL',
    },
    TR_DEVICE_SETTINGS_DISPLAY_ROTATION: {
        defaultMessage: 'Display rotation',
        id: 'TR_DEVICE_SETTINGS_DISPLAY_ROTATION',
    },
    TR_DEVICE_SETTINGS_HOMESCREEN_IMAGE_SETTINGS: {
        defaultMessage: 'PNG or JPG, 144 x 144 pixels',
        id: 'TR_DEVICE_SETTINGS_HOMESCREEN_IMAGE_SETTINGS',
    },
    TR_DEVICE_SETTINGS_HOMESCREEN_SELECT_FROM_GALLERY: {
        defaultMessage: 'Select from gallery',
        id: 'TR_DEVICE_SETTINGS_HOMESCREEN_SELECT_FROM_GALLERY',
    },
    TR_DEVICE_SETTINGS_HOMESCREEN_TITLE: {
        defaultMessage: 'Homescreen background',
        id: 'TR_DEVICE_SETTINGS_HOMESCREEN_TITLE',
    },
    TR_DEVICE_SETTINGS_HOMESCREEN_UPLOAD_IMAGE: {
        defaultMessage: 'Upload image',
        id: 'TR_DEVICE_SETTINGS_HOMESCREEN_UPLOAD_IMAGE',
    },
    TR_DEVICE_SETTINGS_PASSPHRASE_DESC: {
        defaultMessage:
            'Passphrase encryption adds an extra custom word to your recovery seed. This allows you to access new wallets, each hidden behind a particular passphrase. Your old accounts will be accessible with an empty passphrase.',
        id: 'TR_DEVICE_SETTINGS_PASSPHRASE_DESC',
    },
    TR_DEVICE_SETTINGS_PASSPHRASE_DESC_MORE: {
        defaultMessage:
            'If you forget your passphrase, your wallet is lost for good. There is no way to recover your funds.',
        id: 'TR_DEVICE_SETTINGS_PASSPHRASE_DESC_MORE',
    },
    TR_DEVICE_SETTINGS_PASSPHRASE_TITLE: {
        defaultMessage: 'Passphrase',
        id: 'TR_DEVICE_SETTINGS_PASSPHRASE_TITLE',
    },
    TR_DEVICE_SETTINGS_PIN_PROTECTION_DESC: {
        defaultMessage:
            'Using PIN protection is highly recommended. PIN prevents unauthorized persons from stealing your funds even if they have physical access to your device.',
        id: 'TR_DEVICE_SETTINGS_PIN_PROTECTION_DESC',
    },
    TR_DEVICE_SETTINGS_PIN_PROTECTION_TITLE: {
        defaultMessage: 'PIN protection',
        id: 'TR_DEVICE_SETTINGS_PIN_PROTECTION_TITLE',
    },
    TR_DEVICE_SETTINGS_TITLE: {
        defaultMessage: 'Device Settings',
        id: 'TR_DEVICE_SETTINGS_TITLE',
    },
    TR_DEVICE_YOU_RECONNECTED_IS_DIFFERENT: {
        defaultMessage:
            'Device you reconnected is different from the previous device. Connect the right one.',
        description:
            'Text that indicates that user reconnected different device than he was working with before',
        id: 'TR_DEVICE_YOU_RECONNECTED_IS_DIFFERENT',
    },
    TR_DID_YOU_PURCHASE: {
        defaultMessage:
            'Please note, that device packaging including holograms have changed over time. You can check packaging details {TR_PACKAGING_LINK}. Also be sure you made your purchase from {TR_RESELLERS_LINK}. Otherwise, the device you are holding in your hands might be a counterfeit. Please {TR_CONTACT_OUR_SUPPORT_LINK}',
        description: 'Text to display when user is unhappy with his hologram.',
        id: 'TR_DID_YOU_PURCHASE',
    },
    TR_DISCONNECT_YOUR_DEVICE: {
        defaultMessage: 'Disconnect your device',
        description: 'Prompt to disconnect device.',
        id: 'TR_DISCONNECT_YOUR_DEVICE',
    },
    TR_DISCONNECTED: {
        defaultMessage: 'Disconnected',
        description: 'Device status',
        id: 'TR_DISCONNECTED',
    },
    TR_DOCUMENTATION: {
        defaultMessage: 'documentation',
        description: 'Link to trezor documentation (wiki)',
        id: 'TR_DOCUMENTATION',
    },
    TR_DONT_UPGRADE_BRIDGE: {
        defaultMessage: "No, I don't want to upgrade Bridge now",
        id: 'TR_DONT_UPGRADE_BRIDGE',
    },
    TR_DOUBLE_CLICK_IT_TO_RUN_INSTALLER: {
        defaultMessage: 'Double click it to run installer',
        description: 'Instruction for installing Trezor Bridge',
        id: 'TR_DOUBLE_CLICK_IT_TO_RUN_INSTALLER',
    },
    TR_DOWNLOAD: {
        defaultMessage: 'Download',
        description: 'Download button',
        id: 'TR_DOWNLOAD',
    },
    TR_DOWNLOAD_LATEST_BRIDGE: {
        defaultMessage: 'Download latest Bridge {version}',
        id: 'TR_DOWNLOAD_LATEST_BRIDGE',
    },
    TR_ACCOUNTS_MENU_TITLE: {
        defaultMessage: 'Accounts',
        id: 'TR_ACCOUNTS_MENU_TITLE',
    },
    TR_ENABLE_NETWORK_BUTTON: {
        defaultMessage: 'Find my {networkName} accounts',
        id: 'TR_ENABLE_NETWORK_BUTTON',
    },
    TR_ENTER_PIN: {
        defaultMessage: 'Enter PIN',
        description: 'Button. Submit PIN',
        id: 'TR_ENTER_PIN',
    },
    TR_ENTER_PIN_HEADING: {
        defaultMessage: 'Enter PIN',
        description: '',
        id: 'TR_ENTER_PIN_HEADING',
    },
    TR_CONFIRM_PIN: {
        defaultMessage: 'Confirm PIN',
        id: 'TR_CONFIRM_PIN',
    },
    TR_ENTER_PIN_TEXT: {
        defaultMessage:
            'Your device gets locked anytime you disconnect it. You now need to enter your PIN to continue.',
        description: '',
        id: 'TR_ENTER_PIN_TEXT',
    },
    TR_ENTER_SEED_WORDS_INSTRUCTION: {
        defaultMessage: 'Enter words from your seed in order displayed on your device.',
        description:
            'User is instructed to enter words from seed (backup) into the form in browser',
        id: 'TR_ENTER_SEED_WORDS_INSTRUCTION',
    },
    TR_ENTERED_PIN_NOT_CORRECT: {
        defaultMessage: 'Entered PIN for "{deviceLabel}" is not correct',
        id: 'TR_ENTERED_PIN_NOT_CORRECT',
    },
    TR_ESTIMATED_TIME: {
        defaultMessage: 'Estimated time',
        id: 'TR_ESTIMATED_TIME',
    },
    TR_FEE: {
        defaultMessage: 'Fee',
        description: 'Label in Send form',
        id: 'TR_FEE',
    },
    TR_FEE_LABEL: {
        defaultMessage: 'Fee',
        description: 'Label above the fee used for transaction',
        id: 'TR_FEE_LABEL',
    },
    TR_FIAT_RATES_ARE_NOT_CURRENTLY: {
        defaultMessage: 'Fiat rates are not currently available.',
        id: 'TR_FIAT_RATES_ARE_NOT_CURRENTLY',
    },
    TR_FINAL_HEADING: {
        defaultMessage: 'Good job! All done',
        description: 'Heading in newsletter step',
        id: 'TR_FINAL_HEADING',
    },
    TR_FINAL_SUBHEADING: {
        defaultMessage:
            'You did it! Not only your Trezor is initialized and ready but you also increased your security level above the average user by going through all security steps. Good job!',
        id: 'TR_FINAL_SUBHEADING',
    },
    TR_FIND_OUT_MORE_INFO: {
        defaultMessage: 'Find out more info',
        id: 'TR_FIND_OUT_MORE_INFO',
    },
    TR_FIRMWARE_HEADING: {
        defaultMessage: 'Firmware installation',
        description: 'Heading on firmware page',
        id: 'TR_FIRMWARE_HEADING',
    },
    TR_FIRMWARE_INSTALLED: {
        defaultMessage: 'Perfect. The newest firmware is installed. Time to continue',
        description: 'Message to display in case firmware is installed',
        id: 'TR_FIRMWARE_INSTALLED',
    },
    TR_FIRMWARE_INSTALLED_TEXT: {
        defaultMessage: 'This device has already installed firmware version: {version}',
        description: 'Text to display in case device has firmware installed but it is outdated',
        id: 'TR_FIRMWARE_INSTALLED_TEXT',
    },
    TR_FIRMWARE_SUBHEADING: {
        defaultMessage:
            'Your Trezor is shipped without firmware installed to ensure that you can get started with the latest features right away. The authenticity of the installed firmware is always checked during device start. If the firmware is not correctly signed by SatoshiLabs, your Trezor will display a warning.',
        description: 'Main text on firmware page for devices without firmware.',
        id: 'TR_FIRMWARE_SUBHEADING',
    },
    TR_FIRST_PIN_ENTERED: {
        defaultMessage:
            'Good. You entered a new pin. But to make sure you did not make mistake, please enter it again. Look at your device now, numbers are now different.',
        description: 'Text describing what happens after user enters PIN for the first time.',
        id: 'TR_FIRST_PIN_ENTERED',
    },
    TR_FOUND_OK_DEVICE: {
        defaultMessage: 'Found an empty device, yay! You can continue now.',
        description: 'Case when device was connected and it is in expected state (not initialized)',
        id: 'TR_FOUND_OK_DEVICE',
    },
<<<<<<< HEAD
    TR_FRESH_ADDRESS: {
        defaultMessage: 'Fresh address',
        id: 'TR_FRESH_ADDRESS',
    },
    // TR_GAS_LIMIT: {
    //     defaultMessage: 'Gas limit',
    //     id: 'TR_GAS_LIMIT',
    // },
    // TR_GAS_LIMIT_REFERS_TO: {
    //     defaultMessage:
    //         'Gas limit refers to the maximum amount of gas user is willing to spend on a particular transaction. {TR_GAS_QUOTATION}. Increasing the gas limit will not get the transaction confirmed sooner. Default value for sending {gasLimitTooltipCurrency} is {gasLimitTooltipValue}.',
    //     id: 'TR_GAS_LIMIT_REFERS_TO',
    // },
    // TR_GAS_PRICE: {
    //     defaultMessage: 'Gas price',
    //     id: 'TR_GAS_PRICE',
    // },
    // TR_GAS_PRICE_QUOTATION: {
    //     defaultMessage: 'Transaction fee = gas limit * gas price',
    //     id: 'TR_GAS_PRICE_QUOTATION',
    // },
    // TR_GAS_PRICE_REFERS_TO: {
    //     defaultMessage:
    //         'Gas price refers to the amount of ether you are willing to pay for every unit of gas, and is usually measured in “Gwei”. {TR_GAS_PRICE_QUOTATION}. Increasing the gas price will get the transaction confirmed sooner but makes it more expensive. The recommended gas price is {recommendedGasPrice} GWEI.',
    //     id: 'TR_GAS_PRICE_REFERS_TO',
    // },
    // TR_GAS_QUOTATION: {
    //     defaultMessage: 'Transaction fee = gas limit * gas price',
    //     id: 'TR_GAS_QUOTATION',
    // },
=======
    TR_GAS_LIMIT: {
        defaultMessage: 'Gas limit',
        id: 'TR_GAS_LIMIT',
    },
    TR_GAS_LIMIT_REFERS_TO: {
        defaultMessage:
            'Gas limit refers to the maximum amount of gas user is willing to spend on a particular transaction. {TR_GAS_QUOTATION}. Increasing the gas limit will not get the transaction confirmed sooner. Default value for sending {gasLimitTooltipCurrency} is {gasLimitTooltipValue}.',
        id: 'TR_GAS_LIMIT_REFERS_TO',
    },
    TR_GAS_PRICE: {
        defaultMessage: 'Gas price',
        id: 'TR_GAS_PRICE',
    },
    TR_GAS_PRICE_QUOTATION: {
        defaultMessage: 'Transaction fee = gas limit * gas price',
        id: 'TR_GAS_PRICE_QUOTATION',
    },
    TR_GAS_PRICE_REFERS_TO: {
        defaultMessage:
            'Gas price refers to the amount of ether you are willing to pay for every unit of gas, and is usually measured in “Gwei”. {TR_GAS_PRICE_QUOTATION}. Increasing the gas price will get the transaction confirmed sooner but makes it more expensive. The recommended gas price is {recommendedGasPrice} GWEI.',
        id: 'TR_GAS_PRICE_REFERS_TO',
    },
    TR_GAS_QUOTATION: {
        defaultMessage: 'Transaction fee = gas limit * gas price',
        id: 'TR_GAS_QUOTATION',
    },
>>>>>>> 39b6f54e
    TR_GATHERING_INFO: {
        defaultMessage: 'Gathering information, please wait...',
        id: 'TR_GATHERING_INFO',
    },
    TR_GET_ONE: {
        defaultMessage: 'Get one',
        description: 'Part of the sentence: Dont have a Trezor? Get one',
        id: 'TR_GET_ONE',
    },
    TR_GO_TO_EXTERNAL_WALLET: {
        defaultMessage: 'Go to external wallet',
        id: 'TR_GO_TO_EXTERNAL_WALLET',
    },
    TR_GO_TO_SECURITY: {
        defaultMessage: 'Continue to backup',
        description: 'Button in security page (start security setup)',
        id: 'TR_GO_TO_SECURITY',
    },
    TR_HOLOGRAM_STEP_ACTION_NOT_OK: {
        defaultMessage: 'My hologram looks different',
        description: 'Button to click when hologram looks different',
        id: 'TR_HOLOGRAM_STEP_ACTION_NOT_OK',
    },
    TR_HOLOGRAM_STEP_ACTION_OK: {
        defaultMessage: 'My hologram is OK',
        description: 'Button to click in allright case',
        id: 'TR_HOLOGRAM_STEP_ACTION_OK',
    },
    TR_HOLOGRAM_STEP_SUBHEADING: {
        defaultMessage: 'Please make sure hologram protecting your device is authentic',
        description: 'Subheading on hologram step page',
        id: 'TR_HOLOGRAM_STEP_SUBHEADING',
    },
    TR_HOLOGRAM_STEP_HEADING: {
        defaultMessage: 'Hologram check',
        description: 'Heading on hologram step page',
        id: 'TR_HOLOGRAM_STEP_HEADING',
    },
    TR_HOW_PIN_WORKS: {
        defaultMessage: 'Not sure how PIN works?',
        id: 'TR_HOW_PIN_WORKS',
    },
    TR_IF_YOUR_DEVICE_IS_EVER_LOST: {
        defaultMessage:
            'If your device is ever lost or damaged, your funds will be lost. Backup your device first, to protect your coins against such events.',
        id: 'TR_IF_YOUR_DEVICE_IS_EVER_LOST',
    },
    TR_IMPORTED_ACCOUNT_HASH: {
        defaultMessage: 'Imported account #{number}',
        description: 'Used in auto-generated label for imported accounts',
        id: 'TR_IMPORTED_ACCOUNT_HASH',
    },
    TR_INSTALL: {
        defaultMessage: 'Install',
        description: 'Install button',
        id: 'TR_INSTALL',
    },
    TR_INSTALLING: {
        defaultMessage: 'Do not disconnect your device. Installing',
        description: 'Message that is visible when installing process is in progress.',
        id: 'TR_INSTALLING',
    },
    TR_INSTRUCTION_TO_SKIP: {
        defaultMessage:
            'You should skip setup and continue to wallet and check if you have any funds on this device.',
        description:
            'Instruction what to do when user knows the device he is holding was manipulated by him, not someone else.',
        id: 'TR_INSTRUCTION_TO_SKIP',
    },
    TR_IS_NOT_NEW_DEVICE: {
        defaultMessage:
            'According to your decision in a previous step, this was supposed to be a fresh device. But we were able to detect already installed firmware on it.',
        description:
            'Just a message that we show after user selects that he wants to setup device as a new one but we detect that it apparently is not',
        id: 'TR_IS_NOT_NEW_DEVICE',
    },
    TR_LEARN_MORE_ABOUT_LATEST_VERSION: {
        defaultMessage: 'Learn more about latest version in {TR_CHANGELOG}.',
        id: 'TR_LEARN_MORE_ABOUT_LATEST_VERSION',
    },
    TR_LEARN_MORE_LINK: {
        defaultMessage: 'Learn more.',
        description: 'Link to Trezor wiki.',
        id: 'TR_LEARN_MORE_LINK',
    },
    TR_LEARN_MORE: {
        defaultMessage: 'Learn more',
        description: 'Link to Trezor wiki.',
        id: 'TR_LEARN_MORE',
    },
    TR_UPLOAD_IMAGE: {
        id: 'TR_UPLOAD_IMAGE',
        defaultMessage: 'Upload Image',
    },
    TR_LEGACY_ACCOUNTS: {
        defaultMessage: 'Legacy accounts',
        id: 'TR_LEGACY_ACCOUNTS',
    },
    TR_LOADING_ACCOUNT: {
        defaultMessage: 'Loading account',
        id: 'TR_LOADING_ACCOUNT',
    },
    TR_LOADING_DEVICE_DOT_DOT_DOT: {
        defaultMessage: 'Loading device...',
        id: 'TR_LOADING_DEVICE_DOT_DOT_DOT',
    },
    TR_LOADING_OTHER_ACCOUNTS: {
        defaultMessage: 'Loading other accounts...',
        id: 'TR_LOADING_OTHER_ACCOUNTS',
    },
    TR_AUTH_CONFIRM_FAILED_TITLE: {
        defaultMessage: 'Passphrase mismatch!',
        id: 'TR_AUTH_CONFIRM_FAILED_TITLE',
    },
    TR_AUTH_CONFIRM_FAILED_RETRY: {
        defaultMessage: 'Retry',
        id: 'TR_AUTH_CONFIRM_FAILED_RETRY',
    },
    TR_LOADING_TRANSACTIONS: {
        defaultMessage: 'Loading transactions',
        id: 'TR_LOADING_TRANSACTIONS',
    },
    TR_LOG: {
        defaultMessage: 'Log',
        description: 'application event and error',
        id: 'TR_LOG',
    },
    TR_MESSAGE: {
        defaultMessage: 'Message',
        description: 'Used as a label for message input field in Sign and Verify form',
        id: 'TR_MESSAGE',
    },
    TR_MODEL_ONE: {
        defaultMessage: 'Model one',
        description: 'Name of Trezor model 1',
        id: 'TR_MODEL_ONE',
    },
    TR_MODEL_T: {
        defaultMessage: 'Model T',
        description: 'Name of Trezor model T',
        id: 'TR_MODEL_T',
    },
    TR_MORE_WORDS_TO_ENTER: {
        defaultMessage: '{count} words to enter.',
        description: 'How many words will user need to enter before recovery is finished.',
        id: 'TR_MORE_WORDS_TO_ENTER',
    },
    TR_NAV_RECEIVE: {
        defaultMessage: 'Receive',
        description: 'Title of the navigation tab that contains the account address',
        id: 'TR_NAV_RECEIVE',
    },
    TR_NAV_SEND: {
        defaultMessage: 'Send',
        description: 'Title of the navigation tab that contains a form for sending funds',
        id: 'TR_NAV_SEND',
    },
    TR_NAV_SIGN_AND_VERIFY: {
        defaultMessage: 'Sign & Verify',
        description:
            'Title of the navigation tab that contains a form for signing and verifying messages',
        id: 'TR_NAV_SIGN_AND_VERIFY',
    },
    TR_NAV_TRANSACTIONS: {
        defaultMessage: 'Transactions',
        description: 'Title of the navigation tab that contains tx history.',
        id: 'TR_NAV_TRANSACTIONS',
    },
    TR_NEM_WALLET: {
        defaultMessage: 'NEM wallet',
        id: 'TR_NEM_WALLET',
    },
    TR_NETWORK_BITCOIN: {
        defaultMessage: 'Bitcoin',
        id: 'TR_NETWORK_BITCOIN',
    },
    TR_NETWORK_BITCOIN_CASH: {
        defaultMessage: 'Bitcoin Cash',
        id: 'TR_NETWORK_BITCOIN_CASH',
    },
    TR_NETWORK_BITCOIN_GOLD: {
        defaultMessage: 'Bitcoin Gold',
        id: 'TR_NETWORK_BITCOIN_GOLD',
    },
    TR_NETWORK_BITCOIN_TESTNET: {
        defaultMessage: 'Bitcoin Testnet',
        id: 'TR_NETWORK_BITCOIN_TESTNET',
    },
    TR_NETWORK_CARDANO: {
        defaultMessage: 'Cardano',
        id: 'TR_NETWORK_CARDANO',
    },
    TR_NETWORK_DASH: {
        defaultMessage: 'Dash',
        id: 'TR_NETWORK_DASH',
    },
    TR_NETWORK_DIGIBYTE: {
        defaultMessage: 'Digibyte',
        id: 'TR_NETWORK_DIGIBYTE',
    },
    TR_NETWORK_DOGECOIN: {
        defaultMessage: 'Dogecoin',
        id: 'TR_NETWORK_DOGECOIN',
    },
    TR_NETWORK_ETHEREUM: {
        defaultMessage: 'Ethereum',
        id: 'TR_NETWORK_ETHEREUM',
    },
    TR_NETWORK_ETHEREUM_CLASSIC: {
        defaultMessage: 'Ethereum Classic',
        id: 'TR_NETWORK_ETHEREUM_CLASSIC',
    },
    TR_NETWORK_ETHEREUM_TESTNET: {
        defaultMessage: 'Ethereum Testnet',
        id: 'TR_NETWORK_ETHEREUM_TESTNET',
    },
    TR_NETWORK_LITECOIN: {
        defaultMessage: 'Litecoin',
        id: 'TR_NETWORK_LITECOIN',
    },
    TR_NETWORK_NAMECOIN: {
        defaultMessage: 'Namecoin',
        id: 'TR_NETWORK_NAMECOIN',
    },
    TR_NETWORK_NEM: {
        defaultMessage: 'NEM',
        id: 'TR_NETWORK_NEM',
    },
    TR_NETWORK_STELLAR: {
        defaultMessage: 'Stellar',
        id: 'TR_NETWORK_STELLAR',
    },
    TR_NETWORK_TEZOS: {
        defaultMessage: 'Tezos',
        id: 'TR_NETWORK_TEZOS',
    },
    TR_NETWORK_TYPE_LEGACY: {
        defaultMessage: 'legacy',
        id: 'TR_NETWORK_TYPE_LEGACY',
    },
    TR_NETWORK_TYPE_SEGWIT: {
        defaultMessage: 'segwit',
        id: 'TR_NETWORK_TYPE_SEGWIT',
    },
    TR_NETWORK_VERTCOIN: {
        defaultMessage: 'Vertcoin',
        id: 'TR_NETWORK_VERTCOIN',
    },
    TR_NETWORK_XRP: {
        defaultMessage: 'XRP',
        id: 'TR_NETWORK_XRP',
    },
    TR_NETWORK_XRP_TESTNET: {
        defaultMessage: 'XRP Testnet',
        id: 'TR_NETWORK_XRP_TESTNET',
    },
    TR_NETWORK_ZCASH: {
        defaultMessage: 'Zcash',
        id: 'TR_NETWORK_ZCASH',
    },
    TR_NEW_COMMUNICATION_TOOL: {
        defaultMessage:
            'New communication tool to facilitate the connection between your Trezor and your internet browser.',
        id: 'TR_NEW_COMMUNICATION_TOOL',
    },
    TR_NEW_TREZOR_BRIDGE_IS_AVAILABLE: {
        defaultMessage: 'New Trezor Bridge is available.',
        id: 'TR_NEW_TREZOR_BRIDGE_IS_AVAILABLE',
    },
    TR_NEW_TREZOR_FIRMWARE_IS_AVAILABLE_DOT: {
        defaultMessage: 'New Trezor firmware is available.',
        id: 'TR_NEW_TREZOR_FIRMWARE_IS_AVAILABLE_DOT',
    },
    TR_OOPS_SOMETHING_WENT_WRONG: {
        defaultMessage: 'Oops! Something went wrong!',
        id: 'TR_OOPS_SOMETHING_WENT_WRONG',
    },
    TR_PACKAGING_LINK: {
        defaultMessage: 'here',
        description: 'Part of sentence TR_DID_YOU_PURCHASE. Link to support',
        id: 'TR_PACKAGING_LINK',
    },
    TR_PASSPHRASE_CASE_SENSITIVE: {
        defaultMessage: 'Note: Passphrase is case-sensitive.',
        id: 'PASSPHRASE_CASE_SENSITIVE',
    },
    TR_PENDING: {
        defaultMessage: 'Pending',
        description: 'Pending transaction with no confirmations',
        id: 'TR_PENDING',
    },
    TR_PIN_ERROR_TROUBLESHOOT: {
        defaultMessage:
            'Are you confused, how PIN works? You can always refer to our {TR_DOCUMENTATION}',
        description: 'Troubleshooting text after user enters second PIN incorrectly.',
        id: 'TR_PIN_ERROR_TROUBLESHOOT',
    },
    TR_PIN_HEADING_FIRST: {
        defaultMessage: 'Set new PIN',
        description: 'Heading in PIN page when entering PIN for the first time',
        id: 'TR_PIN_HEADING_FIRST',
    },
    TR_PIN_HEADING_MISMATCH: {
        defaultMessage: 'PIN mismatch',
        description: 'Heading in PIN page when PIN repeated incorrectly',
        id: 'TR_PIN_HEADING_MISMATCH',
    },
    TR_PIN_HEADING_REPEAT: {
        defaultMessage: 'Repeat PIN',
        description: 'Heading in PIN page when repeating PIN',
        id: 'TR_PIN_HEADING_REPEAT',
    },
    TR_PIN_HEADING_SUCCESS: {
        defaultMessage: 'PIN enabled',
        description: 'Heading in PIN page when PIN set',
        id: 'TR_PIN_HEADING_SUCCESS',
    },
    TR_PIN_SET_SUCCESS: {
        defaultMessage: 'Purfect! Your device is now secured by pin.',
        description: 'Longer text indicating PIN was set succesfully.',
        id: 'TR_PIN_SET_SUCCESS',
    },
    TR_PIN_SUBHEADING: {
        defaultMessage: 'Protect device from unauthorized access by using a strong pin.',
        description: 'Subheading on PIN page',
        id: 'TR_PIN_SUBHEADING',
    },
    TR_PLEASE_CONNECT_YOUR_DEVICE: {
        defaultMessage: 'Please connect your device to continue with the verification process',
        id: 'TR_PLEASE_CONNECT_YOUR_DEVICE',
    },
    TR_PLEASE_DISABLE_PASSPHRASE: {
        defaultMessage:
            'Please disable passphrase settings to continue with the verification process.',
        id: 'TR_PLEASE_DISABLE_PASSPHRASE',
    },
    TR_PLEASE_ENABLE_PASSPHRASE: {
        defaultMessage:
            'Please enable passphrase settings to continue with the verification process.',
        id: 'TR_PLEASE_ENABLE_PASSPHRASE',
    },
    TR_RANDOM_SEED_WORDS_DISCLAIMER: {
        defaultMessage:
            'Please note, that to maximaze security, your device will ask you to enter {count} fake words that are not part of your seed.',
        description:
            'User is instructed to enter words from seed (backup) into the form in browser',
        id: 'TR_RANDOM_SEED_WORDS_DISCLAIMER',
    },
    TR_RECONNECT_HEADER: {
        defaultMessage: 'Reconnect your device',
        id: 'TR_RECONNECT_HEADER',
    },
    TR_RECONNECT_TEXT: {
        defaultMessage: 'We lost connection with your device. This might mean:',
        id: 'TR_RECONNECT_TEXT',
    },
    TR_RECONNECT_TROUBLESHOOT_BRIDGE: {
        defaultMessage: 'Trezor bridge might have stopped working, try restarting',
        description: '',
        id: 'TR_RECONNECT_TROUBLESHOOT_BRIDGE',
    },
    TR_RECONNECT_TROUBLESHOOT_CABEL: {
        defaultMessage: 'Cable is broken, try another one',
        description: '',
        id: 'TR_RECONNECT_TROUBLESHOOT_CABEL',
    },
    TR_RECONNECT_TROUBLESHOOT_CONNECTION: {
        defaultMessage: 'Device is not well connected to the cable',
        description: '',
        id: 'TR_RECONNECT_TROUBLESHOOT_CONNECTION',
    },
    TR_RECOVER_SUBHEADING: {
        defaultMessage:
            'It is possible to re-create device from bip39 backup. First of all, chose number of words of your backup.',
        description: 'Subheading in recover page. Basic info about recovery',
        id: 'TR_RECOVER_SUBHEADING',
    },
    TR_RECOVER_SUBHEADING_MODEL_T: {
        defaultMessage: 'On model T the entire recovery process is doable on device.',
        description: 'Subheading in recover page. Basic info about recovery',
        id: 'TR_RECOVER_SUBHEADING_MODEL_T',
    },
    TR_RECOVERY_ERROR: {
        defaultMessage: 'Device recovery failed with error: {error}',
        description: 'Error during recovery. For example wrong word retyped or device disconnected',
        id: 'TR_RECOVERY_ERROR',
    },
    TR_RECOVERY_TYPES_DESCRIPTION: {
        defaultMessage:
            'Both methods are safe. Basic recovery uses on computer input of words in randomized order. Advanced recovery uses on-screen input to load your recovery seed. {TR_LEARN_MORE_LINK}',
        description: 'There are two methods of recovery for T1. This is a short explanation text.',
        id: 'TR_RECOVERY_TYPES_DESCRIPTION',
    },
    TR_RESELLERS_LINK: {
        defaultMessage: 'a trusted reseller',
        description:
            'Part of sentence TR_DID_YOU_PURCHASE. Link to page with trusted resellers list',
        id: 'TR_RESELLERS_LINK',
    },
    TR_RETRY: {
        defaultMessage: 'Retry',
        description: 'Retry button',
        id: 'TR_RETRY',
    },
    TR_RETRYING_DOT_DOT: {
        defaultMessage: 'Retrying...',
        id: 'TR_RETRYING_DOT_DOT',
    },
    TR_XRP_RESERVE_INFO: {
        defaultMessage:
            'Ripple addresses require a minimum balance of {minBalance} XRP to activate and maintain the account. {TR_LEARN_MORE}',
        id: 'TR_XRP_RESERVE_INFO',
    },
    TR_LTC_ADDRESS_INFO: {
        defaultMessage:
            'Litecoin changed the format of addresses. Find more info about how to convert your address on our blog. {TR_LEARN_MORE}',
        id: 'TR_LTC_ADDRESS_INFO',
    },
    TR_BCH_ADDRESS_INFO: {
        defaultMessage:
            'Bitcoin Cash changed the format of addresses to cashaddr. Use external tool to convert legacy addresses to the new format. {TR_LEARN_MORE}',
        id: 'TR_BCH_ADDRESS_INFO',
    },
    TR_ACCOUNT_IMPORTED_ANNOUNCEMENT: {
        defaultMessage:
            'A watch-only account is a public address you’ve imported into your wallet, allowing the wallet to watch for outputs but not spend them.',
        id: 'TR_ACCOUNT_IMPORTED_ANNOUNCEMENT',
    },
    TR_SCAN_QR_CODE: {
        defaultMessage: 'Scan QR code',
        description: 'Title for the Scan QR modal dialog',
        id: 'TR_SCAN_QR_CODE',
    },
    TR_SECURITY_HEADING: {
        defaultMessage: 'Trezor successfully initialized!',
        description: 'Heading in security page',
        id: 'TR_SECURITY_HEADING',
    },
    TR_SECURITY_SUBHEADING: {
        defaultMessage:
            'Your Trezor has been successfully initialized and is ready to be used. Your Wallet has been successfully created and is ready to be used as well. Wheeee!',
        description: 'Text in security page',
        id: 'TR_SECURITY_SUBHEADING',
    },
    TR_SEED_MANUAL_LINK: {
        defaultMessage: 'recovery seed',
        description: 'Link. Part of TR_BACKUP_SUBHEADING_1',
        id: 'TR_SEED_MANUAL_LINK',
    },
    TR_SELECT_YOUR_DEVICE_HEADING: {
        defaultMessage: 'Select your device',
        description: 'Heading on select your device page',
        id: 'TR_SELECT_YOUR_DEVICE_HEADING',
    },
    TR_SEND: {
        defaultMessage: 'Send {amount}',
        id: 'TR_SEND',
    },
    TR_SEND_LABEL: {
        defaultMessage: 'Send',
        description: 'Label for amount to be send',
        id: 'TR_SEND_LABEL',
    },
    TR_SEND_NETWORK: {
        defaultMessage: 'Send {network}',
        id: 'TR_SEND_NETWORK',
    },
    TR_SEND_NETWORK_AND_TOKENS: {
        defaultMessage: 'Send {network} and tokens',
        id: 'TR_SEND_NETWORK_AND_TOKENS',
    },
<<<<<<< HEAD
    TR_SENT_TO_SELF: {
        defaultMessage: '(Sent to self)',
        id: 'TR_SENT_TO_SELF',
    },
    // TR_SET_MAX: {
    //     defaultMessage: 'Set max',
    //     description: 'Used for setting maximum amount in Send form',
    //     id: 'TR_SET_MAX',
    // },
=======
    TR_SET_DEFAULT: {
        defaultMessage: 'Set default',
        id: 'TR_SET_DEFAULT',
    },
    TR_SET_MAX: {
        defaultMessage: 'Set max',
        description: 'Used for setting maximum amount in Send form',
        id: 'TR_SET_MAX',
    },
>>>>>>> 39b6f54e
    TR_SET_PIN: {
        defaultMessage: 'Set pin',
        description: 'Button text',
        id: 'TR_SET_PIN',
    },
    TR_SHOW_ADDRESS_I_WILL_TAKE_THE_RISK: {
        defaultMessage: 'Show address, I will take the risk',
        id: 'TR_SHOW_ADDRESS_I_WILL_TAKE_THE_RISK',
    },
    TR_SHOW_DETAILS: {
        defaultMessage: 'Show details',
        id: 'TR_SHOW_DETAILS',
    },
    TR_SHOW_ON_TREZOR: {
        defaultMessage: 'Show on Trezor',
        id: 'TR_SHOW_ON_TREZOR',
    },
    TR_SHOW_UNVERIFIED_ADDRESS: {
        defaultMessage: 'Show unverified address',
        id: 'TR_SHOW_UNVERIFIED_ADDRESS',
    },
    TR_SIGN: {
        defaultMessage: 'Sign',
        description: 'Sign button in Sign and Verify form',
        id: 'TR_SIGN',
    },
    TR_SIGN_MESSAGE: {
        defaultMessage: 'Sign Message',
        description: 'Header for the Sign and Verify form',
        id: 'TR_SIGN_MESSAGE',
    },
    // TODO: Toast notification
    // TR_SIGN_MESSAGE_ERROR: {
    //     defaultMessage: 'Failed to sign message',
    //     id: 'TR_SIGN_MESSAGE_ERROR',
    // },
    TR_SIGNATURE: {
        defaultMessage: 'Signature',
        description: 'Used as a label for signature input field in Sign and Verify form',
        id: 'TR_SIGNATURE',
    },
    // TODO: Toast notification
    // TR_SIGNATURE_IS_VALID: {
    //     defaultMessage: 'Signature is valid',
    //     id: 'TR_SIGNATURE_IS_VALID',
    // },
    TR_SKIP: {
        defaultMessage: 'Skip',
        description: 'Button. Skip one step',
        id: 'TR_SKIP',
    },
    TR_SKIP_ALL: {
        defaultMessage: 'Skip onboarding',
        description: 'Button. Skip the entire onboarding process.',
        id: 'TR_SKIP_ALL',
    },
    TR_SKIP_SECURITY: {
        defaultMessage: 'Skip backup and PIN',
        description: 'Button in security page (skip security setup)',
        id: 'TR_SKIP_SECURITY',
    },
    TR_START_AGAIN: {
        defaultMessage: 'Start again',
        description: 'Button text',
        id: 'TR_START_AGAIN',
    },
    TR_START_BACKUP: {
        defaultMessage: 'Start backup',
        description: 'Button text',
        id: 'TR_START_BACKUP',
    },
    TR_START_RECOVERY: {
        defaultMessage: 'Start recovery',
        description: 'Button.',
        id: 'TR_START_RECOVERY',
    },
    TR_STATUS_UNKNOWN: {
        defaultMessage: 'Status unknown',
        description: 'Device status',
        id: 'TR_STATUS_UNKNOWN',
    },
    TR_STELLAR_WALLET: {
        defaultMessage: 'Stellar wallet',
        id: 'TR_STELLAR_WALLET',
    },
    TR_TAKE_ME_BACK_TO_WALLET: {
        defaultMessage: 'Take me back to the wallet',
        id: 'TR_TAKE_ME_BACK_TO_WALLET',
    },
    TR_TEZOS_WALLET: {
        defaultMessage: 'Tezos wallet',
        id: 'TR_TEZOS_WALLET',
    },
    TR_THE_PIN_LAYOUT_IS_DISPLAYED: {
        defaultMessage: 'The PIN layout is displayed on your Trezor.',
        id: 'TR_THE_PIN_LAYOUT_IS_DISPLAYED',
    },
    TR_TO_LABEL: {
        defaultMessage: 'To',
        description: "Label for recepeint's address",
        id: 'TR_TO_LABEL',
    },
    TR_TO_PREVENT_PHISHING_ATTACKS_COMMA: {
        defaultMessage:
            'To prevent phishing attacks, you should verify the address on your Trezor first. {claim}',
        id: 'TR_TO_PREVENT_PHISHING_ATTACKS_COMMA',
    },
    TR_TREZOR: {
        defaultMessage: 'Trezor',
        description: 'Link in header navigation',
        id: 'TR_TREZOR',
    },
    TR_TREZOR_BRIDGE_IS_NOT_RUNNING: {
        defaultMessage: 'Trezor Bridge is not running',
        description: '',
        id: 'TR_TREZOR_BRIDGE_IS_NOT_RUNNING',
    },
    TR_TREZOR_BRIDGE_IS_RUNNING_VERSION: {
        defaultMessage: 'Trezor Bridge is running. Version: {version}',
        description: '',
        id: 'TR_TREZOR_BRIDGE_IS_RUNNING_VERSION',
    },
    TR_TRY_AGAIN: {
        defaultMessage: 'Try again',
        description: 'Try to run the process again',
        id: 'TR_TRY_AGAIN',
    },
    TR_UNAVAILABLE: {
        defaultMessage: 'Unavailable',
        description: 'Device status',
        id: 'TR_UNAVAILABLE',
    },
    TR_UNKNOWN_TRANSACTION: {
        defaultMessage: '(Unknown transaction)',
        id: 'TR_UNKNOWN_TRANSACTION',
    },
    TR_UNKOWN_ERROR_SEE_CONSOLE: {
        defaultMessage: 'Unknown error. See console logs for details.',
        id: 'TR_UNKOWN_ERROR_SEE_CONSOLE',
    },
    TR_UNREADABLE: {
        defaultMessage: 'Unreadable',
        description: 'Device status',
        id: 'TR_UNREADABLE',
    },
    TR_UNVERIFIED_ADDRESS_COMMA_CONNECT: {
        defaultMessage: 'Unverified address, connect your Trezor to verify it',
        id: 'TR_UNVERIFIED_ADDRESS_COMMA_CONNECT',
    },
    TR_UNVERIFIED_ADDRESS_COMMA_SHOW: {
        defaultMessage: 'Unverified address, show on Trezor.',
        id: 'TR_UNVERIFIED_ADDRESS_COMMA_SHOW',
    },
    TR_USED_IN_ANOTHER_WINDOW: {
        defaultMessage: 'Used in other window',
        description: 'Device status',
        id: 'TR_USED_IN_ANOTHER_WINDOW',
    },
    TR_USER_HAS_NOT_WORKED_WITH_THIS_DEVICE: {
        defaultMessage: 'It is a brand new device, just unpacked',
        description: 'Option to click when troubleshooting initialized device.',
        id: 'TR_USER_HAS_NOT_WORKED_WITH_THIS_DEVICE',
    },
    TR_USER_HAS_NOT_WORKED_WITH_THIS_DEVICE_INSTRUCTIONS: {
        defaultMessage:
            'In that case you should immediately contact Trezor support with detailed information on your purchase and refrain from using this device.',
        description: 'What to do if device is already initialized but not by user.',
        id: 'TR_USER_HAS_NOT_WORKED_WITH_THIS_DEVICE_INSTRUCTIONS',
    },
    TR_VERIFY: {
        defaultMessage: 'Verify',
        description: 'Verify button in Sign and Verify form',
        id: 'TR_VERIFY',
    },
    TR_VERIFY_MESSAGE: {
        defaultMessage: 'Verify Message',
        description: 'Header for the Sign and Verify form',
        id: 'TR_VERIFY_MESSAGE',
    },
    // TODO: Toast notification
    // TR_VERIFY_MESSAGE_ERROR: {
    //     defaultMessage: 'Failed to verify message',
    //     id: 'TR_VERIFY_MESSAGE_ERROR',
    // },
    // TR_VERIFY_MESSAGE_SUCCESS: {
    //     defaultMessage: 'Message has been successfully verified',
    //     id: 'TR_VERIFY_MESSAGE_SUCCESS',
    // },
    // TR_VERIFYING_ADDRESS_ERROR: {
    //     defaultMessage: 'Verifying address error',
    //     id: 'TR_VERIFYING_ADDRESS_ERROR',
    // },
    TR_VERSION_IS_LOADING: {
        defaultMessage: 'Version is loading',
        id: 'TR_VERSION_IS_LOADING',
    },
    TR_COINS: {
        defaultMessage: 'Coins',
        id: 'TR_COINS',
    },
    TR_TESTNET_COINS: {
        defaultMessage: 'Testnet coins',
        id: 'TR_TESTNET_COINS',
    },
    TR_TESTNET_COINS_EXPLAINED: {
        defaultMessage:
            'Testnet coins dont have any value but you still may use them to learn and experiment.',
        id: 'TR_TESTNET_COINS_EXPLAINED',
    },
    TR_WAIT_FOR_FILE_TO_DOWNLOAD: {
        defaultMessage: 'Wait for file to download',
        description: 'Instruction for installing Trezor Bridge',
        id: 'TR_WAIT_FOR_FILE_TO_DOWNLOAD',
    },
    TR_WAIT_FOR_REBOOT: {
        defaultMessage: 'Wait for your device to reboot',
        description: 'Info what is happening with users device.',
        id: 'TR_WAIT_FOR_REBOOT',
    },
    TR_FOR_EASIER_AND_SAFER_INPUT: {
        id: 'TR_FOR_EASIER_AND_SAFER_INPUT',
        defaultMessage:
            'For easier and safer input you can scan recipient’s address from a QR code using your computer camera.',
    },
    TR_PLEASE_ALLOW_YOUR_CAMERA: {
        id: 'TR_PLEASE_ALLOW_YOUR_CAMERA',
        defaultMessage: 'Please allow your camera to be able to scan a QR code.',
    },
    TR_WAS_USED_IN_ANOTHER_WINDOW: {
        defaultMessage: 'Reload session',
        description: 'Device status',
        id: 'TR_WAS_USED_IN_ANOTHER_WINDOW',
    },
    TR_WELCOME_TO_TREZOR: {
        defaultMessage: 'First-time user or an ol’ Trezor fella?',
        id: 'TR_WELCOME_TO_TREZOR',
    },
    TR_WELCOME_TO_TREZOR_TEXT: {
        defaultMessage: 'Choose your path and let the Trezor Force be with you!.',
        id: 'TR_WELCOME_TO_TREZOR_TEXT',
    },
    TR_WORDS: {
        defaultMessage: '{count} words',
        description: 'Number of words. For example: 12 words',
        id: 'TR_WORDS',
    },
    TR_XRP_DESTINATION_TAG: {
        defaultMessage: 'Destination tag',
        id: 'TR_XRP_DESTINATION_TAG',
    },
    // TR_XRP_DESTINATION_TAG_EXPLAINED: {
    //     defaultMessage:
    //         'Destination tag is an arbitrary number which serves as a unique identifier of your transaction. Some services may require this to process your transaction.',
    //     id: 'TR_XRP_DESTINATION_TAG_EXPLAINED',
    // },
    TR_YOU_WERE_DISCONNECTED_DOT: {
        defaultMessage: 'You were disconnected.',
        id: 'TR_YOU_WERE_DISCONNECTED_DOT',
    },
    TR_YOU_WILL_BE_REDIRECTED_TO_EXTERNAL: {
        defaultMessage: 'You will be redirected to external wallet',
        id: 'TR_YOU_WILL_BE_REDIRECTED_TO_EXTERNAL',
    },
    TR_YOUR_TREZOR_IS_NOT_BACKED_UP: {
        defaultMessage: 'Your Trezor is not backed up',
        id: 'TR_YOUR_TREZOR_IS_NOT_BACKED_UP',
    },
    TR_SWITCH_DEVICE: {
        id: 'TR_SWITCH_DEVICE',
        defaultMessage: 'Switch Device',
    },
    TR_THIS_IS_PLACE_TO_SEE_ALL: {
        id: 'TR_THIS_IS_PLACE_TO_SEE_ALL',
        defaultMessage:
            'This is a place to see all your devices. You can further set them up in Settings but here you can switch between devices and see their statuses.',
    },
    TR_UNDISCOVERED_WALLET: {
        id: 'TR_UNDISCOVERED_WALLET',
        defaultMessage: 'Undiscovered wallet',
    },
    TR_NUM_ACCOUNTS_FIAT_VALUE: {
        id: 'TR_NUM_ACCOUNTS_FIAT_VALUE',
        defaultMessage:
            '{accountsCount} {accountsCount, plural, one {account} other {accounts}} • {fiatValue}',
        description: 'Used as title for a wallet instance in Switch Device modal',
    },
    TR_ADD_HIDDEN_WALLET: {
        id: 'TR_ADD_HIDDEN_WALLET',
        defaultMessage: 'Add hidden wallet',
    },
    TR_BACKGROUND_GALLERY: {
        id: 'TR_BACKGROUND_GALLERY',
        defaultMessage: 'Homescreen background gallery',
    },
    TR_BACKUP: {
        id: 'TR_BACKUP',
        defaultMessage: 'Backup',
    },
    TR_BACKUP_RECOVERY_SEED: {
        id: 'TR_BACKUP_RECOVERY_SEED',
        defaultMessage: 'Backup (Recovery seed)',
    },
    TR_RECOVERY_SEED_IS: {
        id: 'TR_RECOVERY_SEED_IS',
        defaultMessage:
            'Recovery seed is a list of words in a specific order which store all the information needed.',
    },
    TR_CREATE_BACKUP: {
        id: 'TR_CREATE_BACKUP',
        defaultMessage: 'Create backup',
    },
    TR_CHECK_RECOVERY_SEED: {
        id: 'TR_CHECK_RECOVERY_SEED',
        defaultMessage: 'Check recovery seed',
    },
    TR_CHECK_SEED: {
        id: 'TR_CHECK_SEED',
        defaultMessage: 'Check seed',
    },
    TR_FIRMWARE_VERSION: {
        id: 'TR_FIRMWARE_VERSION',
        defaultMessage: 'Firmware version',
    },
    TR_YOUR_CURRENT_FIRMWARE: {
        id: 'TR_YOUR_CURRENT_FIRMWARE',
        defaultMessage: 'Your current firmware version is {version}',
    },
    TR_WIPING_YOUR_DEVICE: {
        id: 'TR_WIPING_YOUR_DEVICE',
        defaultMessage:
            'Wiping the device removes all its information. Only wipe your device if you have your device if you have your recovery seed at hand or there are no funds stored on this device.',
    },
    TR_CURRENCY: {
        id: 'TR_CURRENCY',
        defaultMessage: 'Currency',
    },
    TR_PRIMARY_FIAT: {
        id: 'TR_PRIMARY_FIAT',
        defaultMessage: 'Primary FIAT currency to display',
    },
    TR_LABELING: {
        id: 'TR_LABELING',
        defaultMessage: 'Labeling',
    },
    TR_CONNECT_DROPBOX: {
        id: 'TR_CONNECT_DROPBOX',
        defaultMessage: 'Connect Dropbox',
    },
    TR_SUITE_VERSION: {
        id: 'TR_SUITE_VERSION',
        defaultMessage: 'Suite version',
    },
    TR_YOUR_CURRENT_VERSION: {
        id: 'TR_YOUR_CURRENT_VERSION',
        defaultMessage: 'Your current Suite version is 1.2.0',
    },
    TR_CHECK_FOR_UPDATES: {
        id: 'TR_CHECK_FOR_UPDATES',
        defaultMessage: 'Check for updates',
    },
    TR_3RD_PARTY_WALLETS: {
        id: 'TR_3RD_PARTY_WALLETS',
        defaultMessage: '3rd party wallets',
    },
    TR_3RD_PARTY_WALLETS_DESC: {
        id: 'TR_3RD_PARTY_WALLETS_DESC',
        defaultMessage:
            'These coins are supported by Trezor but only in 3rd party wallets. These coins cannot be managed by Trezor Suite or Wallet.',
    },
    TR_SETTINGS: {
        id: 'TR_SETTINGS',
        defaultMessage: 'Settings',
    },
    TR_BACKUP_FAILED: {
        id: 'TR_BACKUP_FAILED',
        defaultMessage:
            'Backup failed and your Wallet is not backed up. You can still use it without any problems but highly recommend you following the link and see how to successfully create a backup.',
    },
    TR_LANGUAGE: {
        id: 'TR_LANGUAGE',
        defaultMessage: 'Language',
    },
    TR_WHAT_TO_DO_NOW: {
        id: 'TR_WHAT_TO_DO_NOW',
        defaultMessage: 'What to do now',
    },
    TR_DONT_HAVE_A_TREZOR: {
        defaultMessage: "Don't have a Trezor? {getOne}",
        id: 'TR_DONT_HAVE_A_TREZOR',
    },
    TR_NETWORK_UNKNOWN: {
        defaultMessage: 'unknown',
        id: 'TR_NETWORK_UNKNOWN',
    },
    TR_USER_HAS_WORKED_WITH_THIS_DEVICE: {
        defaultMessage: 'I have worked with it before',
        description: 'Option to click when troubleshooting initialized device.',
        id: 'TR_USER_HAS_WORKED_WITH_THIS_DEVICE',
    },
    // TR_CUSTOM_FEE_IS_NOT_NUMBER: {
    //     defaultMessage: 'Fee is not a number',
    //     id: 'TR_CUSTOM_FEE_IS_NOT_NUMBER',
    // },
    TR_NORTH: {
        id: 'TR_NORTH',
        defaultMessage: 'North',
    },
    TR_EAST: {
        id: 'TR_EAST',
        defaultMessage: 'East',
    },
    TR_SOUTH: {
        id: 'TR_SOUTH',
        defaultMessage: 'South',
    },
    TR_WEST: {
        id: 'TR_WEST',
        defaultMessage: 'West',
    },
    TR_GENERAL: {
        id: 'TR_GENERAL',
        defaultMessage: 'General',
        description: 'Category in Settings',
    },
    TR_DEVICE: {
        id: 'TR_DEVICE',
        defaultMessage: 'Device',
        description: 'Category in Settings',
    },
    TR_WALLET: {
        id: 'TR_WALLET',
        defaultMessage: 'Wallet',
        description: 'Category in Settings',
    },
    TR_SUPPORT: {
        id: 'TR_SUPPORT',
        defaultMessage: 'Support',
    },
    TR_COINS_SETTINGS_ALSO_DEFINES: {
        id: 'TR_COINS_SETTINGS_ALSO_DEFINES',
        defaultMessage:
            'Coins settings also defines the Discovery process when Trezor is connected. Each time you connect not remembered device, Trezor Suite needs to find out what accounts you have by going through each coin one by one. That can take between few seconds to few minutes if you allow all or too many coins.',
    },
    TR_DEACTIVATE_ALL: {
        id: 'TR_DEACTIVATE_ALL',
        defaultMessage: 'Deactivate all',
    },
    TR_ACTIVATE_ALL: {
        id: 'TR_ACTIVATE_ALL',
        defaultMessage: 'Activate all',
    },
    TR_TOTAL_PORTFOLIO_VALUE: {
        id: 'TR_TOTAL_PORTFOLIO_VALUE',
        defaultMessage: 'Total portfolio value',
    },
    TR_RECEIVE: {
        id: 'TR_RECEIVE',
        defaultMessage: 'Receive',
    },
    TR_BUY: {
        id: 'TR_BUY',
        defaultMessage: 'Buy',
    },
    TR_YOUR_WALLET_IS_READY_WHAT: {
        id: 'TR_YOUR_WALLET_IS_READY_WHAT',
        defaultMessage: 'Your Wallet is ready. What to do now?',
    },
    TR_ADDITIONAL_SECURITY_FEATURES: {
        id: 'TR_ADDITIONAL_SECURITY_FEATURES',
        defaultMessage: 'Additional security features are waiting to be done.',
    },
    TR_FINISH_ADVANCED_SECURITY: {
        id: 'TR_FINISH_ADVANCED_SECURITY',
        defaultMessage: 'Finish advanced security',
    },
    TR_LOOKING_FOR_QUICK_EASY: {
        id: 'TR_LOOKING_FOR_QUICK_EASY',
        defaultMessage: 'Looking for a quick & easy way to buy BTC? We got you covered.',
    },
    TR_ASSETS: {
        id: 'TR_ASSETS',
        defaultMessage: 'Assets',
    },
    TR_VALUES: {
        id: 'TR_VALUES',
        defaultMessage: 'Values',
    },
    TR_EXCHANGE_RATE: {
        id: 'TR_EXCHANGE_RATE',
        defaultMessage: 'Exchange rate',
    },
    TR_CONNECTION_STATUS: {
        id: 'TR_CONNECTION_STATUS',
        defaultMessage: 'Connection Status',
    },
    TR_ONLINE: {
        id: 'TR_ONLINE',
        defaultMessage: 'Online',
    },
    TR_CONNECTING_DOTDOTDOT: {
        id: 'TR_CONNECTING_DOTDOTDOT',
        defaultMessage: 'Connecting...',
    },
    TR_OFFLINE: {
        id: 'TR_OFFLINE',
        defaultMessage: 'Offline',
    },
    TR_MARK_ALL_AS_READ: {
        id: 'TR_MARK_ALL_AS_READ',
        defaultMessage: 'Mark all as read',
    },
    TR_WHATS_NEW: {
        id: 'TR_WHATS_NEW',
        defaultMessage: "What's new",
    },
    TR_READ_MORE: {
        id: 'TR_READ_MORE',
        defaultMessage: 'Read more',
    },
    TR_SHOW_OLDER_NEWS: {
        id: 'TR_SHOW_OLDER_NEWS',
        defaultMessage: 'Show older news',
    },
    TR_CHECK_FOR_DEVICES: {
        defaultMessage: 'Check for devices',
        id: 'TR_CHECK_FOR_DEVICES',
    },
    TR_ACQUIRE_DEVICE_TITLE: {
        defaultMessage: 'Trezor is being used in a browser',
        id: 'TR_ACQUIRE_DEVICE_TITLE',
    },
    TR_ACQUIRE_DEVICE_DESCRIPTION: {
        defaultMessage:
            'Please close the tab in your browser or click the button below to acquire the device since Trezor can be only used in one session.',
        id: 'TR_ACQUIRE_DEVICE_DESCRIPTION',
    },
    TR_SKIP_ONBOARDING_HEADING: {
        defaultMessage: 'Skipping onboarding? One more thing…',
        id: 'TR_SKIP_ONBOARDING_HEADING',
    },
    TR_SKIP_ONBOARDING_TEXT: {
        defaultMessage:
            'If your device is initialiazed and you used Wallet or Suite before, that’s great! Did you initialize Trezor yourself? You should be the one doing it. If not, it might be dangerous.',
        id: 'TR_SKIP_ONBOARDING_TEXT',
    },
    TR_ALLOW_ANALYTICS: {
        defaultMessage: 'Allow anonymous data storing',
        id: 'TR_ALLOW_ANALYTICS',
    },
    TR_ALLOW_ANALYTICS_DESCRIPTION: {
        defaultMessage:
            'Trezor Suite does NOT track any balance-related or personal data, all anonymously',
        id: 'TR_ALLOW_ANALYTICS_DESCRIPTION',
    },
    TR_SELECT_DEVICE: {
        id: 'TR_SELECT_DEVICE',
        defaultMessage: 'Select device',
    },
    TR_REMEMBER_WALLET: {
        id: 'TR_REMEMBER_WALLET',
        defaultMessage: 'Remember wallet',
    },
    TR_HIDE_WALLET: {
        id: 'TR_HIDE_WALLET',
        defaultMessage: 'Hide wallet',
    },
    TR_REMEMBER_ALLOWS_YOU_TO: {
        id: 'TR_REMEMBER_ALLOWS_YOU_TO',
        defaultMessage:
            'Remember allows you to access any wallet in watch-only mode without connected device.',
    },
    TR_HIDE_WALLET_EXPLANATION: {
        id: 'TR_HIDE_WALLET_EXPLANATION',
        defaultMessage: "Explanation what the 'hide wallet' button does",
    },
    TR_NO_PASSPHRASE_WALLET: {
        id: 'TR_NO_PASSPHRASE_WALLET',
        defaultMessage: 'No-passphrase wallet',
    },
    TR_PASSPHRASE_WALLET: {
        id: 'TR_PASSPHRASE_WALLET',
        defaultMessage: 'Passphrase wallet',
    },
    TR_ONCE_YOU_SEND_OR_RECEIVE: {
        id: 'TR_ONCE_YOU_SEND_OR_RECEIVE',
        defaultMessage:
            'Once you send or receive your first transaction it will show up here. Until then, wanna buy some crypto? Click the button below to begin your shopping spree!',
    },
    TR_ACCOUNT_IS_EMPTY: {
        id: 'TR_ACCOUNT_IS_EMPTY',
        defaultMessage: 'The account is empty',
    },
    TR_HELP_TREZOR_SUITE: {
        defaultMessage: 'Help Trezor Suite get better',
        id: 'TR_HELP_TREZOR_SUITE',
    },
    TR_CUSTOM_FEE_IS_NOT_VALID: {
        defaultMessage: 'Fee is not valid',
        id: 'TR_CUSTOM_FEE_IS_NOT_VALID',
    },
    TR_HIDE_ADVANCED_OPTIONS: {
        defaultMessage: 'Hide advanced options',
        description: 'Hide advanced sending form',
        id: 'TR_HIDE_ADVANCED_OPTIONS',
    },
    TR_SHOW_ADVANCED_OPTIONS: {
        defaultMessage: 'Show advanced options',
        description: 'Shows advanced sending form',
        id: 'TR_SHOW_ADVANCED_OPTIONS',
    },
    TR_HELP_TREZOR_SUITE_TEXT_1: {
        defaultMessage:
            'Help Trezor Suite become a better product by sending us {TR_HELP_TREZOR_SUITE_TEXT_1_FAT}.',
        id: 'TR_HELP_TREZOR_SUITE_TEXT_1',
    },
    TR_HELP_TREZOR_SUITE_TEXT_1_FAT: {
        defaultMessage: 'anonymous analytics data.',
        id: 'TR_HELP_TREZOR_SUITE_TEXT_1_FAT',
    },
    TR_ETH_DATA_NOT_HEX: {
        defaultMessage: 'Data is not hex',
        id: 'TR_ETH_DATA_NOT_HEX',
    },
    TR_ETH_GAS_LIMIT_NOT_NUMBER: {
        defaultMessage: 'Gas limit is not a number',
        id: 'TR_ETH_GAS_LIMIT_NOT_NUMBER',
    },
    TR_ETH_GAS_PRICE_NOT_NUMBER: {
        defaultMessage: 'Gas price is not a number',
        id: 'TR_ETH_GAS_PRICE_NOT_NUMBER',
    },
    TR_RECIPIENT_ADDRESS: {
        defaultMessage: 'Recipient address',
        id: 'TR_RECIPIENT_ADDRESS',
    },
    TR_HELP_TREZOR_SUITE_TEXT_2: {
        defaultMessage: 'Trezor Suite does NOT track any balance-related or personal data.',
        id: 'TR_HELP_TREZOR_SUITE_TEXT_2',
    },
    TR_TOS_INFORMATION: {
        defaultMessage:
            'Oh, by the way, we had to pay a hell lot of money to our lawyers to create some {TR_TOS_LINK}',
        id: 'TR_HELP_TREZOR_SUITE_TEXT',
    },
    TR_TOS_LINK: {
        defaultMessage: 'Terms & Conditions.',
        id: 'TR_TOS_LINK',
    },
    TR_WELCOME_MODAL_HEADING: {
        defaultMessage: 'Welcome to Trezor Suite!',
        id: 'TR_WELCOME_MODAL_HEADING',
    },
    TR_WELCOME_MODAL_TEXT: {
        defaultMessage: 'Cyka blyat davai trezora',
        id: 'TR_WELCOME_MODAL_TEXT',
    },
    TR_BEGIN: {
        defaultMessage: "Let's begin!",
        id: 'TR_BEGIN',
    },
    TR_ENTER_PASSPHRASE: {
        id: 'TR_ENTER_PASSPHRASE',
        defaultMessage: 'Enter passphrase',
    },
    TR_CONFIRM_EMPTY_HIDDEN_WALLET: {
        id: 'TR_CONFIRM_EMPTY_HIDDEN_WALLET',
        defaultMessage: 'Confirm empty hidden wallet',
    },
    TR_UNLOCK: {
        id: 'TR_UNLOCK',
        defaultMessage: 'Unlock',
    },
    TR_THIS_HIDDEN_WALLET_IS_EMPTY: {
        id: 'TR_THIS_HIDDEN_WALLET_IS_EMPTY',
        defaultMessage:
            'This hidden Wallet is empty. To make sure you are in the correct Wallet, confirm Passphrase',
    },
    TR_CONFIRM_PASSPHRASE: {
        id: 'TR_CONFIRM_PASSPHRASE',
        defaultMessage: 'Confirm passphrase',
    },
    TR_PASSPHRASE_HIDDEN_WALLET: {
        id: 'TR_PASSPHRASE_HIDDEN_WALLET',
        defaultMessage: 'Passphrase (hidden) wallet',
    },
    TR_ENTER_EXISTING_PASSPHRASE: {
        id: 'TR_ENTER_EXISTING_PASSPHRASE',
        defaultMessage:
            'Enter existing passphrase to access existing hidden Wallet. Or enter new passphrase to create a new hidden Wallet.',
    },
    TR_ACCESS_HIDDEN_WALLET: {
        id: 'TR_ACCESS_HIDDEN_WALLET',
        defaultMessage: 'Access Hidden Wallet',
    },
    TR_SELECT_WALLET_TO_ACCESS: {
        id: 'TR_SELECT_WALLET_TO_ACCESS',
        defaultMessage: 'Select a wallet to access',
    },
    TR_CHOOSE_BETWEEN_NO_PASSPHRASE: {
        id: 'TR_CHOOSE_BETWEEN_NO_PASSPHRASE',
        defaultMessage: 'Choose between no-passphrase or hidden wallet with passphrase.',
    },
    TR_WHAT_IS_PASSPHRASE: {
        id: 'TR_WHAT_IS_PASSPHRASE',
        defaultMessage: 'What is passphrase',
    },
    TR_TO_ACCESS_STANDARD_NO_PASSPHRASE: {
        id: 'TR_TO_ACCESS_STANDARD_NO_PASSPHRASE',
        defaultMessage: 'To access standard (no-passphrase) Wallet click the button below.',
    },
    TR_ACCESS_STANDARD_WALLET: {
        id: 'TR_ACCESS_STANDARD_WALLET',
        defaultMessage: 'Access standard Wallet',
    },
    TR_I_UNDERSTAND_PASSPHRASE: {
        id: 'TR_I_UNDERSTAND_PASSPHRASE',
        defaultMessage: 'I understand passphrase is not saved anywhere and can’t be restored.',
    },
    TR_ENTER_PASSPHRASE_ON_DEVICE: {
        id: 'TR_ENTER_PASSPHRASE_ON_DEVICE',
        defaultMessage: 'Enter passphrase on device',
    },
    TR_CONFIRM_EMPTY_HIDDEN_WALLET_ON: {
        id: 'TR_CONFIRM_EMPTY_HIDDEN_WALLET_ON',
        defaultMessage: 'Confirm empty hidden wallet passphrase on "{deviceLabel}" device.',
    },
    TR_THIS_HIDDEN_WALLET_IS_EMPTY_SOURCE: {
        id: 'TR_THIS_HIDDEN_WALLET_IS_EMPTY_SOURCE',
        defaultMessage:
            'This hidden Wallet is empty. To make sure you are in the correct Wallet, select Passphrase source.',
    },
    TR_ENTER_PASSPHRASE_ON_DEVICE_LABEL: {
        id: 'TR_ENTER_PASSPHRASE_ON_DEVICE_LABEL',
        defaultMessage: 'Enter passphrase on "{deviceLabel}" device.',
    },
    TR_CONFIRM_PASSPHRASE_SOURCE: {
        id: 'TR_CONFIRM_PASSPHRASE_SOURCE',
        defaultMessage: 'Confirm empty hidden wallet passphrase source on "{deviceLabel}" device.',
    },
    TR_SELECT_PASSPHRASE_SOURCE: {
        id: 'TR_SELECT_PASSPHRASE_SOURCE',
        defaultMessage: 'Select passphrase source on "{deviceLabel}" device.',
    },
    TR_SET_UP_NEW_PIN: {
        id: 'TR_SET_UP_NEW_PIN',
        defaultMessage: 'Set up new PIN',
    },
    TR_SET_UP_STRONG_PIN_TO_PROTECT: {
        id: 'TR_SET_UP_STRONG_PIN_TO_PROTECT',
        defaultMessage:
            'Set up a strong PIN to protect your device from unauthorized access. The keypad layout is displayed on your connected Trezor device.',
    },
    TR_MAXIMUM_LENGTH_IS_9_DIGITS: {
        id: 'TR_MAXIMUM_LENGTH_IS_9_DIGITS',
        defaultMessage: 'Maximum length is 9 digits.',
    },
    TR_TRANSACTION_DETAILS: {
        id: 'TR_TRANSACTION_DETAILS',
        defaultMessage: 'Transaction details',
    },
    TR_SHOW_DETAILS_IN_BLOCK_EXPLORER: {
        id: 'TR_SHOW_DETAILS_IN_BLOCK_EXPLORER',
        defaultMessage: 'Show details in Block Explorer',
    },
    TR_CLOSE: {
        id: 'TR_CLOSE',
        defaultMessage: 'Close',
    },
    TR_OUTGOING: {
        id: 'TR_OUTGOING',
        defaultMessage: 'Outgoing',
    },
    TR_INCOMING: {
        id: 'TR_INCOMING',
        defaultMessage: 'Incoming',
    },
    TR_SENT_TO_SELF: {
        id: 'TR_SENT_TO_SELF',
        defaultMessage: 'Sent to self',
    },
    TR_UNKNOWN: {
        id: 'TR_UNKNOWN',
        defaultMessage: 'Unknown',
    },
    TR_STATUS: {
        id: 'TR_STATUS',
        defaultMessage: 'Status',
    },
    TR_TX_CONFIRMATIONS: {
        id: 'TR_TX_CONFIRMATIONS',
        defaultMessage:
            '{confirmationsCount} {confirmationsCount, plural, one {confirmation} other {confirmations}}',
    },
    TR_MINED_TIME: {
        id: 'TR_MINED_TIME',
        defaultMessage: 'Mined Time',
    },
    TR_FIRST_SEEN: {
        id: 'TR_FIRST_SEEN',
        defaultMessage: 'First Seen',
    },
    TR_TOTAL_INPUT: {
        id: 'TR_TOTAL_INPUT',
        defaultMessage: 'Total Input',
    },
    TR_TOTAL_OUTPUT: {
        id: 'TR_TOTAL_OUTPUT',
        defaultMessage: 'Total Output',
    },
    TR_TRANSACTION_ID: {
        id: 'TR_TRANSACTION_ID',
        defaultMessage: 'Transaction ID',
    },
    TR_UNKNOWN_CONFIRMATION_TIME: {
        id: 'TR_UNKNOWN_CONFIRMATION_TIME',
        defaultMessage: 'unknown',
    },
    TR_CONFIRMED_TX: {
        id: 'TR_CONFIRMED_TX',
        defaultMessage: 'Confirmed',
    },
    TR_TX_FEE: {
        id: 'TR_TX_FEE',
        defaultMessage: 'Fee',
    },
    TR_UNCONFIRMED_TX: {
        id: 'TR_UNCONFIRMED_TX',
        defaultMessage: 'Unconfirmed',
    },
    TR_TX_TYPE: {
        id: 'TR_TX_TYPE',
        defaultMessage: 'Type',
    },
    TR_TX_CURRENT_VALUE: {
        id: 'TR_TX_CURRENT_VALUE',
        defaultMessage: 'Current Value',
    },
    TR_TX_HISTORICAL_VALUE_DATE: {
        id: 'TR_TX_HISTORICAL_VALUE_DATE',
        defaultMessage: 'Historical Value ({date})',
    },
    TR_DEVICE_NEEDS_ATTENTION: {
        id: 'TR_DEVICE_NEEDS_ATTENTION',
        defaultMessage: 'Device needs attention',
    },
    TR_SOLVE_ISSUE: {
        id: 'TR_SOLVE_ISSUE',
        defaultMessage: 'Solve issue',
    },
    TR_COIN_DISCOVERY_IN_PROGRESS: {
        id: 'TR_COIN_DISCOVERY_IN_PROGRESS',
        defaultMessage: 'Coin discovery in progress…',
    },
    TR_TO_FIND_YOUR_ACCOUNTS_AND: {
        id: 'TR_TO_FIND_YOUR_ACCOUNTS_AND',
        defaultMessage:
            'To find your accounts and funds we need to perform a coin discovery which will discover all your coins.',
    },
});

export default definedMessages;<|MERGE_RESOLUTION|>--- conflicted
+++ resolved
@@ -603,11 +603,6 @@
         defaultMessage: 'Found an empty device, yay! You can continue now.',
         description: 'Case when device was connected and it is in expected state (not initialized)',
         id: 'TR_FOUND_OK_DEVICE',
-    },
-<<<<<<< HEAD
-    TR_FRESH_ADDRESS: {
-        defaultMessage: 'Fresh address',
-        id: 'TR_FRESH_ADDRESS',
     },
     // TR_GAS_LIMIT: {
     //     defaultMessage: 'Gas limit',
@@ -635,34 +630,6 @@
     //     defaultMessage: 'Transaction fee = gas limit * gas price',
     //     id: 'TR_GAS_QUOTATION',
     // },
-=======
-    TR_GAS_LIMIT: {
-        defaultMessage: 'Gas limit',
-        id: 'TR_GAS_LIMIT',
-    },
-    TR_GAS_LIMIT_REFERS_TO: {
-        defaultMessage:
-            'Gas limit refers to the maximum amount of gas user is willing to spend on a particular transaction. {TR_GAS_QUOTATION}. Increasing the gas limit will not get the transaction confirmed sooner. Default value for sending {gasLimitTooltipCurrency} is {gasLimitTooltipValue}.',
-        id: 'TR_GAS_LIMIT_REFERS_TO',
-    },
-    TR_GAS_PRICE: {
-        defaultMessage: 'Gas price',
-        id: 'TR_GAS_PRICE',
-    },
-    TR_GAS_PRICE_QUOTATION: {
-        defaultMessage: 'Transaction fee = gas limit * gas price',
-        id: 'TR_GAS_PRICE_QUOTATION',
-    },
-    TR_GAS_PRICE_REFERS_TO: {
-        defaultMessage:
-            'Gas price refers to the amount of ether you are willing to pay for every unit of gas, and is usually measured in “Gwei”. {TR_GAS_PRICE_QUOTATION}. Increasing the gas price will get the transaction confirmed sooner but makes it more expensive. The recommended gas price is {recommendedGasPrice} GWEI.',
-        id: 'TR_GAS_PRICE_REFERS_TO',
-    },
-    TR_GAS_QUOTATION: {
-        defaultMessage: 'Transaction fee = gas limit * gas price',
-        id: 'TR_GAS_QUOTATION',
-    },
->>>>>>> 39b6f54e
     TR_GATHERING_INFO: {
         defaultMessage: 'Gathering information, please wait...',
         id: 'TR_GATHERING_INFO',
@@ -1134,7 +1101,6 @@
         defaultMessage: 'Send {network} and tokens',
         id: 'TR_SEND_NETWORK_AND_TOKENS',
     },
-<<<<<<< HEAD
     TR_SENT_TO_SELF: {
         defaultMessage: '(Sent to self)',
         id: 'TR_SENT_TO_SELF',
@@ -1144,17 +1110,6 @@
     //     description: 'Used for setting maximum amount in Send form',
     //     id: 'TR_SET_MAX',
     // },
-=======
-    TR_SET_DEFAULT: {
-        defaultMessage: 'Set default',
-        id: 'TR_SET_DEFAULT',
-    },
-    TR_SET_MAX: {
-        defaultMessage: 'Set max',
-        description: 'Used for setting maximum amount in Send form',
-        id: 'TR_SET_MAX',
-    },
->>>>>>> 39b6f54e
     TR_SET_PIN: {
         defaultMessage: 'Set pin',
         description: 'Button text',
@@ -1931,10 +1886,6 @@
         id: 'TR_INCOMING',
         defaultMessage: 'Incoming',
     },
-    TR_SENT_TO_SELF: {
-        id: 'TR_SENT_TO_SELF',
-        defaultMessage: 'Sent to self',
-    },
     TR_UNKNOWN: {
         id: 'TR_UNKNOWN',
         defaultMessage: 'Unknown',
