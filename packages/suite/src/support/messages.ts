--- conflicted
+++ resolved
@@ -3511,7 +3511,6 @@
         id: 'TR_COULD_NOT_RETRIEVE_CHANGELOG',
         defaultMessage: 'Could not retrieve the changelog',
     },
-<<<<<<< HEAD
     TR_NAV_COINMARKET: {
         id: 'TR_NAV_COINMARKET',
         defaultMessage: 'Coinmarket',
@@ -3527,7 +3526,7 @@
     TR_NAV_SPEND: {
         id: 'TR_NAV_SPEND',
         defaultMessage: 'Spend',
-=======
+    },
     TR_BALANCE: {
         id: 'TR_BALANCE',
         defaultMessage: 'Balance',
@@ -3543,7 +3542,6 @@
     TR_TOKENS: {
         id: 'TR_TOKENS',
         defaultMessage: 'Tokens',
->>>>>>> 0397c01b
     },
 } as const);
 
