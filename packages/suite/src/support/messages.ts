import { defineMessages } from 'react-intl';

const definedMessages = defineMessages({
    TR_XRP_CANNOT_SEND_TO_MYSELF: {
        defaultMessage: 'Cannot send to myself',
        id: 'CANNOT_SEND_TO_MYSELF',
    },
    TR_XRP_CANNOT_SEND_LESS_THAN_RESERVE: {
        defaultMessage: 'Not enough XRP above the required unspendable reserve ({reserve} XRP)',
        id: 'TR_XRP_CANNOT_SEND_LESS_THAN_RESERVE',
    },
    TR_3RD_PARTY_WALLETS: {
        defaultMessage: '3rd party wallets',
        id: 'TR_3RD_PARTY_WALLETS',
    },
    TR_3RD_PARTY_WALLETS_DESC: {
        defaultMessage:
            'These coins are supported by Trezor but only in 3rd party wallets. These coins cannot be managed by Trezor Suite or Wallet.',
        id: 'TR_3RD_PARTY_WALLETS_DESC',
    },
    TR_404_DESCRIPTION: {
        defaultMessage: 'Well… something is broken. Please proceed to Dashboard.',
        id: 'TR_404_DESCRIPTION',
    },
    TR_404_GO_TO_DASHBOARD: {
        defaultMessage: 'Go to Dashboard now!',
        id: 'TR_404_GO_TO_DASHBOARD',
    },
    TR_404_TITLE: {
        defaultMessage: 'Error 404',
        id: 'TR_404_TITLE',
    },
    TR_ACCESS_HIDDEN_WALLET: {
        defaultMessage: 'Access Hidden Wallet',
        id: 'TR_ACCESS_HIDDEN_WALLET',
    },
    TR_WALLET_SELECTION_ACCESS_HIDDEN_WALLET: {
        defaultMessage: 'Access Hidden Wallet',
        id: 'TR_WALLET_SELECTION_ACCESS_HIDDEN_WALLET',
    },
    TR_WALLET_SELECTION_HIDDEN_WALLET: {
        defaultMessage: 'Passphrase (hidden) wallet',
        id: 'TR_WALLET_SELECTION_HIDDEN_WALLET',
    },
    TR_WALLET_SELECTION_ENTER_EXISTING_PASSPHRASE: {
        defaultMessage:
            'Enter existing passphrase to access existing hidden Wallet. Or enter new passphrase to create a new hidden Wallet.',
        id: 'TR_WALLET_SELECTION_ENTER_EXISTING_PASSPHRASE',
    },
    TR_ACCESS_STANDARD_WALLET: {
        defaultMessage: 'Access standard Wallet',
        id: 'TR_ACCESS_STANDARD_WALLET',
    },
    TR_ACCOUNT_ENABLE_PASSPHRASE: {
        defaultMessage: 'Enable passphrase',
        id: 'TR_ACCOUNT_ENABLE_PASSPHRASE',
    },
    TR_ACCOUNT_EXCEPTION_AUTH_ERROR: {
        defaultMessage: 'Authorization error.',
        id: 'TR_ACCOUNT_EXCEPTION_AUTH_ERROR',
    },
    TR_ACCOUNT_EXCEPTION_AUTH_ERROR_DESC: {
        defaultMessage: 'You are not allowed to work with this device. Wrong PIN entered.',
        id: 'TR_ACCOUNT_EXCEPTION_AUTH_ERROR_DESC',
    },
    TR_ACCOUNT_EXCEPTION_DISCOVERY_EMPTY: {
        defaultMessage: 'There are no coins enabled in settings.',
        id: 'TR_ACCOUNT_EXCEPTION_DISCOVERY_EMPTY',
    },
    TR_ACCOUNT_EXCEPTION_DISCOVERY_EMPTY_DESC: {
        defaultMessage:
            'It’s so empty here. Can’t even describe the emptiness I’m feelin’ here… You can either add new account (that will enable selected coin) or enable any coin in Settings.',
        id: 'TR_ACCOUNT_EXCEPTION_DISCOVERY_EMPTY_DESC',
    },
    TR_ACCOUNT_EXCEPTION_DISCOVERY_ERROR: {
        defaultMessage: 'Discovery error.',
        id: 'TR_ACCOUNT_EXCEPTION_DISCOVERY_ERROR',
    },
    TR_ACCOUNT_EXCEPTION_DISCOVERY_DESCRIPTION: {
        defaultMessage: 'Discovery error description',
        id: 'TR_ACCOUNT_EXCEPTION_DISCOVERY_DESCRIPTION',
    },
    TR_ACCOUNT_EXCEPTION_NOT_ENABLED: {
        defaultMessage: '{networkName} not enabled in settings.',
        id: 'TR_ACCOUNT_EXCEPTION_NOT_ENABLED',
    },
    TR_ACCOUNT_EXCEPTION_NOT_EXIST: {
        defaultMessage: 'Account does not exist',
        id: 'TR_ACCOUNT_EXCEPTION_NOT_EXIST',
    },
    TR_ACCOUNT_HASH: {
        defaultMessage: 'Account #{number}',
        description: 'Used in auto-generated account label',
        id: 'TR_ACCOUNT_HASH',
    },
    TR_ACCOUNT_IMPORTED_ANNOUNCEMENT: {
        defaultMessage:
            'A watch-only account is a public address you’ve imported into your wallet, allowing the wallet to watch for outputs but not spend them.',
        id: 'TR_ACCOUNT_IMPORTED_ANNOUNCEMENT',
    },
    TR_ACCOUNT_IS_EMPTY: {
        defaultMessage: 'The account is empty',
        id: 'TR_ACCOUNT_IS_EMPTY',
    },
    TR_ACCOUNT_PASSPHRASE_DISABLED: {
        defaultMessage: 'Change passphrase settings to use this device',
        id: 'TR_ACCOUNT_PASSPHRASE_DISABLED',
    },
    TR_APPS_BUTTON: {
        defaultMessage: 'Apps',
        description: 'Button in secondary responsive menu',
        id: 'TR_APPS_BUTTON',
    },
    TR_ACQUIRE_DEVICE: {
        defaultMessage: 'Acquire device',
        description:
            'call-to-action to use device in current window when it is used in other window',
        id: 'TR_ACQUIRE_DEVICE',
    },
    TR_ACQUIRE_DEVICE_DESCRIPTION: {
        defaultMessage:
            'Please close the tab in your browser or click the button below to acquire the device since Trezor can be only used in one session.',
        id: 'TR_ACQUIRE_DEVICE_DESCRIPTION',
    },
    TR_ACQUIRE_DEVICE_TITLE: {
        defaultMessage: 'Trezor is being used in a browser',
        id: 'TR_ACQUIRE_DEVICE_TITLE',
    },
    TR_ACTIVATE_ALL: {
        defaultMessage: 'Activate all',
        id: 'TR_ACTIVATE_ALL',
    },
    TR_ADD_ACCOUNT: {
        defaultMessage: 'Add account',
        id: 'TR_ADD_ACCOUNT',
    },
    TR_FEE_NEEDS_UPDATE: {
        defaultMessage: 'Fee levels are outdated',
        id: 'TR_FEE_NEEDS_UPDATE',
    },
    TR_ADD_WALLET: {
        defaultMessage: 'Add wallet',
        id: 'TR_ADD_WALLET',
    },
    TR_ADDITIONAL_SECURITY_FEATURES: {
        defaultMessage: 'Additional security features are waiting to be done.',
        id: 'TR_ADDITIONAL_SECURITY_FEATURES',
    },
    // TR_ADD_RECIPIENT: {
    //         defaultMessage: 'Add recipient',
    //         id: 'TR_ADD_RECIPIENT',
    // },
    TR_ADDRESS: {
        defaultMessage: 'Address',
        description: 'Used as label for receive/send address input',
        id: 'TR_ADDRESS',
    },
    TR_ADDRESS_IS_NOT_SET: {
        defaultMessage: 'Address is not set',
        id: 'TR_ADDRESS_IS_NOT_SET',
    },
    TR_ADDRESS_IS_NOT_VALID: {
        defaultMessage: 'Address is not valid',
        id: 'TR_ADDRESS_IS_NOT_VALID',
    },
    TR_ADDRESS_MODAL_BTC_DESCRIPTION: {
        defaultMessage:
            'Try to always use a fresh address as a prerequisite to keep your transactions and accounts untrackable by anyone else than you.',
        id: 'TR_ADDRESS_MODAL_BTC_DESCRIPTION',
    },
    TR_ADDRESS_MODAL_CHECK_ON_TREZOR: {
        defaultMessage: 'Check on your Trezor now',
        id: 'TR_ADDRESS_MODAL_CHECK_ON_TREZOR',
    },
    TR_ADDRESS_MODAL_CHECK_ON_TREZOR_DESC: {
        defaultMessage:
            'For even more security you can check the receive address on your Trezor to make sure nobody hacked your Wallet.',
        id: 'TR_ADDRESS_MODAL_CHECK_ON_TREZOR_DESC',
    },
    TR_ADDRESS_MODAL_CLIPBOARD: {
        defaultMessage: 'Copy address',
        id: 'TR_ADDRESS_MODAL_CLIPBOARD',
    },
    TR_ADDRESS_MODAL_TITLE: {
        defaultMessage: '{networkName} receive address',
        id: 'TR_ADDRESS_MODAL_TITLE',
    },
    TR_XPUB_MODAL_CLIPBOARD: {
        defaultMessage: 'Copy public key',
        id: 'TR_XPUB_MODAL_CLIPBOARD',
    },
    TR_XPUB_MODAL_TITLE: {
        defaultMessage: '{networkName} Account {accountIndex} public key (XPUB)',
        id: 'TR_XPUB_MODAL_TITLE',
    },
    TR_ADVANCED_RECOVERY: {
        defaultMessage: 'advanced recovery',
        description: 'Enter words via obfuscated pin matrix, recovery takes about 5 minutes.',
        id: 'TR_ADVANCED_RECOVERY',
    },
    TR_ADVANCED_RECOVERY_OPTION: {
        defaultMessage: 'Advanced recovery',
        description: 'Button for selecting advanced recovery option',
        id: 'TR_ADVANCED_RECOVERY_OPTION',
    },

    TR_ADVANCED_SETTINGS: {
        defaultMessage: 'Advanced settings',
        description: 'Shows advanced sending form',
        id: 'TR_ADVANCED_SETTINGS',
    },
    TR_ALLOW_ANALYTICS: {
        defaultMessage: 'Allow anonymous data storing',
        id: 'TR_ALLOW_ANALYTICS',
    },
    TR_ALLOW_ANALYTICS_DESCRIPTION: {
        defaultMessage:
            'Trezor Suite does NOT track any balance-related or personal data, all anonymously',
        id: 'TR_ALLOW_ANALYTICS_DESCRIPTION',
    },
    TR_AMOUNT: {
        defaultMessage: 'Amount',
        id: 'TR_AMOUNT',
    },
    TR_AMOUNT_IS_NOT_ENOUGH: {
        defaultMessage: 'Not enough funds',
        id: 'TR_AMOUNT_IS_NOT_ENOUGH',
    },
    TR_DESTINATION_TAG_IS_NOT_VALID: {
        defaultMessage: 'Destination tag is not valid',
        id: 'TR_DESTINATION_TAG_IS_NOT_VALID',
    },
    NOT_ENOUGH_CURRENCY_FEE: {
        defaultMessage: 'Not enough {symbol} to cover transaction fee',
        id: 'NOT_ENOUGH_CURRENCY_FEE',
    },
    TR_AMOUNT_IS_NOT_IN_RANGE_DECIMALS: {
        defaultMessage: 'Maximum {decimals} decimals allowed',
        id: 'TR_AMOUNT_IS_NOT_IN_RANGE_DECIMALS',
    },
    TR_AMOUNT_IS_NOT_NUMBER: {
        defaultMessage: 'Amount is not a number',
        id: 'TR_AMOUNT_IS_NOT_NUMBER',
    },
    TR_AMOUNT_IS_NOT_SET: {
        defaultMessage: 'Amount is not set',
        id: 'TR_AMOUNT_IS_NOT_SET',
    },
    TR_AMOUNT_IS_TOO_LOW: {
        defaultMessage: 'Amount is too low',
        id: 'TR_AMOUNT_IS_TOO_LOW',
    },
    TR_ASSETS: {
        defaultMessage: 'Assets',
        id: 'TR_ASSETS',
    },
    TR_AUTH_CONFIRM_FAILED_RETRY: {
        defaultMessage: 'Retry',
        id: 'TR_AUTH_CONFIRM_FAILED_RETRY',
    },
    TR_AUTH_CONFIRM_FAILED_TITLE: {
        defaultMessage: 'Passphrase mismatch!',
        id: 'TR_AUTH_CONFIRM_FAILED_TITLE',
    },
    TR_AUTH_CONFIRM_FAILED_DESC: {
        defaultMessage: 'Invalid password confirmation. Wallet will stay in watch-only mode.',
        id: 'TR_AUTH_CONFIRM_FAILED_DESC',
    },
    TR_AUTHENTICATING_DEVICE: {
        defaultMessage: 'Authenticating device...',
        id: 'TR_AUTHENTICATING_DEVICE',
    },
    TR_BACK: {
        defaultMessage: 'Back',
        description: 'Back button',
        id: 'TR_BACK',
    },
    TR_BACKEND_CONNECT: {
        defaultMessage: 'Connect',
        id: 'TR_BACKEND_CONNECT',
    },
    TR_BACKEND_DISCONNECTED: {
        defaultMessage: 'Backend is disconnected',
        id: 'TR_BACKEND_DISCONNECTED',
    },
    TR_BACKEND_RECONNECTING: {
        defaultMessage: '. Reconnecting in {time} sec...',
        description: 'Should start with dot, continuation of TR_BACKEND_DISCONNECTED',
        id: 'TR_BACKEND_RECONNECTING',
    },
    TR_BACKGROUND_GALLERY: {
        defaultMessage: 'Homescreen background gallery',
        id: 'TR_BACKGROUND_GALLERY',
    },
    TR_BACKUP: {
        defaultMessage: 'Backup',
        id: 'TR_BACKUP',
    },
    TR_BACKUP_FAILED: {
        defaultMessage:
            'Backup failed and your Wallet is not backed up. You can still use it without any problems but highly recommend you following the link and see how to successfully create a backup.',
        id: 'TR_BACKUP_FAILED',
    },
    TR_BACKUP_FINISHED_BUTTON: {
        defaultMessage: 'My recovery card is safe',
        description: 'Exit button after backup is finished',
        id: 'TR_BACKUP_FINISHED_BUTTON',
    },
    TR_BACKUP_FINISHED_TEXT: {
        defaultMessage:
            "Backup is now on your recovery seed card. Once again don't lose it and keep it private!",
        description: 'Text that appears after backup is finished',
        id: 'TR_BACKUP_FINISHED_TEXT',
    },
    TR_BACKUP_RECOVERY_SEED: {
        defaultMessage: 'Backup (Recovery seed)',
        id: 'TR_BACKUP_RECOVERY_SEED',
    },
    TR_BACKUP_SUBHEADING_1: {
        defaultMessage:
            'Backup seed consisting of words is the ultimate key to your Wallet and all the important data. Trezor will generate the seed and you should write it down and store it securely.',
        description: 'Explanation what recovery seed is',
        id: 'TR_BACKUP_SUBHEADING_1',
    },
    TR_BASIC_RECOVERY: {
        defaultMessage: 'basic recovery',
        id: 'TR_BASIC_RECOVERY',
    },
    TR_BASIC_RECOVERY_OPTION: {
        defaultMessage: 'Enter words on your computer, recovery takes about 2 minutes.',
        description: 'Enter words on your computer, recovery takes about 2 minutes.',
        id: 'TR_BASIC_RECOVERY_OPTION',
    },
    TR_SELECT_CONCRETE_RECOVERY_TYPE: {
        id: 'TR_SELECT_CONCRETE_RECOVERY_TYPE',
        defaultMessage: 'Select {recoveryType}',
        description:
            '{recoveryType} stands for either TR_BASIC_RECOVERY or TR_ADVANCED_RECOVERY. Used as button description',
    },
    TR_BCH_ADDRESS_INFO: {
        defaultMessage:
            'Bitcoin Cash changed the format of addresses to cashaddr. Use external tool to convert legacy addresses to the new format. {TR_LEARN_MORE}',
        id: 'TR_BCH_ADDRESS_INFO',
    },
    TR_BEGIN: {
        defaultMessage: "Let's begin!",
        id: 'TR_BEGIN',
    },
    TR_BRIDGE_SUBHEADING: {
        defaultMessage:
            'Trezor Bridge is a communication tool to facilitate the connection between your Trezor and your internet browser.',
        description: 'Description what Trezor Bridge is',
        id: 'TR_BRIDGE_SUBHEADING',
    },
    TR_BUY: {
        defaultMessage: 'Buy',
        id: 'TR_BUY',
    },
    TR_CAMERA_NOT_RECOGNIZED: {
        defaultMessage: 'The camera was not recognized.',
        id: 'TR_CAMERA_NOT_RECOGNIZED',
    },
    TR_CAMERA_PERMISSION_DENIED: {
        defaultMessage: 'Permission to access the camera was denied.',
        id: 'TR_CAMERA_PERMISSION_DENIED',
    },
    TR_CANNOT_SEND_TO_MYSELF: {
        defaultMessage: 'Cannot send to myself',
        id: 'CANNOT_SEND_TO_MYSELF',
    },
    TR_CHANGELOG: {
        defaultMessage: 'Changelog',
        description: 'Part of the sentence: Learn more about latest version in {TR_CHANGELOG}.',
        id: 'TR_CHANGELOG',
    },
    TR_CHECK_FOR_DEVICES: {
        defaultMessage: 'Check for devices',
        id: 'TR_CHECK_FOR_DEVICES',
    },
    TR_CHECK_FOR_UPDATES: {
        defaultMessage: 'Check for updates',
        id: 'TR_CHECK_FOR_UPDATES',
    },
    TR_CHECK_PGP_SIGNATURE: {
        defaultMessage: 'Check PGP signature',
        id: 'TR_CHECK_PGP_SIGNATURE',
    },
    TR_CHECK_RECOVERY_SEED: {
        defaultMessage: 'Check recovery seed',
        id: 'TR_CHECK_RECOVERY_SEED',
    },
    TR_CHECK_SEED: {
        defaultMessage: 'Check seed',
        id: 'TR_CHECK_SEED',
    },
    TR_CHECK_YOUR_DEVICE: {
        defaultMessage: 'Check your device',
        description: 'Placeholder in seed input asking user to pay attention to his device',
        id: 'TR_CHECK_YOUR_DEVICE',
    },
    TR_CHOOSE_BETWEEN_NO_PASSPHRASE: {
        defaultMessage: 'Choose between no-passphrase or hidden wallet with passphrase.',
        id: 'TR_CHOOSE_BETWEEN_NO_PASSPHRASE',
    },
    TR_CLEAR: {
        defaultMessage: 'Clear',
        description: 'Clear form button',
        id: 'TR_CLEAR',
    },
    TR_CLEAR_ALL: {
        defaultMessage: 'Clear all',
        description: 'Clear form button',
        id: 'TR_CLEAR_ALL',
    },
    TR_CLOSE: {
        defaultMessage: 'Close',
        id: 'TR_CLOSE',
    },
    TR_COIN_DISCOVERY_IN_PROGRESS: {
        defaultMessage: 'Coin discovery in progress…',
        id: 'TR_COIN_DISCOVERY_IN_PROGRESS',
    },
    TR_COINS: {
        defaultMessage: 'Coins',
        id: 'TR_COINS',
    },
    TR_COINS_SETTINGS_ALSO_DEFINES: {
        defaultMessage:
            'Coins settings also defines which network will get discovered after you connect your Trezor.',
        id: 'TR_COINS_SETTINGS_ALSO_DEFINES',
    },
    TR_CONFIRM_ACTION_ON_YOUR: {
        defaultMessage: 'Confirm action on your "{deviceLabel}" device.',
        id: 'TR_CONFIRM_ACTION_ON_YOUR',
    },
    TR_CONFIRM_EMPTY_HIDDEN_WALLET: {
        defaultMessage: 'Confirm empty hidden wallet',
        id: 'TR_CONFIRM_EMPTY_HIDDEN_WALLET',
    },
    TR_CONFIRM_EMPTY_HIDDEN_WALLET_ON: {
        defaultMessage: 'Confirm empty hidden wallet passphrase on "{deviceLabel}" device.',
        id: 'TR_CONFIRM_EMPTY_HIDDEN_WALLET_ON',
    },
    TR_CONFIRM_PASSPHRASE: {
        defaultMessage: 'Confirm passphrase',
        id: 'TR_CONFIRM_PASSPHRASE',
    },
    TR_CONFIRM_PASSPHRASE_SOURCE: {
        defaultMessage: 'Confirm empty hidden wallet passphrase source on "{deviceLabel}" device.',
        id: 'TR_CONFIRM_PASSPHRASE_SOURCE',
    },
    TR_CONFIRM_PIN: {
        defaultMessage: 'Confirm PIN',
        id: 'TR_CONFIRM_PIN',
    },
    TR_CONFIRMED_TX: {
        defaultMessage: 'Confirmed',
        id: 'TR_CONFIRMED_TX',
    },
    TR_CONNECT_DROPBOX: {
        defaultMessage: 'Connect Dropbox',
        id: 'TR_CONNECT_DROPBOX',
    },
    TR_CONNECT_TREZOR: {
        defaultMessage: 'Connect Trezor to continue...',
        id: 'TR_CONNECT_TREZOR',
    },
    TR_CONNECT_YOUR_DEVICE: {
        defaultMessage: 'Connect your device',
        description: 'Prompt to user to connect his device.',
        id: 'TR_CONNECT_YOUR_DEVICE',
    },
    TR_CONNECT_YOUR_DEVICE_AGAIN: {
        defaultMessage: 'Connect your device again',
        description: 'Prompt to connect device.',
        id: 'TR_CONNECT_YOUR_DEVICE_AGAIN',
    },
    TR_CONNECT_YOUR_TREZOR_TO_CHECK: {
        defaultMessage: 'Connect your Trezor to verify this address',
        id: 'TR_CONNECT_YOUR_TREZOR_TO_CHECK',
    },
    TR_CONNECTED: {
        defaultMessage: 'Connected',
        description: 'Device status',
        id: 'TR_CONNECTED',
    },
    TR_CONNECTED_BOOTLOADER: {
        defaultMessage: 'Connected (bootloader mode)',
        description: 'Device status',
        id: 'TR_CONNECTED_BOOTLOADER',
    },
    TR_CONNECTED_DEVICE_IS_IN_BOOTLOADER: {
        defaultMessage: 'Connected device is in bootloader mode. Reconnect it to continue.',
        description: 'Text that indicates that user connected device in bootloader mode',
        id: 'TR_CONNECTED_DEVICE_IS_IN_BOOTLOADER',
    },
    TR_CONNECTED_NOT_INITIALIZED: {
        defaultMessage: 'Connected (not initialized)',
        description: 'Device status',
        id: 'TR_CONNECTED_NOT_INITIALIZED',
    },
    TR_CONNECTED_SEEDLESS: {
        defaultMessage: 'Connected (seedless mode)',
        description: 'Device status',
        id: 'TR_CONNECTED_SEEDLESS',
    },
    TR_CONNECTED_UPDATE_RECOMMENDED: {
        defaultMessage: 'Connected (update recommended)',
        description: 'Device status',
        id: 'TR_CONNECTED_UPDATE_RECOMMENDED',
    },
    TR_CONNECTED_UPDATE_REQUIRED: {
        defaultMessage: 'Connected (update required)',
        description: 'Device status',
        id: 'TR_CONNECTED_UPDATE_REQUIRED',
    },
    TR_CONNECTING_DOTDOTDOT: {
        defaultMessage: 'Connecting...',
        id: 'TR_CONNECTING_DOTDOTDOT',
    },
    TR_CONNECTION_STATUS: {
        defaultMessage: 'Connection Status',
        id: 'TR_CONNECTION_STATUS',
    },
    TR_CONTACT_OUR_SUPPORT_LINK: {
        defaultMessage: 'contact our support',
        description: 'Part of sentence TR_DID_YOU_PURCHASE. Link to support',
        id: 'TR_CONTACT_OUR_SUPPORT_LINK',
    },
    TR_CONTACT_SUPPORT: {
        defaultMessage: 'Contact support',
        description: 'Button to click to contact support',
        id: 'TR_CONTACT_SUPPORT',
    },
    TR_CONTINUE: {
        defaultMessage: 'Continue',
        description: 'Continue button',
        id: 'TR_CONTINUE',
    },
    TR_COPY_TO_CLIPBOARD: {
        defaultMessage: 'Copy to clipboard',
        id: 'TR_COPY_TO_CLIPBOARD',
    },
    TR_CREATE_BACKUP: {
        defaultMessage: 'Create backup',
        id: 'TR_CREATE_BACKUP',
    },
    TR_CURRENCY: {
        defaultMessage: 'Currency',
        id: 'TR_CURRENCY',
    },
    TR_CUSTOM_FEE: {
        defaultMessage: 'Custom',
        description: 'fee level',
        id: 'TR_CUSTOM_FEE',
    },
    TR_CUSTOM_FEE_IS_NOT_SET: {
        defaultMessage: 'Fee is not set',
        id: 'TR_CUSTOM_FEE_IS_NOT_SET',
    },
    TR_CUSTOM_FEE_IS_NOT_NUMBER: {
        defaultMessage: 'Fee is not a number',
        id: 'TR_CUSTOM_FEE_IS_NOT_NUMBER',
    },
    TR_CUSTOM_FEE_NOT_IN_RANGE: {
        defaultMessage: 'Allowed fee is between {minFee} and {maxFee}',
        id: 'TR_CUSTOM_FEE_NOT_IN_RANGE',
    },
    TR_DEACTIVATE_ALL: {
        defaultMessage: 'Deactivate all',
        id: 'TR_DEACTIVATE_ALL',
    },
    TR_DESTINATION_TAG_IS_NOT_NUMBER: {
        defaultMessage: 'Destination tag is not a number',
        id: 'TR_DESTINATION_TAG_IS_NOT_NUMBER',
    },
    TR_DETECTING_BRIDGE: {
        defaultMessage: 'Detecting Trezor Bridge installation',
        description: 'Message to show after user clicks download bridge.',
        id: 'TR_DETECTING_BRIDGE',
    },
    TR_DEVICE: {
        defaultMessage: 'Device',
        description: 'Category in Settings',
        id: 'TR_DEVICE',
    },
    TR_DEVICE_DISCONNECTED_DURING_ACTION: {
        defaultMessage: 'Device disconnected during action',
        description: 'Error message',
        id: 'TR_DEVICE_DISCONNECTED_DURING_ACTION',
    },
    TR_DEVICE_DISCONNECTED_DURING_ACTION_DESCRIPTION: {
        defaultMessage:
            'You device disconnected during action which resulted in interruption of backup process. For security reasons you need to wipe your device now and start the backup process again.',
        description: 'Error message. Instruction what to do.',
        id: 'TR_DEVICE_DISCONNECTED_DURING_ACTION_DESCRIPTION',
    },
    TR_DEVICE_FIRMWARE_VERSION: {
        defaultMessage: 'Device firmware: {firmware}.',
        description: 'Display firmware of device',
        id: 'TR_DEVICE_FIRMWARE_VERSION',
    },
    TR_DEVICE_IS_USED_IN_OTHER_WINDOW_BUTTON: {
        defaultMessage: 'Continue',
        description: '',
        id: 'TR_DEVICE_IS_USED_IN_OTHER_WINDOW_BUTTON',
    },
    TR_DEVICE_IS_USED_IN_OTHER_WINDOW_HEADING: {
        defaultMessage: 'Device is used in other window',
        description: '',
        id: 'TR_DEVICE_IS_USED_IN_OTHER_WINDOW_HEADING',
    },
    TR_DEVICE_IS_USED_IN_OTHER_WINDOW_TEXT: {
        defaultMessage:
            'This is a big no no. Please dont use device in other window. Close all other windows or tabs that might be using your Trezor device.',
        description: '',
        id: 'TR_DEVICE_IS_USED_IN_OTHER_WINDOW_TEXT',
    },
    TR_DEVICE_LABEL: {
        defaultMessage: 'Device label: {label}.',
        description: 'Display label of device',
        id: 'TR_DEVICE_LABEL',
    },
    TR_DEVICE_LABEL_IS_DISCONNECTED: {
        defaultMessage: 'Device {deviceLabel} is disconnected',
        id: 'TR_DEVICE_LABEL_IS_DISCONNECTED',
    },
    TR_DEVICE_LABEL_IS_NOT_BACKED_UP: {
        defaultMessage: 'Device {deviceLabel} is not backed up',
        id: 'TR_DEVICE_LABEL_IS_NOT_BACKED_UP',
    },
    TR_DEVICE_LABEL_IS_NOT_CONNECTED: {
        defaultMessage: 'Device {deviceLabel} is not connected',
        id: 'TR_DEVICE_LABEL_IS_NOT_CONNECTED',
    },
    TR_DEVICE_LABEL_IS_UNAVAILABLE: {
        defaultMessage: 'Device "{deviceLabel}" is unavailable',
        id: 'TR_DEVICE_LABEL_IS_UNAVAILABLE',
    },
    TR_DEVICE_NEEDS_ATTENTION: {
        defaultMessage: 'Device needs attention',
        id: 'TR_DEVICE_NEEDS_ATTENTION',
    },
    TR_NEEDS_ATTENTION_BOOTLOADER: {
        defaultMessage: 'Device needs attention',
        id: 'TR_NEEDS_ATTENTION_BOOTLOADER',
    },
    TR_NEEDS_ATTENTION_INITIALIZE: {
        defaultMessage: 'Device needs attention',
        id: 'TR_NEEDS_ATTENTION_INITIALIZE',
    },
    TR_NEEDS_ATTENTION_SEEDLESS: {
        defaultMessage: 'Device needs attention',
        id: 'TR_NEEDS_ATTENTION_SEEDLESS',
    },
    TR_NEEDS_ATTENTION_USED_IN_OTHER_WINDOW: {
        defaultMessage: 'Device needs attention',
        id: 'TR_NEEDS_ATTENTION_USED_IN_OTHER_WINDOW',
    },
    TR_NEEDS_ATTENTION_WAS_USED_IN_OTHER_WINDOW: {
        defaultMessage: 'Device needs attention',
        id: 'TR_NEEDS_ATTENTION_WAS_USED_IN_OTHER_WINDOW',
    },
    TR_NEEDS_ATTENTION_UNACQUIRED: {
        defaultMessage: 'Device needs attention',
        id: 'TR_NEEDS_ATTENTION_UNACQUIRED',
    },
    TR_NEEDS_ATTENTION_FIRMWARE_REQUIRED: {
        defaultMessage: 'Device needs attention',
        id: 'TR_NEEDS_ATTENTION_FIRMWARE_REQUIRED',
    },
    TR_NEEDS_ATTENTION_UNAVAILABLE: {
        defaultMessage: 'Device needs attention',
        id: 'TR_NEEDS_ATTENTION_UNAVAILABLE',
    },
    TR_NEEDS_ATTENTION_UNREADABLE: {
        defaultMessage: 'Device needs attention',
        id: 'TR_NEEDS_ATTENTION_UNREADABLE',
    },
    TR_DEVICE_NOT_RECOGNIZED_TRY_BRIDGE: {
        defaultMessage: 'Device not recognized? Try installing the {link}.',
        id: 'TR_DEVICE_NOT_RECOGNIZED_TRY_BRIDGE',
    },
    TR_DEVICE_NOT_RECOGNIZED_TRY_UDEV: {
        defaultMessage: 'Trezor not recognized? Try installing {link}.',
        id: 'TR_DEVICE_NOT_RECOGNIZED_TRY_UDEV',
    },
    TR_UDEV_DOWNLOAD_TITLE: {
        defaultMessage: 'Download Udev rules',
        id: 'TR_UDEV_DOWNLOAD_TITLE',
    },
    TR_UDEV_DOWNLOAD_DESC: {
        defaultMessage:
            'In some cases, Linux users need to install udev rules to access the device. Please, install the following package and reconnect your Trezor.',
        id: 'TR_UDEV_DOWNLOAD_DESC',
    },
    TR_UDEV_DOWNLOAD_MANUAL: {
        defaultMessage: 'Manual configuration (advanced)',
        id: 'TR_UDEV_DOWNLOAD_MANUAL',
    },
    TR_DEVICE_SETTINGS: {
        defaultMessage: 'Device settings',
        id: 'TR_DEVICE_SETTINGS',
    },
    TR_DEVICE_SECURITY: {
        defaultMessage: 'Security',
        id: 'TR_DEVICE_SECURITY',
    },
    TR_DEVICE_SETTINGS_BUTTON_WIPE_DEVICE: {
        defaultMessage: 'Wipe device',
        id: 'TR_DEVICE_SETTINGS_BUTTON_WIPE_DEVICE',
    },
    TR_DEVICE_SETTINGS_DEVICE_EDIT_LABEL: {
        defaultMessage: 'Edit Label',
        id: 'TR_DEVICE_SETTINGS_DEVICE_EDIT_LABEL',
    },
    TR_DEVICE_SETTINGS_DEVICE_LABEL: {
        defaultMessage: 'Device Label',
        id: 'TR_DEVICE_SETTINGS_DEVICE_LABEL',
    },
    TR_DEVICE_SETTINGS_DISPLAY_ROTATION: {
        defaultMessage: 'Display rotation',
        id: 'TR_DEVICE_SETTINGS_DISPLAY_ROTATION',
    },
    TR_DEVICE_SETTINGS_HOMESCREEN_IMAGE_SETTINGS: {
        defaultMessage: 'PNG or JPG, 144 x 144 pixels',
        id: 'TR_DEVICE_SETTINGS_HOMESCREEN_IMAGE_SETTINGS',
    },
    TR_DEVICE_SETTINGS_HOMESCREEN_SELECT_FROM_GALLERY: {
        defaultMessage: 'Select from gallery',
        id: 'TR_DEVICE_SETTINGS_HOMESCREEN_SELECT_FROM_GALLERY',
    },
    TR_DEVICE_SETTINGS_HOMESCREEN_TITLE: {
        defaultMessage: 'Homescreen background',
        id: 'TR_DEVICE_SETTINGS_HOMESCREEN_TITLE',
    },
    TR_DEVICE_SETTINGS_HOMESCREEN_UPLOAD_IMAGE: {
        defaultMessage: 'Upload image',
        id: 'TR_DEVICE_SETTINGS_HOMESCREEN_UPLOAD_IMAGE',
    },
    TR_DEVICE_SETTINGS_PASSPHRASE_DESC: {
        defaultMessage:
            'Passphrase encryption adds an extra custom word to your recovery seed. This allows you to access new wallets, each hidden behind a particular passphrase. Your old accounts will be accessible with an empty passphrase.',
        id: 'TR_DEVICE_SETTINGS_PASSPHRASE_DESC',
    },
    TR_DEVICE_SETTINGS_PASSPHRASE_DESC_MORE: {
        defaultMessage:
            'If you forget your passphrase, your wallet is lost for good. There is no way to recover your funds.',
        id: 'TR_DEVICE_SETTINGS_PASSPHRASE_DESC_MORE',
    },
    TR_DEVICE_SETTINGS_PASSPHRASE_TITLE: {
        defaultMessage: 'Passphrase',
        id: 'TR_DEVICE_SETTINGS_PASSPHRASE_TITLE',
    },
    TR_DEVICE_SETTINGS_PIN_PROTECTION_DESC: {
        defaultMessage:
            'Using PIN protection is highly recommended. PIN prevents unauthorized persons from stealing your funds even if they have physical access to your device.',
        id: 'TR_DEVICE_SETTINGS_PIN_PROTECTION_DESC',
    },
    TR_DEVICE_SETTINGS_PIN_PROTECTION_TITLE: {
        defaultMessage: 'PIN protection',
        id: 'TR_DEVICE_SETTINGS_PIN_PROTECTION_TITLE',
    },
    TR_DEVICE_SETTINGS_CHANGE_PIN_DESC: {
        defaultMessage:
            'In case your PIN has been exposed or you simply want to change it, here you go. There is no limit of how many times you can change your PIN.',
        id: 'TR_DEVICE_SETTINGS_CHANGE_PIN_DESC',
    },
    TR_DEVICE_SETTINGS_CHANGE_PIN_TITLE: {
        defaultMessage: 'Change PIN',
        id: 'TR_DEVICE_SETTINGS_CHANGE_PIN_TITLE',
    },
    TR_DEVICE_YOU_RECONNECTED_IS_DIFFERENT: {
        defaultMessage:
            'Device you reconnected is different from the previous device. Connect the right one.',
        description:
            'Text that indicates that user reconnected different device than he was working with before',
        id: 'TR_DEVICE_YOU_RECONNECTED_IS_DIFFERENT',
    },
    TR_DID_YOU_PURCHASE: {
        defaultMessage:
            'Please note, that device packaging including holograms have changed over time. You can check packaging details {TR_PACKAGING_LINK}. Also be sure you made your purchase from {TR_RESELLERS_LINK}. Otherwise, the device you are holding in your hands might be a counterfeit. Please {TR_CONTACT_OUR_SUPPORT_LINK}',
        description: 'Text to display when user is unhappy with his hologram.',
        id: 'TR_DID_YOU_PURCHASE',
    },
    TR_DISCONNECT_YOUR_DEVICE: {
        defaultMessage: 'Disconnect your device',
        description: 'Prompt to disconnect device.',
        id: 'TR_DISCONNECT_YOUR_DEVICE',
    },
    TR_DISCONNECTED: {
        defaultMessage: 'Disconnected',
        description: 'Device status',
        id: 'TR_DISCONNECTED',
    },
    TR_DOCUMENTATION: {
        defaultMessage: 'documentation',
        description: 'Link to trezor documentation (wiki)',
        id: 'TR_DOCUMENTATION',
    },
    TR_DOUBLE_CLICK_IT_TO_RUN_INSTALLER: {
        defaultMessage: 'Double click it to run installer',
        description: 'Instruction for installing Trezor Bridge',
        id: 'TR_DOUBLE_CLICK_IT_TO_RUN_INSTALLER',
    },
    TR_DOWNLOAD: {
        defaultMessage: 'Download',
        description: 'Download button',
        id: 'TR_DOWNLOAD',
    },
    TR_DOWNLOAD_LATEST_BRIDGE: {
        defaultMessage: 'Download latest Bridge {version}',
        id: 'TR_DOWNLOAD_LATEST_BRIDGE',
    },
    TR_EAST: {
        defaultMessage: 'East',
        id: 'TR_EAST',
    },
    TR_ENABLE_NETWORK_BUTTON: {
        defaultMessage: 'Find my {networkName} accounts',
        id: 'TR_ENABLE_NETWORK_BUTTON',
    },
    TR_ENTER_EXISTING_PASSPHRASE: {
        defaultMessage:
            'Enter existing passphrase to access existing hidden Wallet. Or enter new passphrase to create a new hidden Wallet.',
        id: 'TR_ENTER_EXISTING_PASSPHRASE',
    },
    TR_ENTER_PASSPHRASE: {
        defaultMessage: 'Enter passphrase',
        id: 'TR_ENTER_PASSPHRASE',
    },
    TR_ENTER_PASSPHRASE_ON_DEVICE: {
        defaultMessage: 'Enter passphrase on device',
        id: 'TR_ENTER_PASSPHRASE_ON_DEVICE',
    },
    TR_ENTER_PASSPHRASE_ON_DEVICE_LABEL: {
        defaultMessage: 'Enter passphrase on "{deviceLabel}" device.',
        id: 'TR_ENTER_PASSPHRASE_ON_DEVICE_LABEL',
    },
    TR_ENTER_PIN: {
        defaultMessage: 'Enter PIN',
        description: 'Button. Submit PIN',
        id: 'TR_ENTER_PIN',
    },
    TR_ENTER_SEED_WORDS_INSTRUCTION: {
        defaultMessage: 'Enter words from your seed in order displayed on your device.',
        description:
            'User is instructed to enter words from seed (backup) into the form in browser',
        id: 'TR_ENTER_SEED_WORDS_INSTRUCTION',
    },
    TR_ENTERED_PIN_NOT_CORRECT: {
        defaultMessage: 'Entered PIN for "{deviceLabel}" is not correct',
        id: 'TR_ENTERED_PIN_NOT_CORRECT',
    },
    TR_ESTIMATED_TIME: {
        defaultMessage: 'Estimated time',
        id: 'TR_ESTIMATED_TIME',
    },
    TR_ETH_DATA_NOT_HEX: {
        defaultMessage: 'Data is not hex',
        id: 'TR_ETH_DATA_NOT_HEX',
    },
    TR_ETH_GAS_LIMIT_NOT_NUMBER: {
        defaultMessage: 'Gas limit is not a number',
        id: 'TR_ETH_GAS_LIMIT_NOT_NUMBER',
    },
    TR_ETH_GAS_PRICE_NOT_NUMBER: {
        defaultMessage: 'Gas price is not a number',
        id: 'TR_ETH_GAS_PRICE_NOT_NUMBER',
    },
    TR_EXCHANGE_RATE: {
        defaultMessage: 'Exchange rate (7d)',
        id: 'TR_EXCHANGE_RATE',
    },
    TR_FAILED_BACKUP: {
        defaultMessage: 'Backup failed. This is serious.',
        id: 'TR_FAILED_BACKUP',
    },
    TR_BACKUP_SUCCESSFUL: {
        defaultMessage: 'Backup successful',
        id: 'TR_BACKUP_SUCCESSFUL',
    },
    TR_FEE: {
        defaultMessage: 'Fee',
        description: 'Label in Send form',
        id: 'TR_FEE',
    },
    TR_FIAT_RATES_NOT_AVAILABLE: {
        defaultMessage: 'No data available',
        id: 'TR_FIAT_RATES_NOT_AVAILABLE',
    },
    TR_FIAT_RATES_NOT_AVAILABLE_TOOLTIP: {
        defaultMessage: 'Fiat rates are not currently available.',
        id: 'TR_FIAT_RATES_NOT_AVAILABLE_TOOLTIP',
    },
    TR_FINAL_HEADING: {
        defaultMessage: 'Good job! All done',
        description: 'Heading in newsletter step',
        id: 'TR_FINAL_HEADING',
    },
    TR_FINAL_SUBHEADING: {
        defaultMessage:
            'You did it! Not only your Trezor is initialized and ready but you also increased your security level above the average user by going through all security steps. Good job!',
        id: 'TR_FINAL_SUBHEADING',
    },
    TR_FIND_OUT_MORE_INFO: {
        defaultMessage: 'Find out more info',
        id: 'TR_FIND_OUT_MORE_INFO',
    },
    TR_FINISH_ADVANCED_SECURITY: {
        defaultMessage: 'Finish advanced security',
        id: 'TR_FINISH_ADVANCED_SECURITY',
    },
    TR_FIRMWARE_HEADING: {
        defaultMessage: 'Firmware installation',
        description: 'Heading on firmware page',
        id: 'TR_FIRMWARE_HEADING',
    },
    TR_FIRMWARE_INSTALLED: {
        defaultMessage: 'Perfect. The newest firmware is installed. Time to continue',
        description: 'Message to display in case firmware is installed',
        id: 'TR_FIRMWARE_INSTALLED',
    },
    TR_FIRMWARE_INSTALLED_TEXT: {
        defaultMessage: 'This device has already installed firmware version: {version}',
        description: 'Text to display in case device has firmware installed but it is outdated',
        id: 'TR_FIRMWARE_INSTALLED_TEXT',
    },
    TR_FIRMWARE_SUBHEADING: {
        defaultMessage:
            'Your Trezor is shipped without firmware installed to ensure that you can get started with the latest features right away. The authenticity of the installed firmware is always checked during device start. If the firmware is not correctly signed by SatoshiLabs, your Trezor will display a warning.',
        description: 'Main text on firmware page for devices without firmware.',
        id: 'TR_FIRMWARE_SUBHEADING',
    },
    TR_FIRMWARE_VERSION: {
        defaultMessage: 'Firmware version',
        id: 'TR_FIRMWARE_VERSION',
    },
    TR_FIRST_SEEN: {
        defaultMessage: 'First Seen',
        id: 'TR_FIRST_SEEN',
    },
    TR_FOR_EASIER_AND_SAFER_INPUT: {
        defaultMessage:
            'For easier and safer input you can scan recipient’s address from a QR code using your computer camera.',
        id: 'TR_FOR_EASIER_AND_SAFER_INPUT',
    },
    TR_FOUND_OK_DEVICE: {
        defaultMessage: 'Found an empty device, yay! You can continue now.',
        description: 'Case when device was connected and it is in expected state (not initialized)',
        id: 'TR_FOUND_OK_DEVICE',
    },
    TR_GAS_LIMIT: {
        defaultMessage: 'Gas limit',
        id: 'TR_GAS_LIMIT',
    },
    TR_TOKEN_BALANCE: {
        defaultMessage: 'You have {balance}',
        description: 'Additional label in send form above amount input',
        id: 'TR_TOKEN_BALANCE',
    },
    TR_GATHERING_INFO: {
        defaultMessage: 'Gathering information, please wait...',
        id: 'TR_GATHERING_INFO',
    },
    TR_GENERAL: {
        defaultMessage: 'General',
        description: 'Category in Settings',
        id: 'TR_GENERAL',
    },
    TR_GO_TO_EXTERNAL_WALLET: {
        defaultMessage: 'Go to external wallet',
        id: 'TR_GO_TO_EXTERNAL_WALLET',
    },
    TR_GO_TO_SECURITY: {
        defaultMessage: 'Continue to backup',
        description: 'Button in security page (start security setup)',
        id: 'TR_GO_TO_SECURITY',
    },
    TR_CONTINUE_TO_PIN: {
        defaultMessage: 'Continue to PIN',
        description:
            'Button in standalone backup page that will direct user to setting up pin (in case it is not set up yet).',
        id: 'TR_CONTINUE_TO_PIN',
    },
    TR_SKIP_PIN: {
        defaultMessage: 'Skip PIN',
        id: 'TR_SKIP_PIN',
    },
    TR_HELP_TREZOR_SUITE: {
        defaultMessage: 'Help Trezor Suite get better',
        id: 'TR_HELP_TREZOR_SUITE',
    },
    TR_HELP_TREZOR_SUITE_TEXT_1: {
        defaultMessage:
            'Help Trezor Suite become a better product by sending us {TR_HELP_TREZOR_SUITE_TEXT_1_FAT}.',
        id: 'TR_HELP_TREZOR_SUITE_TEXT_1',
    },
    TR_HELP_TREZOR_SUITE_TEXT_1_FAT: {
        defaultMessage: 'anonymous analytics data.',
        id: 'TR_HELP_TREZOR_SUITE_TEXT_1_FAT',
    },
    TR_HELP_TREZOR_SUITE_TEXT_2: {
        defaultMessage: 'Trezor Suite does NOT track any balance-related or personal data.',
        id: 'TR_HELP_TREZOR_SUITE_TEXT_2',
    },
    TR_HIDE_ADVANCED_OPTIONS: {
        defaultMessage: 'Hide advanced options',
        description: 'Hide advanced sending form',
        id: 'TR_HIDE_ADVANCED_OPTIONS',
    },
    TR_EJECT_WALLET: {
        defaultMessage: 'Eject wallet',
        id: 'TR_EJECT_WALLET',
    },
    TR_EJECT_WALLET_EXPLANATION: {
        defaultMessage: "Explanation what the 'eject wallet' button does",
        id: 'TR_EJECT_WALLET_EXPLANATION',
    },
    TR_HOLOGRAM_STEP_ACTION_NOT_OK: {
        defaultMessage: 'My hologram looks different',
        description: 'Button to click when hologram looks different',
        id: 'TR_HOLOGRAM_STEP_ACTION_NOT_OK',
    },
    TR_HOLOGRAM_STEP_ACTION_OK: {
        defaultMessage: 'My hologram is OK',
        description: 'Button to click in alright case',
        id: 'TR_HOLOGRAM_STEP_ACTION_OK',
    },
    TR_HOLOGRAM_STEP_HEADING: {
        defaultMessage: 'Hologram check',
        description: 'Heading on hologram step page',
        id: 'TR_HOLOGRAM_STEP_HEADING',
    },
    TR_HOLOGRAM_STEP_SUBHEADING: {
        defaultMessage: 'Please make sure hologram protecting your device is authentic',
        description: 'Subheading on hologram step page',
        id: 'TR_HOLOGRAM_STEP_SUBHEADING',
    },
    TR_HOW_PIN_WORKS: {
        defaultMessage: 'Not sure how PIN works?',
        id: 'TR_HOW_PIN_WORKS',
    },
    TR_I_UNDERSTAND_PASSPHRASE: {
        defaultMessage: 'I understand passphrase is not saved anywhere and can’t be restored.',
        id: 'TR_I_UNDERSTAND_PASSPHRASE',
    },
    TR_IF_YOUR_DEVICE_IS_EVER_LOST: {
        defaultMessage: 'If you lose or damage the device, your funds will be lost.',
        id: 'TR_IF_YOUR_DEVICE_IS_EVER_LOST',
    },
    TR_IMPORTED_ACCOUNT_HASH: {
        defaultMessage: 'Imported account #{number}',
        description: 'Used in auto-generated label for imported accounts',
        id: 'TR_IMPORTED_ACCOUNT_HASH',
    },
    TR_INCOMING: {
        defaultMessage: 'Incoming',
        id: 'TR_INCOMING',
    },
    TR_INSTALL: {
        defaultMessage: 'Install',
        description: 'Install button',
        id: 'TR_INSTALL',
    },
    TR_DO_NOT_DISCONNECT: {
        defaultMessage: 'Do not disconnect your device. Installing',
        description: 'Message that is visible when installing process is in progress.',
        id: 'TR_DO_NOT_DISCONNECT',
    },
    TR_INSTRUCTION_TO_SKIP: {
        defaultMessage:
            'You should skip setup and continue to wallet and check if you have any funds on this device.',
        description:
            'Instruction what to do when user knows the device he is holding was manipulated by him, not someone else.',
        id: 'TR_INSTRUCTION_TO_SKIP',
    },
    TR_IS_NOT_NEW_DEVICE_HEADING: {
        defaultMessage: 'Device does not appear to be that new',
        id: 'TR_IS_NOT_NEW_DEVICE_HEADING',
    },
    TR_IS_NOT_NEW_DEVICE: {
        defaultMessage:
            'According to your decision in a previous step, this was supposed to be a fresh device. But we were able to detect already installed firmware on it.',
        description:
            'Just a message that we show after user selects that he wants to setup device as a new one but we detect that it apparently is not',
        id: 'TR_IS_NOT_NEW_DEVICE',
    },
    TR_LABELING: {
        defaultMessage: 'Labeling',
        id: 'TR_LABELING',
    },
    TR_LANGUAGE: {
        defaultMessage: 'Language',
        id: 'TR_LANGUAGE',
    },
    TR_LEARN_MORE: {
        defaultMessage: 'Learn more',
        description: 'Link to Trezor wiki.',
        id: 'TR_LEARN_MORE',
    },
    TR_SEGWIT_ACCOUNTS: {
        defaultMessage: 'Segwit accounts',
        id: 'TR_SEGWIT_ACCOUNTS',
    },
    TR_LEGACY_ACCOUNTS: {
        defaultMessage: 'Legacy accounts',
        id: 'TR_LEGACY_ACCOUNTS',
    },
    TR_LOADING_WALLET: {
        defaultMessage: 'Loading wallet...',
        id: 'TR_LOADING_WALLET',
    },
    TR_LOADING_ACCOUNT: {
        defaultMessage: 'Loading account',
        id: 'TR_LOADING_ACCOUNT',
    },
    TR_LOADING_DEVICE_DOT_DOT_DOT: {
        defaultMessage: 'Loading device...',
        id: 'TR_LOADING_DEVICE_DOT_DOT_DOT',
    },
    TR_LOADING_OTHER_ACCOUNTS: {
        defaultMessage: 'Loading other accounts...',
        id: 'TR_LOADING_OTHER_ACCOUNTS',
    },
    TR_LOADING_TRANSACTIONS: {
        defaultMessage: 'Loading transactions',
        id: 'TR_LOADING_TRANSACTIONS',
    },
    TR_LOG: {
        defaultMessage: 'Log',
        description: 'application event and error',
        id: 'TR_LOG',
    },
    TR_LOOKING_FOR_QUICK_EASY: {
        defaultMessage: 'Looking for a quick & easy way to buy BTC? We got you covered.',
        id: 'TR_LOOKING_FOR_QUICK_EASY',
    },
    TR_LTC_ADDRESS_INFO: {
        defaultMessage:
            'Litecoin changed the format of addresses. Find more info about how to convert your address on our blog. {TR_LEARN_MORE}',
        id: 'TR_LTC_ADDRESS_INFO',
    },
    TR_MARK_ALL_AS_READ: {
        defaultMessage: 'Mark all as read',
        id: 'TR_MARK_ALL_AS_READ',
    },
    TR_MAXIMUM_LENGTH_IS_9_DIGITS: {
        defaultMessage: 'Maximum length is 9 digits.',
        id: 'TR_MAXIMUM_LENGTH_IS_9_DIGITS',
    },
    TR_MESSAGE: {
        defaultMessage: 'Message',
        description: 'Used as a label for message input field in Sign and Verify form',
        id: 'TR_MESSAGE',
    },
    TR_MINED_TIME: {
        defaultMessage: 'Mined Time',
        id: 'TR_MINED_TIME',
    },
    TR_MODEL_ONE: {
        defaultMessage: 'Model one',
        description: 'Name of Trezor model 1',
        id: 'TR_MODEL_ONE',
    },
    TR_MODEL_ONE_DESC: {
        defaultMessage: 'Two buttons and a mono-chromatic screen',
        description: 'Description of Trezor model 1',
        id: 'TR_MODEL_ONE_DESC',
    },
    TR_MODEL_T: {
        defaultMessage: 'Model T',
        description: 'Name of Trezor model T',
        id: 'TR_MODEL_T',
    },
    TR_MODEL_T_DESC: {
        defaultMessage: 'Full-color touch-screen display',
        description: 'Description of Trezor model T',
        id: 'TR_MODEL_T_DESC',
    },
    TR_NAV_RECEIVE: {
        defaultMessage: 'Receive',
        description: 'Title of the navigation tab that contains the account address',
        id: 'TR_NAV_RECEIVE',
    },
    TR_NAV_SEND: {
        defaultMessage: 'Send',
        description: 'Title of the navigation tab that contains a form for sending funds',
        id: 'TR_NAV_SEND',
    },
    TR_NAV_DETAILS: {
        defaultMessage: 'Account details',
        id: 'TR_NAV_DETAILS',
    },
    TR_NAV_SIGN_AND_VERIFY: {
        defaultMessage: 'Sign & Verify',
        description:
            'Title of the navigation tab that contains a form for signing and verifying messages',
        id: 'TR_NAV_SIGN_AND_VERIFY',
    },
    TR_NAV_TRANSACTIONS: {
        defaultMessage: 'Transactions',
        description: 'Title of the navigation tab that contains tx history.',
        id: 'TR_NAV_TRANSACTIONS',
    },
    TR_NETWORK_BITCOIN: {
        defaultMessage: 'Bitcoin',
        id: 'TR_NETWORK_BITCOIN',
    },
    TR_NETWORK_BITCOIN_CASH: {
        defaultMessage: 'Bitcoin Cash',
        id: 'TR_NETWORK_BITCOIN_CASH',
    },
    TR_NETWORK_BITCOIN_GOLD: {
        defaultMessage: 'Bitcoin Gold',
        id: 'TR_NETWORK_BITCOIN_GOLD',
    },
    TR_NETWORK_BITCOIN_TESTNET: {
        defaultMessage: 'Bitcoin Testnet',
        id: 'TR_NETWORK_BITCOIN_TESTNET',
    },
    TR_NETWORK_CARDANO: {
        defaultMessage: 'Cardano',
        id: 'TR_NETWORK_CARDANO',
    },
    TR_NETWORK_DASH: {
        defaultMessage: 'Dash',
        id: 'TR_NETWORK_DASH',
    },
    TR_NETWORK_DIGIBYTE: {
        defaultMessage: 'Digibyte',
        id: 'TR_NETWORK_DIGIBYTE',
    },
    TR_NETWORK_DOGECOIN: {
        defaultMessage: 'Dogecoin',
        id: 'TR_NETWORK_DOGECOIN',
    },
    TR_NETWORK_ETHEREUM: {
        defaultMessage: 'Ethereum',
        id: 'TR_NETWORK_ETHEREUM',
    },
    TR_NETWORK_ETHEREUM_CLASSIC: {
        defaultMessage: 'Ethereum Classic',
        id: 'TR_NETWORK_ETHEREUM_CLASSIC',
    },
    TR_NETWORK_ETHEREUM_TESTNET: {
        defaultMessage: 'Ethereum Testnet',
        id: 'TR_NETWORK_ETHEREUM_TESTNET',
    },
    TR_NETWORK_LITECOIN: {
        defaultMessage: 'Litecoin',
        id: 'TR_NETWORK_LITECOIN',
    },
    TR_NETWORK_NAMECOIN: {
        defaultMessage: 'Namecoin',
        id: 'TR_NETWORK_NAMECOIN',
    },
    TR_NETWORK_NEM: {
        defaultMessage: 'NEM',
        id: 'TR_NETWORK_NEM',
    },
    TR_NETWORK_STELLAR: {
        defaultMessage: 'Stellar',
        id: 'TR_NETWORK_STELLAR',
    },
    TR_NETWORK_TEZOS: {
        defaultMessage: 'Tezos',
        id: 'TR_NETWORK_TEZOS',
    },
    TR_NETWORK_UNKNOWN: {
        defaultMessage: 'unknown',
        id: 'TR_NETWORK_UNKNOWN',
    },
    TR_NETWORK_VERTCOIN: {
        defaultMessage: 'Vertcoin',
        id: 'TR_NETWORK_VERTCOIN',
    },
    TR_NETWORK_XRP: {
        defaultMessage: 'XRP',
        id: 'TR_NETWORK_XRP',
    },
    TR_NETWORK_XRP_TESTNET: {
        defaultMessage: 'XRP Testnet',
        id: 'TR_NETWORK_XRP_TESTNET',
    },
    TR_NETWORK_ZCASH: {
        defaultMessage: 'Zcash',
        id: 'TR_NETWORK_ZCASH',
    },
    TR_NEW_COMMUNICATION_TOOL: {
        defaultMessage:
            'New communication tool to facilitate the connection between your Trezor and your internet browser.',
        id: 'TR_NEW_COMMUNICATION_TOOL',
    },
    TR_NEW_TREZOR_BRIDGE_IS_AVAILABLE: {
        defaultMessage: 'New Trezor Bridge is available.',
        id: 'TR_NEW_TREZOR_BRIDGE_IS_AVAILABLE',
    },
    TR_NEW_TREZOR_FIRMWARE_IS_AVAILABLE_DOT: {
        defaultMessage: 'New Trezor firmware is available.',
        id: 'TR_NEW_TREZOR_FIRMWARE_IS_AVAILABLE_DOT',
    },
    TR_NO_PASSPHRASE_WALLET: {
        defaultMessage: 'No-passphrase wallet',
        id: 'TR_NO_PASSPHRASE_WALLET',
    },
    TR_NORTH: {
        defaultMessage: 'North',
        id: 'TR_NORTH',
    },
    TR_NUM_ACCOUNTS_FIAT_VALUE: {
        defaultMessage:
            '{accountsCount} {accountsCount, plural, one {account} other {accounts}} • {fiatValue}',
        description: 'Used as title for a wallet instance in Switch Device modal',
        id: 'TR_NUM_ACCOUNTS_FIAT_VALUE',
    },
    TR_COUNT_WALLETS: {
        defaultMessage: '{count} {count, plural, one {wallet} other {wallets}}',
        id: 'TR_COUNT_WALLETS',
    },
    TR_OFFLINE: {
        defaultMessage: 'Offline',
        id: 'TR_OFFLINE',
    },
    TR_ONCE_YOU_SEND_OR_RECEIVE: {
        defaultMessage:
            'Once you send or receive your first transaction it will show up here. Until then, wanna buy some crypto? Click the button below to begin your shopping spree!',
        id: 'TR_ONCE_YOU_SEND_OR_RECEIVE',
    },
    TR_ONLINE: {
        defaultMessage: 'Online',
        id: 'TR_ONLINE',
    },
    TR_OOPS_SOMETHING_WENT_WRONG: {
        defaultMessage: 'Oops! Something went wrong!',
        id: 'TR_OOPS_SOMETHING_WENT_WRONG',
    },
    TR_OUTGOING: {
        defaultMessage: 'Outgoing',
        id: 'TR_OUTGOING',
    },
    TR_PACKAGING_LINK: {
        defaultMessage: 'here',
        description: 'Part of sentence TR_DID_YOU_PURCHASE. Link to support',
        id: 'TR_PACKAGING_LINK',
    },
    TR_PASSPHRASE_CASE_SENSITIVE: {
        defaultMessage: 'Note: Passphrase is case-sensitive.',
        id: 'PASSPHRASE_CASE_SENSITIVE',
    },
    TR_PASSPHRASE_HIDDEN_WALLET: {
        defaultMessage: 'Passphrase (hidden) wallet',
        id: 'TR_PASSPHRASE_HIDDEN_WALLET',
    },
    TR_PASSPHRASE_TOO_LONG: {
        defaultMessage: 'The passphrase length has exceed the allowed limit.',
        id: 'TR_PASSPHRASE_TOO_LONG',
    },
    TR_PASSPHRASE_WALLET: {
        defaultMessage: 'Passphrase wallet #{id}',
        id: 'TR_PASSPHRASE_WALLET',
    },
    TR_PENDING: {
        defaultMessage: 'Pending',
        description: 'Pending transaction with no confirmations',
        id: 'TR_PENDING',
    },
    TR_PIN_ERROR_TROUBLESHOOT: {
        defaultMessage:
            'Are you confused, how PIN works? You can always refer to our {TR_DOCUMENTATION}',
        description: 'Troubleshooting text after user enters second PIN incorrectly.',
        id: 'TR_PIN_ERROR_TROUBLESHOOT',
    },
    TR_PIN_HEADING_FIRST: {
        defaultMessage: 'Set new PIN',
        description: 'Heading in PIN page when entering PIN for the first time',
        id: 'TR_PIN_HEADING_FIRST',
    },
    TR_PIN_HEADING_MISMATCH: {
        defaultMessage: 'PIN mismatch',
        description: 'Heading in PIN page when PIN repeated incorrectly',
        id: 'TR_PIN_HEADING_MISMATCH',
    },
    TR_PIN_HEADING_REPEAT: {
        defaultMessage: 'Repeat PIN',
        description: 'Heading in PIN page when repeating PIN',
        id: 'TR_PIN_HEADING_REPEAT',
    },
    TR_PIN_HEADING_SUCCESS: {
        defaultMessage: 'PIN enabled',
        description: 'Heading in PIN page when PIN set',
        id: 'TR_PIN_HEADING_SUCCESS',
    },
    TR_PIN_SET_SUCCESS: {
        defaultMessage: 'Perfect! Your device is now secured by pin.',
        description: 'Longer text indicating PIN was set successfully.',
        id: 'TR_PIN_SET_SUCCESS',
    },
    TR_PIN_SUBHEADING: {
        defaultMessage: 'Protect device from unauthorized access by using a strong pin.',
        description: 'Subheading on PIN page',
        id: 'TR_PIN_SUBHEADING',
    },
    TR_PLEASE_ALLOW_YOUR_CAMERA: {
        defaultMessage: 'Please allow your camera to be able to scan a QR code.',
        id: 'TR_PLEASE_ALLOW_YOUR_CAMERA',
    },
    TR_PLEASE_CONNECT_YOUR_DEVICE: {
        defaultMessage: 'Please connect your device to continue with the verification process',
        id: 'TR_PLEASE_CONNECT_YOUR_DEVICE',
    },
    TR_PLEASE_ENABLE_PASSPHRASE: {
        defaultMessage:
            'Please enable passphrase settings to continue with the verification process.',
        id: 'TR_PLEASE_ENABLE_PASSPHRASE',
    },
    TR_PRIMARY_FIAT: {
        defaultMessage: 'Primary FIAT currency to display',
        id: 'TR_PRIMARY_FIAT',
    },
    TR_RANDOM_SEED_WORDS_DISCLAIMER: {
        defaultMessage:
            'You might be asked to retype some words that are not part of your recovery seed.',
        description:
            'User is instructed to enter words from seed (backup) into the form in browser',
        id: 'TR_RANDOM_SEED_WORDS_DISCLAIMER',
    },
    TR_READ_MORE: {
        defaultMessage: 'Read more',
        id: 'TR_READ_MORE',
    },
    TR_RECEIVE: {
        defaultMessage: 'Receive',
        id: 'TR_RECEIVE',
    },
    TR_RECIPIENT_ADDRESS: {
        defaultMessage: 'Recipient address',
        id: 'TR_RECIPIENT_ADDRESS',
    },
    TR_RECONNECT_HEADER: {
        defaultMessage: 'Reconnect your device',
        id: 'TR_RECONNECT_HEADER',
    },
    TR_RECONNECT_TEXT: {
        defaultMessage: 'We lost connection with your device. This might mean:',
        id: 'TR_RECONNECT_TEXT',
    },
    TR_RECONNECT_TROUBLESHOOT_BRIDGE: {
        defaultMessage: 'Trezor Bridge might have stopped working, try restarting',
        description: '',
        id: 'TR_RECONNECT_TROUBLESHOOT_BRIDGE',
    },
    TR_RECONNECT_TROUBLESHOOT_CABLE: {
        defaultMessage: 'Cable is broken, try another one',
        description: '',
        id: 'TR_RECONNECT_TROUBLESHOOT_CABLE',
    },
    TR_RECONNECT_TROUBLESHOOT_CONNECTION: {
        defaultMessage: 'Device is not well connected to the cable',
        description: '',
        id: 'TR_RECONNECT_TROUBLESHOOT_CONNECTION',
    },
    TR_RECOVER_SUBHEADING: {
        defaultMessage:
            'It is possible to re-create device from bip39 backup. First of all, chose number of words of your backup.',
        description: 'Subheading in recover page. Basic info about recovery',
        id: 'TR_RECOVER_SUBHEADING',
    },
    TR_RECOVER_SUBHEADING_MODEL_T: {
        defaultMessage: 'On model T the entire recovery process is doable on device.',
        description: 'Subheading in recover page. Basic info about recovery',
        id: 'TR_RECOVER_SUBHEADING_MODEL_T',
    },
    TR_RECOVERY_ERROR: {
        defaultMessage: 'Device recovery failed with error: {error}',
        description: 'Error during recovery. For example wrong word retyped or device disconnected',
        id: 'TR_RECOVERY_ERROR',
    },
    TR_RECOVERY_SEED_IS: {
        defaultMessage:
            'Recovery seed is a list of words in a specific order which store all the information needed.',
        id: 'TR_RECOVERY_SEED_IS',
    },
    TR_CHECK_RECOVERY_SEED_DESCRIPTION: {
        defaultMessage:
            'Recovery seed is a list of words in a specific order which store all the information needed.',
        id: 'TR_CHECK_RECOVERY_SEED_DESCRIPTION',
    },
    TR_RECOVERY_TYPES_DESCRIPTION: {
        defaultMessage:
            'Both methods are safe. Basic recovery uses on computer input of words in randomized order. Advanced recovery uses on-screen input to load your recovery seed. {TR_LEARN_MORE}',
        description: 'There are two methods of recovery for T1. This is a short explanation text.',
        id: 'TR_RECOVERY_TYPES_DESCRIPTION',
    },
    TR_REMEMBER_ALLOWS_YOU_TO: {
        defaultMessage:
            'Remember allows you to access any wallet in watch-only mode without connected device.',
        id: 'TR_REMEMBER_ALLOWS_YOU_TO',
    },
    TR_REMEMBER_WALLET: {
        defaultMessage: 'Remember wallet',
        id: 'TR_REMEMBER_WALLET',
    },
    TR_RESELLERS_LINK: {
        defaultMessage: 'a trusted reseller',
        description:
            'Part of sentence TR_DID_YOU_PURCHASE. Link to page with trusted resellers list',
        id: 'TR_RESELLERS_LINK',
    },
    TR_RETRY: {
        defaultMessage: 'Retry',
        description: 'Retry button',
        id: 'TR_RETRY',
    },
    TR_RETRYING_DOT_DOT: {
        defaultMessage: 'Retrying...',
        id: 'TR_RETRYING_DOT_DOT',
    },
    TR_SCAN_QR_CODE: {
        defaultMessage: 'Scan QR code',
        description: 'Title for the Scan QR modal dialog',
        id: 'TR_SCAN_QR_CODE',
    },
    TR_SECURITY_HEADING: {
        defaultMessage: 'Trezor successfully initialized!',
        description: 'Heading in security page',
        id: 'TR_SECURITY_HEADING',
    },
    TR_SECURITY_SUBHEADING: {
        defaultMessage:
            'Your Trezor has been successfully initialized and is ready to be used. Your Wallet has been successfully created and is ready to be used as well. Wheeee!',
        description: 'Text in security page',
        id: 'TR_SECURITY_SUBHEADING',
    },
    TR_SEED_MANUAL_LINK: {
        defaultMessage: 'recovery seed',
        description: 'Link. Part of TR_BACKUP_SUBHEADING_1',
        id: 'TR_SEED_MANUAL_LINK',
    },
    TR_SELECT_DEVICE: {
        defaultMessage: 'Select device',
        id: 'TR_SELECT_DEVICE',
    },
    TR_SELECT_PASSPHRASE_SOURCE: {
        defaultMessage: 'Select passphrase source on "{deviceLabel}" device.',
        id: 'TR_SELECT_PASSPHRASE_SOURCE',
    },
    TR_SELECT_WALLET_TO_ACCESS: {
        defaultMessage: 'Select a wallet to access',
        id: 'TR_SELECT_WALLET_TO_ACCESS',
    },
    TR_SELECT_YOUR_DEVICE_HEADING: {
        defaultMessage: 'Select your device',
        description: 'Heading on select your device page',
        id: 'TR_SELECT_YOUR_DEVICE_HEADING',
    },
    TR_SEND: {
        defaultMessage: 'Send',
        id: 'TR_SEND',
    },
    TR_SEND_NETWORK: {
        defaultMessage: 'Send {network}',
        id: 'TR_SEND_NETWORK',
    },
    TR_SEND_NETWORK_AND_TOKENS: {
        defaultMessage: 'Send {network} and tokens',
        id: 'TR_SEND_NETWORK_AND_TOKENS',
    },
    TR_SENT_TO_SELF: {
        defaultMessage: '(Sent to self)',
        id: 'TR_SENT_TO_SELF',
    },
    // TR_SET_MAX: {
    //         defaultMessage: 'Set max',
    //         description: 'Used for setting maximum amount in Send form',
    //         id: 'TR_SET_MAX',
    // },
    TR_SET_PIN: {
        defaultMessage: 'Set pin',
        description: 'Button text',
        id: 'TR_SET_PIN',
    },
    TR_SET_UP_NEW_PIN: {
        defaultMessage: 'Set up new PIN',
        id: 'TR_SET_UP_NEW_PIN',
    },
    TR_CONFIRM_NEW_PIN: {
        defaultMessage: 'Confirm new PIN',
        id: 'TR_CONFIRM_NEW_PIN',
    },
    TR_ENTER_CURRENT_PIN: {
        defaultMessage: 'Enter current PIN',
        id: 'TR_ENTER_CURRENT_PIN',
    },
    TR_WRONG_PIN_ENTERED: {
        defaultMessage: 'You entered wrong PIN',
        id: 'TR_WRONG_PIN_ENTERED',
    },
    TR_WRONG_PIN_ENTERED_DESCRIPTION: {
        defaultMessage: 'Did you notice that matrix on your device has changed?',
        id: 'TR_WRONG_PIN_ENTERED_DESCRIPTION',
    },
    TR_SET_UP_STRONG_PIN_TO_PROTECT: {
        defaultMessage:
            'Set up a strong PIN to protect your device from unauthorized access. The keypad layout is displayed on your connected Trezor device.',
        id: 'TR_SET_UP_STRONG_PIN_TO_PROTECT',
    },
    TR_SETTINGS: {
        defaultMessage: 'Settings',
        id: 'TR_SETTINGS',
    },
    TR_SHOW_ADDRESS_ANYWAY: {
        defaultMessage: 'Show address anyway',
        id: 'TR_SHOW_ADDRESS_ANYWAY',
    },
    TR_SHOW_ADVANCED_OPTIONS: {
        defaultMessage: 'Show advanced options',
        description: 'Shows advanced sending form',
        id: 'TR_SHOW_ADVANCED_OPTIONS',
    },
    TR_SHOW_DETAILS: {
        defaultMessage: 'Show details',
        id: 'TR_SHOW_DETAILS',
    },
    TR_SHOW_DETAILS_IN_BLOCK_EXPLORER: {
        defaultMessage: 'Show details in Block Explorer',
        id: 'TR_SHOW_DETAILS_IN_BLOCK_EXPLORER',
    },
    TR_SHOW_OLDER_NEWS: {
        defaultMessage: 'Show older news',
        id: 'TR_SHOW_OLDER_NEWS',
    },
    TR_SHOW_ON_TREZOR: {
        defaultMessage: 'Show on Trezor',
        id: 'TR_SHOW_ON_TREZOR',
    },
    TR_SHOW_UNVERIFIED_ADDRESS: {
        defaultMessage: 'Show unverified address',
        id: 'TR_SHOW_UNVERIFIED_ADDRESS',
    },
    TR_SIGN: {
        defaultMessage: 'Sign',
        description: 'Sign button in Sign and Verify form',
        id: 'TR_SIGN',
    },
    TR_SIGN_MESSAGE: {
        defaultMessage: 'Sign Message',
        description: 'Header for the Sign and Verify form',
        id: 'TR_SIGN_MESSAGE',
    },
    // TODO: Toast notification
    // TR_SIGN_MESSAGE_ERROR: {
    //         defaultMessage: 'Failed to sign message',
    //         id: 'TR_SIGN_MESSAGE_ERROR',
    // },
    TR_SIGNATURE: {
        defaultMessage: 'Signature',
        description: 'Used as a label for signature input field in Sign and Verify form',
        id: 'TR_SIGNATURE',
    },
    // TODO: Toast notification
    // TR_SIGNATURE_IS_VALID: {
    //         defaultMessage: 'Signature is valid',
    //         id: 'TR_SIGNATURE_IS_VALID',
    // },
    TR_SKIP: {
        defaultMessage: 'Skip',
        description: 'Button. Skip one step',
        id: 'TR_SKIP',
    },
    TR_SKIP_ALL: {
        defaultMessage: 'Skip onboarding',
        description: 'Button. Skip the entire onboarding process.',
        id: 'TR_SKIP_ALL',
    },
    TR_SKIP_ONBOARDING_HEADING: {
        defaultMessage: 'Skipping onboarding? One more thing…',
        id: 'TR_SKIP_ONBOARDING_HEADING',
    },
    TR_SKIP_ONBOARDING_TEXT: {
        defaultMessage:
            'If your device is initialized and you used Wallet or Suite before, that’s great! Did you initialize Trezor yourself? You should be the one doing it. If not, it might be dangerous.',
        id: 'TR_SKIP_ONBOARDING_TEXT',
    },
    TR_SKIP_SECURITY: {
        defaultMessage: 'Skip backup and PIN',
        description: 'Button in security page (skip security setup)',
        id: 'TR_SKIP_SECURITY',
    },
    TR_SOLVE_ISSUE: {
        defaultMessage: 'Solve issue',
        id: 'TR_SOLVE_ISSUE',
    },
    TR_SOUTH: {
        defaultMessage: 'South',
        id: 'TR_SOUTH',
    },
    TR_START_AGAIN: {
        defaultMessage: 'Start again',
        description: 'Button text',
        id: 'TR_START_AGAIN',
    },
    TR_START_BACKUP: {
        defaultMessage: 'Start backup',
        description: 'Button text',
        id: 'TR_START_BACKUP',
    },
    TR_START_RECOVERY: {
        defaultMessage: 'Start recovery',
        description: 'Button.',
        id: 'TR_START_RECOVERY',
    },
    TR_START_FIRMWARE_UPDATE: {
        defaultMessage: 'Device is ready to start firmware update',
        id: 'TR_START_FIRMWARE_UPDATE',
    },
    TR_START: {
        defaultMessage: 'Start',
        id: 'TR_START',
    },
    TR_STATUS: {
        defaultMessage: 'Status',
        id: 'TR_STATUS',
    },
    TR_STATUS_UNKNOWN: {
        defaultMessage: 'Status unknown',
        description: 'Device status',
        id: 'TR_STATUS_UNKNOWN',
    },
    TR_SUITE_VERSION: {
        defaultMessage: 'Suite version',
        id: 'TR_SUITE_VERSION',
    },
    TR_SUPPORT: {
        defaultMessage: 'Support',
        id: 'TR_SUPPORT',
    },
    TR_SWITCH_DEVICE: {
        defaultMessage: 'Switch Device',
        id: 'TR_SWITCH_DEVICE',
    },
    TR_TAKE_ME_BACK_TO_WALLET: {
        defaultMessage: 'Take me back to the wallet',
        id: 'TR_TAKE_ME_BACK_TO_WALLET',
    },
    TR_TESTNET_COINS: {
        defaultMessage: 'Testnet coins',
        id: 'TR_TESTNET_COINS',
    },
    TR_TESTNET_COINS_EXPLAINED: {
        defaultMessage:
            "Testnet coins don't have any value but you still may use them to learn and experiment.",
        id: 'TR_TESTNET_COINS_EXPLAINED',
    },
    TR_THE_PIN_LAYOUT_IS_DISPLAYED: {
        defaultMessage: 'The PIN layout is displayed on your Trezor.',
        id: 'TR_THE_PIN_LAYOUT_IS_DISPLAYED',
    },
    TR_THIS_HIDDEN_WALLET_IS_EMPTY: {
        defaultMessage:
            'This hidden Wallet is empty. To make sure you are in the correct Wallet, confirm Passphrase',
        id: 'TR_THIS_HIDDEN_WALLET_IS_EMPTY',
    },
    TR_THIS_HIDDEN_WALLET_IS_EMPTY_SOURCE: {
        defaultMessage:
            'This hidden Wallet is empty. To make sure you are in the correct Wallet, select Passphrase source.',
        id: 'TR_THIS_HIDDEN_WALLET_IS_EMPTY_SOURCE',
    },
    TR_THIS_IS_PLACE_TO_SEE_ALL: {
        defaultMessage:
            'This is a place to see all your devices. You can further set them up in Settings but here you can switch between devices and see their statuses.',
        id: 'TR_THIS_IS_PLACE_TO_SEE_ALL',
    },
    TR_TO_ACCESS_STANDARD_NO_PASSPHRASE: {
        defaultMessage: 'To access standard (no-passphrase) Wallet click the button below.',
        id: 'TR_TO_ACCESS_STANDARD_NO_PASSPHRASE',
    },
    TR_TO_FIND_YOUR_ACCOUNTS_AND: {
        defaultMessage:
            'To find your accounts and funds we need to perform a coin discovery which will discover all your coins.',
        id: 'TR_TO_FIND_YOUR_ACCOUNTS_AND',
    },
    TR_TO_PREVENT_PHISHING_ATTACKS_COMMA: {
        defaultMessage:
            'To prevent phishing attacks, you should verify the address on your Trezor first. {claim}',
        id: 'TR_TO_PREVENT_PHISHING_ATTACKS_COMMA',
    },
    TR_TOS_INFORMATION: {
        defaultMessage:
            'Oh, by the way, we had to pay a hell lot of money to our lawyers to create some {TR_TOS_LINK}',
        id: 'TR_HELP_TREZOR_SUITE_TEXT',
    },
    TR_TOS_LINK: {
        defaultMessage: 'Terms & Conditions.',
        id: 'TR_TOS_LINK',
    },
    TR_TOTAL_INPUT: {
        defaultMessage: 'Total Input',
        id: 'TR_TOTAL_INPUT',
    },
    TR_TOTAL_OUTPUT: {
        defaultMessage: 'Total Output',
        id: 'TR_TOTAL_OUTPUT',
    },
    TR_TOTAL_PORTFOLIO_VALUE: {
        defaultMessage: 'Total portfolio value',
        id: 'TR_TOTAL_PORTFOLIO_VALUE',
    },
    TR_TRANSACTION_DETAILS: {
        defaultMessage: 'Transaction details',
        id: 'TR_TRANSACTION_DETAILS',
    },
    TR_TRANSACTION_ID: {
        defaultMessage: 'Transaction ID',
        id: 'TR_TRANSACTION_ID',
    },
    TR_TREZOR: {
        defaultMessage: 'Trezor',
        description: 'Link in header navigation',
        id: 'TR_TREZOR',
    },
    TR_TREZOR_BRIDGE_IS_NOT_RUNNING: {
        defaultMessage: 'Trezor Bridge is not running',
        description: '',
        id: 'TR_TREZOR_BRIDGE_IS_NOT_RUNNING',
    },
    TR_TREZOR_BRIDGE_IS_RUNNING_VERSION: {
        defaultMessage: 'Trezor Bridge is running. Version: {version}',
        description: '',
        id: 'TR_TREZOR_BRIDGE_IS_RUNNING_VERSION',
    },
    TR_TRY_AGAIN: {
        defaultMessage: 'Try again',
        description: 'Try to run the process again',
        id: 'TR_TRY_AGAIN',
    },
    TR_TX_CONFIRMATIONS: {
        defaultMessage:
            '{confirmationsCount} {confirmationsCount, plural, one {confirmation} other {confirmations}}',
        id: 'TR_TX_CONFIRMATIONS',
    },
    TR_TX_CURRENT_VALUE: {
        defaultMessage: 'Current Value',
        id: 'TR_TX_CURRENT_VALUE',
    },
    TR_TX_FEE: {
        defaultMessage: 'Fee',
        id: 'TR_TX_FEE',
    },
    TR_TX_HISTORICAL_VALUE_DATE: {
        defaultMessage: 'Historical Value ({date})',
        id: 'TR_TX_HISTORICAL_VALUE_DATE',
    },
    TR_TX_TYPE: {
        defaultMessage: 'Type',
        id: 'TR_TX_TYPE',
    },
    TR_UNAVAILABLE: {
        defaultMessage: 'Unavailable',
        description: 'Device status',
        id: 'TR_UNAVAILABLE',
    },
    TR_UNCONFIRMED_TX: {
        defaultMessage: 'Unconfirmed',
        id: 'TR_UNCONFIRMED_TX',
    },
    TR_UNDISCOVERED_WALLET: {
        defaultMessage: 'Undiscovered wallet',
        id: 'TR_UNDISCOVERED_WALLET',
    },
    TR_UNKNOWN: {
        defaultMessage: 'Unknown',
        id: 'TR_UNKNOWN',
    },
    TR_UNKNOWN_CONFIRMATION_TIME: {
        defaultMessage: 'unknown',
        id: 'TR_UNKNOWN_CONFIRMATION_TIME',
    },
    TR_UNKNOWN_TRANSACTION: {
        defaultMessage: 'Unknown transaction',
        id: 'TR_UNKNOWN_TRANSACTION',
    },
    TR_UNKNOWN_ERROR_SEE_CONSOLE: {
        defaultMessage: 'Unknown error. See console logs for details.',
        id: 'TR_UNKNOWN_ERROR_SEE_CONSOLE',
    },
    TR_UNLOCK: {
        defaultMessage: 'Unlock',
        id: 'TR_UNLOCK',
    },
    TR_UNREADABLE: {
        defaultMessage: 'Unreadable',
        description: 'Device status',
        id: 'TR_UNREADABLE',
    },
    TR_UNACQUIRED: {
        defaultMessage: 'Unrecognized device',
        description: 'Device status',
        id: 'TR_UNACQUIRED',
    },
    TR_UNVERIFIED_ADDRESS_COMMA_CONNECT: {
        defaultMessage: 'Unverified address, connect your Trezor to verify it',
        id: 'TR_UNVERIFIED_ADDRESS_COMMA_CONNECT',
    },
    TR_UNVERIFIED_ADDRESS_COMMA_SHOW: {
        defaultMessage: 'Unverified address, show on Trezor.',
        id: 'TR_UNVERIFIED_ADDRESS_COMMA_SHOW',
    },
    TR_UPLOAD_IMAGE: {
        defaultMessage: 'Upload Image',
        id: 'TR_UPLOAD_IMAGE',
    },
    TR_USED_IN_ANOTHER_WINDOW: {
        defaultMessage: 'Used in other window',
        description: 'Device status',
        id: 'TR_USED_IN_ANOTHER_WINDOW',
    },
    TR_USER_HAS_NOT_WORKED_WITH_THIS_DEVICE: {
        defaultMessage: 'It is a brand new device, just unpacked',
        description: 'Option to click when troubleshooting initialized device.',
        id: 'TR_USER_HAS_NOT_WORKED_WITH_THIS_DEVICE',
    },
    TR_USER_HAS_NOT_WORKED_WITH_THIS_DEVICE_INSTRUCTIONS: {
        defaultMessage:
            'In that case you should immediately contact Trezor support with detailed information on your purchase and refrain from using this device.',
        description: 'What to do if device is already initialized but not by user.',
        id: 'TR_USER_HAS_NOT_WORKED_WITH_THIS_DEVICE_INSTRUCTIONS',
    },
    TR_USER_HAS_WORKED_WITH_THIS_DEVICE: {
        defaultMessage: 'I have worked with it before',
        description: 'Option to click when troubleshooting initialized device.',
        id: 'TR_USER_HAS_WORKED_WITH_THIS_DEVICE',
    },
    TR_VALUES: {
        defaultMessage: 'Values',
        id: 'TR_VALUES',
    },
    TR_VERIFY: {
        defaultMessage: 'Verify',
        description: 'Verify button in Sign and Verify form',
        id: 'TR_VERIFY',
    },
    TR_VERIFY_MESSAGE: {
        defaultMessage: 'Verify Message',
        description: 'Header for the Sign and Verify form',
        id: 'TR_VERIFY_MESSAGE',
    },
    // TODO: Toast notification
    // TR_VERIFY_MESSAGE_ERROR: {
    //         defaultMessage: 'Failed to verify message',
    //         id: 'TR_VERIFY_MESSAGE_ERROR',
    // },
    // TR_VERIFY_MESSAGE_SUCCESS: {
    //         defaultMessage: 'Message has been successfully verified',
    //         id: 'TR_VERIFY_MESSAGE_SUCCESS',
    // },
    // TR_VERIFYING_ADDRESS_ERROR: {
    //         defaultMessage: 'Verifying address error',
    //         id: 'TR_VERIFYING_ADDRESS_ERROR',
    // },
    TR_WAIT_FOR_FILE_TO_DOWNLOAD: {
        defaultMessage: 'Wait for file to download',
        description: 'Instruction for installing Trezor Bridge',
        id: 'TR_WAIT_FOR_FILE_TO_DOWNLOAD',
    },
    TR_WAIT_FOR_REBOOT: {
        defaultMessage: 'Wait for your device to reboot',
        description: 'Info what is happening with users device.',
        id: 'TR_WAIT_FOR_REBOOT',
    },
    TR_WALLET_DUPLICATE_DESC: {
        defaultMessage: 'The hidden wallet that you are trying to create already exists',
        id: 'TR_WALLET_DUPLICATE_DESC',
    },
    TR_WALLET_DUPLICATE_RETRY: {
        defaultMessage: 'Try again with different passphrase',
        id: 'TR_WALLET_DUPLICATE_RETRY',
    },
    TR_WALLET_DUPLICATE_SWITCH: {
        defaultMessage: 'Switch to existing wallet',
        id: 'TR_WALLET_DUPLICATE_SWITCH',
    },
    TR_WALLET_DUPLICATE_TITLE: {
        defaultMessage: 'Passphrase duplicated',
        id: 'TR_WALLET_DUPLICATE_TITLE',
    },
    TR_WAS_USED_IN_ANOTHER_WINDOW: {
        defaultMessage: 'Reload session',
        description: 'Device status',
        id: 'TR_WAS_USED_IN_ANOTHER_WINDOW',
    },
    TR_WELCOME_MODAL_HEADING: {
        defaultMessage: 'Welcome to Trezor Suite!',
        id: 'TR_WELCOME_MODAL_HEADING',
    },
    TR_WELCOME_MODAL_TEXT: {
        defaultMessage: 'The one place for all your crypto matters.',
        id: 'TR_WELCOME_MODAL_TEXT',
    },
    TR_WELCOME_TO_TREZOR: {
        defaultMessage: 'First-time user or an ol’ Trezor fella?',
        id: 'TR_WELCOME_TO_TREZOR',
    },
    TR_WELCOME_TO_TREZOR_TEXT: {
        defaultMessage: 'Choose your path and let the Trezor Force be with you!.',
        id: 'TR_WELCOME_TO_TREZOR_TEXT',
    },
    TR_WEST: {
        defaultMessage: 'West',
        id: 'TR_WEST',
    },
    TR_WHAT_IS_PASSPHRASE: {
        defaultMessage: 'What is passphrase',
        id: 'TR_WHAT_IS_PASSPHRASE',
    },
    TR_WHAT_TO_DO_NOW: {
        defaultMessage: 'What to do now',
        id: 'TR_WHAT_TO_DO_NOW',
    },
    TR_WHATS_NEW: {
        defaultMessage: "What's new",
        id: 'TR_WHATS_NEW',
    },
    TR_WIPING_YOUR_DEVICE: {
        defaultMessage:
            'Wiping the device removes all its information. Only wipe your device if you have your device if you have your recovery seed at hand or there are no funds stored on this device.',
        id: 'TR_WIPING_YOUR_DEVICE',
    },
    TR_WORDS: {
        defaultMessage: '{count} words',
        description: 'Number of words. For example: 12 words',
        id: 'TR_WORDS',
    },
    TR_XRP_DESTINATION_TAG: {
        defaultMessage: 'Destination tag',
        id: 'TR_XRP_DESTINATION_TAG',
    },
    TR_XRP_DESTINATION_TAG_EXPLAINED: {
        defaultMessage:
            'Destination tag is an arbitrary number which serves as a unique identifier of your transaction. Some services may require this to process your transaction.',
        id: 'TR_XRP_DESTINATION_TAG_EXPLAINED',
    },
    TR_SHOW_MORE_ADDRESSES: {
        defaultMessage: 'Show more ({count})',
        id: 'TR_SHOW_MORE_ADDRESSES',
    },
    TR_XRP_RESERVE_INFO: {
        defaultMessage:
            'Ripple addresses require a minimum balance of {minBalance} XRP to activate and maintain the account. {TR_LEARN_MORE}',
        id: 'TR_XRP_RESERVE_INFO',
    },
    TR_YOU_WERE_DISCONNECTED_DOT: {
        defaultMessage: 'You were disconnected.',
        id: 'TR_YOU_WERE_DISCONNECTED_DOT',
    },
    TR_YOUR_CURRENT_FIRMWARE: {
        defaultMessage: 'Your current firmware version is {version}',
        id: 'TR_YOUR_CURRENT_FIRMWARE',
    },
    TR_YOUR_CURRENT_VERSION: {
        defaultMessage: 'You are currently running version',
        id: 'TR_YOUR_CURRENT_VERSION',
    },
    TR_YOUR_TREZOR_IS_NOT_BACKED_UP: {
        defaultMessage: 'Your Trezor is not backed up.',
        id: 'TR_YOUR_TREZOR_IS_NOT_BACKED_UP',
    },
    TR_YOUR_WALLET_IS_READY_WHAT: {
        defaultMessage: 'Your Wallet is ready. What to do now?',
        id: 'TR_YOUR_WALLET_IS_READY_WHAT',
    },
    TR_MODAL_CONFIRM_TX_TITLE: {
        id: 'TR_MODAL_CONFIRM_TX_TITLE',
        defaultMessage: 'Confirm transaction',
    },
    TR_MODAL_CONFIRM_TX_BUTTON: {
        id: 'TR_MODAL_CONFIRM_TX_BUTTON',
        defaultMessage: 'Confirm transaction',
    },
    TR_ADDRESS_FROM: {
        id: 'TR_ADDRESS_FROM',
        defaultMessage: 'From',
    },
    TR_EDIT: {
        id: 'TR_EDIT',
        defaultMessage: 'Edit',
    },
    TR_GAS_PRICE: {
        id: 'TR_GAS_PRICE',
        defaultMessage: 'Gas price',
    },
    TR_SEND_REVIEW_TRANSACTION: {
        id: 'TR_SEND_REVIEW_TRANSACTION',
        defaultMessage: 'Review Transaction',
    },
    TR_TO: {
        id: 'TR_TO',
        defaultMessage: 'To',
    },
    TR_RECIPIENT_ADDRESS_TOOLTIP: {
        id: 'TR_RECIPIENT_ADDRESS_TOOLTIP',
        defaultMessage: 'TR_RECIPIENT_ADDRESS_TOOLTIP',
    },
    TR_SEND_DATA_TOOLTIP: {
        id: 'TR_SEND_DATA_TOOLTIP',
        defaultMessage: 'Data is usually used when you send transactions to contracts.',
    },
    TR_SEND_GAS_LIMIT_TOOLTIP: {
        id: 'TR_SEND_GAS_LIMIT_TOOLTIP',
        defaultMessage:
            'Gas limit refers to the maximum amount of gas user is willing to spend on a particular transaction. Transaction fee = gas limit * gas price. Increasing the gas limit will not get the transaction confirmed sooner. Default value for sending ETH is {defaultGasLimit}',
    },
    TR_SEND_GAS_PRICE_TOOLTIP: {
        id: 'TR_SEND_GAS_PRICE_TOOLTIP',
        defaultMessage:
            'Gas price refers to the amount of ether you are willing to pay for every unit of gas, and is usually measured in “Gwei”. Transaction fee = gas limit * gas price. Increasing the gas price will get the transaction confirmed sooner but makes it more expensive. The recommended gas price is {defaultGasPrice} GWEI.',
    },
    TR_SEND_FEE_TOOLTIP: {
        id: 'TR_SEND_FEE_TOOLTIP',
        defaultMessage: 'TR_SEND_FEE_TOOLTIP',
    },
    TR_SEND_AMOUNT_TOOLTIP: {
        id: 'TR_SEND_AMOUNT_TOOLTIP',
        defaultMessage: 'TR_SEND_AMOUNT_TOOLTIP',
    },
    TR_PIN_MISMATCH_HEADING: {
        id: 'TR_PIN_MISMATCH_HEADING',
        defaultMessage: 'Pin mismatch',
    },
    TR_PIN_MISMATCH_TEXT: {
        id: 'TR_PIN_MISMATCH_TEXT',
        defaultMessage: 'Pin mismatch text',
    },
    TR_SHOW_LOG: {
        id: 'TR_SHOW_LOG',
        defaultMessage: 'Show log',
    },
    TR_ACCOUNT_DETAILS_HEADER: {
        id: 'TR_ACCOUNT_DETAILS_HEADER',
        defaultMessage: 'Account Details',
    },
    TR_ACCOUNT_DETAILS_TYPE_HEADER: {
        id: 'TR_ACCOUNT_DETAILS_TYPE_HEADER',
        defaultMessage: 'Account type',
    },
    TR_ACCOUNT_DETAILS_TYPE_BECH32: {
        id: 'TR_ACCOUNT_DETAILS_TYPE_BECH32',
        defaultMessage:
            'Bech32 uses the most modern addresses for smallest transaction fees. Be aware that it may not be compatible with old bitcoin services.',
    },
    TR_ACCOUNT_DETAILS_TYPE_P2SH: {
        id: 'TR_ACCOUNT_DETAILS_TYPE_P2SH',
        defaultMessage:
            'Pay to script hash (P2SH) is an advanced type of transaction used in Bitcoin and other similar crypto currencies. Unlike P2PKH, it allows sender to commit funds to a hash of an arbitrary valid script.',
    },
    TR_ACCOUNT_DETAILS_TYPE_P2PKH: {
        id: 'TR_ACCOUNT_DETAILS_TYPE_P2PKH',
        defaultMessage:
            'Legacy Pay-to-Public-Key-Hash (P2PKH) is the basic type of transaction used in Bitcoin and other similar crypto currencies.',
    },
    TR_ACCOUNT_DETAILS_XPUB_HEADER: {
        id: 'TR_ACCOUNT_DETAILS_XPUB_HEADER',
        defaultMessage: 'Public key (XPUB)',
    },
    TR_ACCOUNT_DETAILS_XPUB: {
        id: 'TR_ACCOUNT_DETAILS_XPUB',
        defaultMessage:
            'Be careful with your account public key (XPUB). When you expose your public key to a third party, you allow them to see your entire transaction history.',
    },
    TR_ACCOUNT_DETAILS_XPUB_BUTTON: {
        id: 'TR_ACCOUNT_DETAILS_XPUB_BUTTON',
        defaultMessage: 'Show public key',
    },
    TR_ACCOUNT_TYPE_NORMAL: {
        id: 'TR_ACCOUNT_TYPE_NORMAL',
        defaultMessage: 'Normal',
    },
    TR_ACCOUNT_TYPE_SEGWIT: {
        id: 'TR_ACCOUNT_TYPE_SEGWIT',
        defaultMessage: 'SegWit',
    },
    TR_ACCOUNT_TYPE_LEGACY: {
        id: 'TR_ACCOUNT_TYPE_LEGACY',
        defaultMessage: 'Legacy',
    },
    TR_ACCOUNT_TYPE_BECH32: {
        id: 'TR_ACCOUNT_TYPE_BECH32',
        defaultMessage: 'Bech32',
    },
    TR_ACCOUNT_TYPE_P2SH: {
        id: 'TR_ACCOUNT_TYPE_P2SH',
        defaultMessage: 'P2SH',
    },
    TR_ACCOUNT_TYPE_P2PKH: {
        id: 'TR_ACCOUNT_TYPE_P2PKH',
        defaultMessage: 'P2PKH',
    },
    TOAST_ACQUIRE_ERROR: {
        id: 'TOAST_ACQUIRE_ERROR',
        defaultMessage: 'Acquire error {error}',
    },
    TOAST_AUTH_FAILED: {
        id: 'TOAST_AUTH_FAILED',
        defaultMessage: 'Authorization error: {error}',
    },
    TOAST_AUTH_CONFIRM_ERROR: {
        id: 'TOAST_AUTH_CONFIRM_ERROR',
        defaultMessage: 'Passphrase confirmation error: {error}',
    },
    TOAST_AUTH_CONFIRM_ERROR_DEFAULT: {
        id: 'TOAST_AUTH_CONFIRM_ERROR_DEFAULT',
        defaultMessage: 'Invalid passphrase',
    },
    TOAST_DISCOVERY_ERROR: {
        id: 'TOAST_DISCOVERY_ERROR',
        defaultMessage: 'Account discovery error {error}',
    },
    TOAST_BACKUP_FAILED: {
        id: 'TOAST_BACKUP_FAILED',
        defaultMessage: 'Backup failed',
    },
    TOAST_BACKUP_SUCCESS: {
        id: 'TOAST_BACKUP_SUCCESS',
        defaultMessage: 'Backup success',
    },
    TOAST_SETTINGS_APPLIED: {
        id: 'TOAST_SETTINGS_APPLIED',
        defaultMessage: 'Settings applied',
    },
    TOAST_PIN_CHANGED: {
        id: 'TOAST_PIN_CHANGED',
        defaultMessage: 'Pin changed',
    },
    TOAST_DEVICE_WIPED: {
        id: 'TOAST_DEVICE_WIPED',
        defaultMessage: 'Device wiped',
    },
    TOAST_COPY_TO_CLIPBOARD: {
        id: 'TOAST_COPY_TO_CLIPBOARD',
        defaultMessage: 'Copied to clipboard',
    },
    TOAST_TX_SENT: {
        id: 'TOAST_TX_SENT',
        defaultMessage: '{amount} sent from {account}',
    },
    TOAST_TX_RECEIVED: {
        id: 'TOAST_TX_RECEIVED',
        defaultMessage: '{amount} received on {account}',
    },
    TOAST_TX_CONFIRMED: {
        id: 'TOAST_TX_CONFIRMED',
        defaultMessage: 'Transaction {amount} on {account} successfully confirmed',
    },
    TOAST_TX_BUTTON: {
        id: 'TOAST_TX_BUTTON',
        defaultMessage: 'View details',
    },
    TOAST_SIGN_TX_ERROR: {
        id: 'TOAST_SIGN_TX_ERROR',
        defaultMessage: 'Sign transaction error: {error}',
    },
    TOAST_VERIFY_ADDRESS_ERROR: {
        id: 'TOAST_VERIFY_ADDRESS_ERROR',
        defaultMessage: 'Verify address error: {error}',
    },
    TOAST_SIGN_MESSAGE_ERROR: {
        id: 'TOAST_SIGN_MESSAGE_ERROR',
        defaultMessage: 'Sign message error: {error}',
    },
    TOAST_VERIFY_MESSAGE_ERROR: {
        id: 'TOAST_VERIFY_MESSAGE_ERROR',
        defaultMessage: 'Verify message error: {error}',
    },
    TOAST_GENERIC_ERROR: {
        id: 'TOAST_GENERIC_ERROR',
        defaultMessage: 'Error: {error}',
    },
    TR_RECIPIENT: {
        id: 'TR_RECIPIENT',
        defaultMessage: 'Recipient',
    },
    TR_SCAN: {
        id: 'TR_SCAN',
        defaultMessage: 'Scan',
    },
    TR_REMOVE: {
        id: 'TR_REMOVE',
        defaultMessage: 'Remove',
    },
    LOCKTIME_TITLE: {
        id: 'LOCKTIME_TITLE',
        defaultMessage: 'Add Locktime',
    },
    LOCKTIME_DESCRIPTION: {
        id: 'LOCKTIME_DESCRIPTION',
        defaultMessage: 'Allows you to postpone the transaction by set value (time or block)',
    },
    REPLACE_BY_FEE_TITLE: {
        id: 'REPLACE_BY_FEE_TITLE',
        defaultMessage: 'Replace by fee (RBF)',
    },
    REPLACE_BY_FEE_DESCRIPTION: {
        id: 'REPLACE_BY_FEE_DESCRIPTION',
        defaultMessage:
            'RBF allows to bump fee later in case you want the transaction to be mined faster',
    },
    REFRESH: {
        id: 'REFRESH',
        defaultMessage: 'Refresh',
    },
    NOTIFICATIONS_TITLE: {
        id: 'NOTIFICATIONS_TITLE',
        defaultMessage: 'Notifications',
    },
    NOTIFICATIONS_EMPTY_TITLE: {
        id: 'NOTIFICATIONS_EMPTY_TITLE',
        defaultMessage: 'No notifications to show',
    },
    NOTIFICATIONS_EMPTY_DESC: {
        id: 'NOTIFICATIONS_EMPTY_DESC',
        defaultMessage:
            'Here you will see all important notifications once they happen. For now, there’s nothing to see.',
    },
    LABELING_ACCOUNT: {
        id: 'LABELING_ACCOUNT',
        defaultMessage: 'Account #{index}',
    },
    LABELING_ACCOUNT_WITH_TYPE: {
        id: 'LABELING_ACCOUNT_WITH_TYPE',
        defaultMessage: 'Account #{index} ({type})',
    },
    TR_DISCREET_TOOLTIP: {
        id: 'TR_DISCREET_TOOLTIP',
        defaultMessage: '[FIX THIS TEXT] This is a descreeeet mode',
    },
    TX_CONFIRMATIONS_EXPLAIN: {
        id: 'TX_CONFIRMATIONS_EXPLAIN',
        defaultMessage: 'TODO TODO TODO ExPlAnAtIoN',
    },
    TR_LAST_UPDATE: {
        id: 'TR_LAST_UPDATE',
        defaultMessage: 'Last update: {value}',
    },
    TR_UPDATE_AVAILABLE: {
        id: 'TR_UPDATE_AVAILABLE',
        defaultMessage: 'Update available',
    },
    TR_UP_TO_DATE: {
        defaultMessage: 'Up to date',
        id: 'TR_UP_TO_DATE',
    },
    TR_LIVE: {
        id: 'TR_LIVE',
        defaultMessage: 'Live',
    },
    TR_TRANSACTIONS: {
        id: 'TR_TRANSACTIONS',
        defaultMessage: 'Transactions',
    },
    TR_TRANSACTIONS_NOT_AVAILABLE: {
        id: 'TR_TRANSACTIONS_NOT_AVAILABLE',
        defaultMessage: 'Transaction history not available',
    },
    TR_NUMBER_OF_TRANSACTIONS: {
        id: 'TR_NUMBER_OF_TRANSACTIONS',
        defaultMessage: 'Number of transactions',
    },
    TR_N_TRANSACTIONS: {
        id: 'TR_N_TRANSACTIONS',
        defaultMessage: '{value} {value, plural, one {transaction} other {transactions}}',
    },
    TR_TREZOR_BRIDGE_DOWNLOAD: {
        id: 'TR_TREZOR_BRIDGE_DOWNLOAD',
        defaultMessage: 'Trezor Bridge Download',
    },
    TR_CURRENTLY_INSTALLED_TREZOR: {
        id: 'TR_CURRENTLY_INSTALLED_TREZOR',
        defaultMessage: 'Currently installed: Trezor Bridge {version}',
    },
    EVENT_DEVICE_CONNECT: {
        id: 'EVENT_DEVICE_CONNECT',
        defaultMessage: 'Device {label} connected',
    },
    EVENT_DEVICE_CONNECT_UNACQUIRED: {
        id: 'EVENT_DEVICE_CONNECT_UNACQUIRED',
        defaultMessage: '{label} connected',
    },
    EVENT_WALLET_CREATED: {
        id: 'EVENT_WALLET_CREATED',
        defaultMessage: '{walletLabel} created',
    },
    TR_WIPE_DEVICE_HEADING: {
        id: 'TR_WIPE_DEVICE_HEADING',
        defaultMessage: 'Before you wipe your device…',
    },
    TR_WIPE_DEVICE_TEXT: {
        id: 'TR_WIPE_DEVICE_TEXT',
        defaultMessage:
            'Wiping the device removes all its content. Only wipe your device if you have your recovery seed with you or when there are no assets on the device.',
    },
    TR_WIPE_DEVICE_CHECKBOX_1_TITLE: {
        id: 'TR_WIPE_DEVICE_CHECKBOX_1_TITLE',
        defaultMessage: 'I understand this action deletes all data on the device',
    },
    TR_WIPE_DEVICE_CHECKBOX_1_DESCRIPTION: {
        id: 'TR_WIPE_DEVICE_CHECKBOX_1_DESCRIPTION',
        defaultMessage:
            'Device will be completely wiped. All data and history will be deleted. You will need a recovery seed to recover your wallet.',
    },
    TR_WIPE_DEVICE_CHECKBOX_2_TITLE: {
        id: 'TR_WIPE_DEVICE_CHECKBOX_2_TITLE',
        defaultMessage: 'I understand this action does not affect my funds',
    },
    TR_WIPE_DEVICE_CHECKBOX_2_DESCRIPTION: {
        id: 'TR_WIPE_DEVICE_CHECKBOX_2_DESCRIPTION',
        defaultMessage:
            'Your assets are safe only if you have created a recovery seed. Make sure you have your seed or you know where you keep it.',
    },
    TR_CANCEL: {
        id: 'TR_CANCEL',
        defaultMessage: 'Cancel',
    },
    TR_SEND_DATA: {
        id: 'TR_SEND_DATA',
        defaultMessage: 'Data',
    },
    TR_FOLLOW_INSTRUCTIONS_ON_DEVICE: {
        id: 'TR_FOLLOW_INSTRUCTIONS_ON_DEVICE',
        defaultMessage: 'Follow instructions on your device',
    },
    TR_ADVANCED_RECOVERY_TEXT: {
        id: 'TR_ADVANCED_RECOVERY_TEXT',
        defaultMessage:
            'Words need to be entered according to the matrix on device but clicking on buttons below.',
    },
    TR_ADVANCED_RECOVERY_NOT_SURE: {
        id: 'TR_ADVANCED_RECOVERY_NOT_SURE',
        defaultMessage: 'Not sure how advanced method works?',
    },
    TR_CHECK_RECOVERY_SEED_DESC_T1: {
        id: 'TR_CHECK_RECOVERY_SEED_DESC_T1',
        defaultMessage:
            'Your wallet backup, the recovery seed, is entered on your computer (host) and your device shows which word to type. You will also be asked to enter words not in your seed, that is a security meassure to ensure nobody can read what key is being pressed.',
    },
    TR_SELECT_NUMBER_OF_WORDS: {
        id: 'TR_SELECT_NUMBER_OF_WORDS',
        defaultMessage: 'Select number of words in your seed.',
    },
    TR_YOU_EITHER_HAVE_T1: {
        id: 'TR_YOU_EITHER_HAVE_T1',
        defaultMessage: 'You either have a seed containing 12, 18 or 24 words. ',
    },
    TR_YOU_EITHER_HAVE_T2: {
        id: 'TR_YOU_EITHER_HAVE_T2',
        defaultMessage: 'You either have a seed containing 12, 18, 20, 24, 33 words. ',
    },
    TR_ENTER_ALL_WORDS_IN_CORRECT: {
        id: 'TR_ENTER_ALL_WORDS_IN_CORRECT',
        defaultMessage: 'Enter all words in the correct order',
    },
    TR_ON_YOUR_COMPUTER_ENTER: {
        id: 'TR_ON_YOUR_COMPUTER_ENTER',
        defaultMessage:
            'On your computer enter each word carefully according to the order showed on device.',
    },
    TR_CHECK_RECOVERY_SEED_DESC_T2: {
        id: 'TR_CHECK_RECOVERY_SEED_DESC_T2',
        defaultMessage:
            'Your wallet backup, the recovery seed, is entered entirely on the Trezor Model T, through the device screen. We avoid passing any of your sensitive information to a potentially insecure computer or web browser.',
    },
    TR_USING_TOUCHSCREEN: {
        id: 'TR_USING_TOUCHSCREEN',
        defaultMessage:
            'Using the touchscreen display you enter all the words in the correct order until completed.',
    },
    TR_CHOSE_RECOVERY_TYPE: {
        id: 'TR_CHOSE_RECOVERY_TYPE',
        defaultMessage: 'Chose recovery type',
    },
    TR_ALL_THE_WORDS: {
        id: 'TR_ALL_THE_WORDS',
        defaultMessage:
            'All the words are entered only on the device as a extra security feature. Please enter all the words in the correct order carefully.',
    },
    TR_SEED_CHECK_SUCCESS_TITLE: {
        id: 'TR_SEED_CHECK_SUCCESS_TITLE',
        defaultMessage: 'Backup seed successfully checked!',
    },
    TR_SEED_CHECK_SUCCESS_DESC: {
        id: 'TR_SEED_CHECK_SUCCESS_DESC',
        defaultMessage:
            'Your seed is valid and has just been successfully checked. Please take great care of it and/or hide it back where you are goint to find it.',
    },
    TR_SEED_CHECK_FAIL_TITLE: {
        id: 'TR_SEED_CHECK_FAIL_TITLE',
        defaultMessage: 'Seed check failed',
    },
    TR_WORD_DOES_NOT_EXIST: {
        id: 'TR_WORD_DOES_NOT_EXIST',
        defaultMessage: 'Word "{word}" does not exist in bip39 word list.',
        description:
            'In recovery or dry run, appears when user types a string that is not a substring of any word included in bip39 word list.',
    },
    TR_BACKSPACE: {
        id: 'TR_BACKSPACE',
        defaultMessage: 'Backspace',
        description: 'Keyboard key',
    },
    TR_DRY_RUN_CHECK_ITEM_TITLE: {
        id: 'TR_DRY_RUN_CHECK_ITEM_TITLE',
        defaultMessage: 'I understand this is only check and it won’t affect my seed',
    },
    TR_DRY_RUN_CHECK_ITEM_DESCRIPTION: {
        id: 'TR_DRY_RUN_CHECK_ITEM_DESCRIPTION',
        defaultMessage:
            'To learn more about why and how to do a backup seed, please visit our blog post where we explain the process.',
    },
    TR_WHAT_IS_DRY_RUN: {
        id: 'TR_WHAT_IS_DRY_RUN',
        defaultMessage: 'what is dry run',
    },
    TR_ACCOUNT_TYPE: {
        id: 'TR_ACCOUNT_TYPE',
        defaultMessage: 'Account Type',
    },
    TR_CRYPTOCURRENCY: {
        id: 'TR_CRYPTOCURRENCY',
        defaultMessage: 'Cryptocurrency',
    },
    TR_COIN_SETTINGS: {
        id: 'TR_COIN_SETTINGS',
        defaultMessage: 'Coin settings',
    },
    FW_CAPABILITY_NO_CAPABILITY: {
        id: 'FW_CAPABILITY_NO_CAPABILITY',
        defaultMessage: 'Not supported',
        description: 'Firmware with missing capability (eg: LTC on Bitcoin-only FW, XRP on T1...)',
    },
    FW_CAPABILITY_NO_CAPABILITY_DESC: {
        id: 'FW_CAPABILITY_NO_CAPABILITY_DESC',
        defaultMessage: 'Firmware does not have capability to work with {networkName}',
    },
    FW_CAPABILITY_NO_SUPPORT: {
        id: 'FW_CAPABILITY_NO_SUPPORT',
        defaultMessage: 'Not supported',
        description:
            'Similar to missing capability but tested on different level (coin info is missing in trezor-connect)',
    },
    FW_CAPABILITY_UPDATE_REQUIRED: {
        id: 'FW_CAPABILITY_UPDATE_REQUIRED',
        defaultMessage: 'Update required',
        description: 'Firmware is too OLD use this coin',
    },
    FW_CAPABILITY_UPDATE_REQUIRED_DESC: {
        id: 'FW_CAPABILITY_UPDATE_REQUIRED_DESC',
        defaultMessage: 'Firmware needs to be updated to work with {networkName}',
    },
    FW_CAPABILITY_CONNECT_OUTDATED: {
        id: 'FW_CAPABILITY_CONNECT_OUTDATED',
        defaultMessage: 'Application update required',
        description: 'Firmware is too NEW use this coin (trezor-connect is outdated)',
    },
    MODAL_ADD_ACCOUNT_TITLE: {
        id: 'MODAL_ADD_ACCOUNT_TITLE',
        defaultMessage: 'Add new account',
    },
    MODAL_ADD_ACCOUNT_DESC: {
        id: 'MODAL_ADD_ACCOUNT_DESC',
        defaultMessage:
            'Explanation how account works and some other info that is useful for a new user and does not annoy hard core user.',
    },
    MODAL_ADD_ACCOUNT_NETWORK_MAINNET: {
        id: 'MODAL_ADD_ACCOUNT_NETWORK_MAINNET',
        defaultMessage: 'Main networks',
    },
    MODAL_ADD_ACCOUNT_NETWORK_TESTNET: {
        id: 'MODAL_ADD_ACCOUNT_NETWORK_TESTNET',
        defaultMessage: 'Testnet networks',
    },
    MODAL_ADD_ACCOUNT_NETWORK_EXTERNAL: {
        id: 'MODAL_ADD_ACCOUNT_NETWORK_EXTERNAL',
        defaultMessage: 'External networks',
    },
    MODAL_ADD_ACCOUNT_NEM_WALLET: {
        id: 'MODAL_ADD_ACCOUNT_NEM_WALLET',
        defaultMessage: 'NEM wallet',
    },
    MODAL_ADD_ACCOUNT_STELLAR_WALLET: {
        id: 'MODAL_ADD_ACCOUNT_STELLAR_WALLET',
        defaultMessage: 'Stellar wallet',
    },
    MODAL_ADD_ACCOUNT_CARDANO_WALLET: {
        id: 'MODAL_ADD_ACCOUNT_CARDANO_WALLET',
        defaultMessage: 'Cardano wallet',
    },
    MODAL_ADD_ACCOUNT_TEZOS_WALLET: {
        id: 'MODAL_ADD_ACCOUNT_TEZOS_WALLET',
        defaultMessage: 'Tezos wallet',
    },
    MODAL_ADD_ACCOUNT_NETWORK_EXTERNAL_DESC: {
        id: 'MODAL_ADD_ACCOUNT_NETWORK_EXTERNAL_DESC',
        defaultMessage:
            'This coin is only accessible via an external wallet. It is supported by Trezor but not by Trezor Suite app.',
    },
    MODAL_ADD_ACCOUNT_PREVIOUS_EMPTY: {
        id: 'MODAL_ADD_ACCOUNT_PREVIOUS_EMPTY',
        defaultMessage: 'Previous account is empty',
    },
    MODAL_ADD_ACCOUNT_LIMIT_EXCEEDED: {
        id: 'MODAL_ADD_ACCOUNT_LIMIT_EXCEEDED',
        defaultMessage: 'Account index is greater than 10',
    },
    TR_SELECT_MODEL: {
        id: 'TR_SELECT_MODEL',
        defaultMessage: 'Select {model}',
        description: '{model} is translation - either TR_MODEL_T or TR_MODEL_ONE',
    },
    TR_MODELS_DESC: {
        id: 'TR_MODELS_DESC',
        defaultMessage:
            'Trezor One features two buttons and a monochromatic screen, Trezor T is the high-end model featuring touch-screen display.',
    },
    TR_INSTALL_BTC_ONLY: {
        id: 'TR_INSTALL_BTC_ONLY',
        defaultMessage: 'Install bitcoin-only firmware',
    },
    TR_INSTALL_FULL: {
        id: 'TR_INSTALL_FULL',
        defaultMessage: 'Install full-featured firmware',
    },
    TR_DEVICE_IN_RECOVERY_MODE: {
        id: 'TR_DEVICE_IN_RECOVERY_MODE',
        defaultMessage: 'Your device is in recovery mode.',
    },
    TR_SUITE_STORAGE: {
        id: 'TR_SUITE_STORAGE',
        defaultMessage: 'Suite Storage',
    },
    TR_CLEAR_STORAGE: {
        id: 'TR_CLEAR_STORAGE',
        defaultMessage: 'Clear storage',
    },
    TR_STORAGE_CLEARED: {
        id: 'TR_STORAGE_CLEARED',
        defaultMessage: 'Storage cleared!',
    },
    TR_CLEAR_STORAGE_DESCRIPTION: {
        id: 'TR_CLEAR_STORAGE_DESCRIPTION',
        defaultMessage:
            'If you are experiencing problems, clearing the storage is a good first step to try to resolve the issue. During this process the app will restart itself.',
    },
    TR_CHOOSE_WALLET: {
        id: 'TR_CHOOSE_WALLET',
        defaultMessage: 'Choose wallet',
    },
    TR_TO_ACCESS_OTHER_WALLETS: {
        id: 'TR_TO_ACCESS_OTHER_WALLETS',
        defaultMessage: 'To access other wallets please connect your device.',
    },
    TR_TO_ADD_NEW_ACCOUNT_PLEASE_CONNECT: {
        id: 'TR_TO_ADD_NEW_ACCOUNT_PLEASE_CONNECT',
        defaultMessage: 'To add new account please connect your device.',
    },
    TR_EJECT_HEADING: {
        id: 'TR_EJECT_HEADING',
        defaultMessage: 'Eject',
        description: 'Heading above col with "eject wallet" buttons in switch wallets modal',
    },
    TR_REMEMBER_HEADING: {
        id: 'TR_REMEMBER_HEADING',
        defaultMessage: 'Remember',
        description: 'Heading above col with "remember wallet" buttons in switch wallets modal',
    },
    TR_SKIP_ONBOARDING: {
        id: 'TR_SKIP_ONBOARDING',
        defaultMessage: 'Skip onboarding',
    },
    TR_MY_DEVICE_IS_INITIALIZED: {
        id: 'TR_MY_DEVICE_IS_INITIALIZED',
        defaultMessage: 'My device is initialized and I used Wallet or Suite before',
    },
    TR_I_HAVE_INITIALIZED_DEVICE: {
        id: 'TR_I_HAVE_INITIALIZED_DEVICE',
        defaultMessage: 'I have initialized device',
    },
    TR_BEGIN_ONBOARDING: {
        id: 'TR_BEGIN_ONBOARDING',
        defaultMessage: 'Begin onboarding',
    },
    TR_I_WANT_TO_BE_GUIDED_THROUGH: {
        id: 'TR_I_WANT_TO_BE_GUIDED_THROUGH',
        defaultMessage: 'I want to be guided through onboarding process',
    },
    TR_IM_NEW_TO_ALL_THIS: {
        id: 'TR_IM_NEW_TO_ALL_THIS',
        defaultMessage: "I'm new to all this",
    },
    RECEIVE_TITLE: {
        id: 'RECEIVE_TITLE',
        defaultMessage: 'Receive {symbol}',
    },
    SEND_TITLE: {
        id: 'SEND_TITLE',
        defaultMessage: 'Send {symbol}',
    },
    RECEIVE_DESC_BITCOIN: {
        id: 'RECEIVE_DESC_BITCOIN',
        defaultMessage:
            'To receive any funds you need to get a fresh receive address. It is advised to always use a fresh one as this prevents anyone else to track your transactions. You can reuse an address but we recommend not doing it unless it is necessary.',
    },
    RECEIVE_DESC_ETHEREUM: {
        id: 'RECEIVE_DESC_ETHEREUM',
        defaultMessage: 'Use this address to receive tokens as well.',
    },
    RECEIVE_ADDRESS_FRESH: {
        id: 'RECEIVE_ADDRESS_FRESH',
        defaultMessage: 'Fresh address',
    },
    RECEIVE_ADDRESS: {
        id: 'RECEIVE_ADDRESS',
        defaultMessage: 'Fresh address',
        description: 'Alternative title for alt-coins',
    },
    RECEIVE_ADDRESS_REVEAL: {
        id: 'RECEIVE_ADDRESS_REVEAL',
        defaultMessage: 'Reveal full address',
    },
    RECEIVE_ADDRESS_LIMIT_EXCEEDED: {
        id: 'RECEIVE_ADDRESS_LIMIT_EXCEEDED',
        defaultMessage: 'Limit exceeded...',
    },
    RECEIVE_TABLE_PATH: {
        id: 'RECEIVE_TABLE_PATH',
        defaultMessage: 'Path',
    },
    RECEIVE_TABLE_ADDRESS: {
        id: 'RECEIVE_TABLE_ADDRESS',
        defaultMessage: 'Address',
    },
    RECEIVE_TABLE_RECEIVED: {
        id: 'RECEIVE_TABLE_RECEIVED',
        defaultMessage: 'Total received',
    },
    RECEIVE_TABLE_NOT_USED: {
        id: 'RECEIVE_TABLE_NOT_USED',
        defaultMessage: 'Not used yet',
    },
    TR_SHOW_MORE: {
        defaultMessage: 'Show more',
        description: 'Show more used address',
        id: 'TR_SHOW_MORE',
    },
    TR_SHOW_LESS: {
        defaultMessage: 'Show less',
        description: 'Show less used address',
        id: 'TR_SHOW_LESS',
    },
    TR_DASHBOARD_NEWS_ERROR: {
        defaultMessage: 'Error while fetching the news',
        id: 'TR_DASHBOARD_NEWS_ERROR',
    },
    TR_DASHBOARD_ASSET_FAILED: {
        defaultMessage: 'Asset not loaded',
        description: 'Display error message in single asset (discovery partially failed)',
        id: 'TR_DASHBOARD_ASSET_FAILED',
    },
    TR_DASHBOARD_ASSETS_ERROR: {
        defaultMessage: 'Assets were not loaded properly',
        id: 'TR_DASHBOARD_ASSETS_ERROR',
    },
    TR_DASHBOARD_DISCOVERY_ERROR: {
        defaultMessage: 'Discovery error',
        id: 'TR_DASHBOARD_DISCOVERY_ERROR',
    },
    TR_DASHBOARD_DISCOVERY_ERROR_PARTIAL_DESC: {
        defaultMessage: 'Accounts were not loaded properly {details}',
        id: 'TR_DASHBOARD_DISCOVERY_ERROR_PARTIAL_DESC',
    },
    TR_DASHBOARD_DISCOVERY_ERROR_DESC: {
        defaultMessage: 'Discovery error desc 1',
        id: 'TR_DASHBOARD_DISCOVERY_ERROR_DESC',
    },
    TR_RECOVERY_SEED_IS_OFFLINE: {
        id: 'TR_RECOVERY_SEED_IS_OFFLINE',
        defaultMessage: 'Recovery seed is an offline backup of your device',
    },
    TR_BACKUP_NOW: {
        id: 'TR_BACKUP_NOW',
        defaultMessage: 'Backup now',
    },
    TR_BACKUP_SEED_CREATED_SUCCESSFULLY: {
        id: 'TR_BACKUP_SEED_CREATED_SUCCESSFULLY',
        defaultMessage: 'Backup seed created successfully!',
    },
    TR_CHECK_SEED_IN_SETTINGS: {
        id: 'TR_CHECK_SEED_IN_SETTINGS',
        defaultMessage: 'Check seed in Settings',
    },
    TR_PIN: {
        id: 'TR_PIN',
        defaultMessage: 'PIN',
    },
    TR_ENABLE_PIN: {
        id: 'TR_ENABLE_PIN',
        defaultMessage: 'Enable PIN',
    },
    TR_SET_STRONG_PIN_NUMBER_AGAINST: {
        id: 'TR_SET_STRONG_PIN_NUMBER_AGAINST',
        defaultMessage: 'Set strong PIN number against unauthorized access',
    },
    TR_CHANGE_PIN_IN_SETTINGS: {
        id: 'TR_CHANGE_PIN_IN_SETTINGS',
        defaultMessage: 'Change PIN in Settings',
    },
    TR_CHANGE_PIN: {
        id: 'TR_CHANGE_PIN',
        defaultMessage: 'Change PIN',
        description: 'Button that initiates pin change',
    },
    TR_DEVICE_PIN_PROTECTION_ENABLED: {
        id: 'TR_DEVICE_PIN_PROTECTION_ENABLED',
        defaultMessage: 'Trezor PIN-protected',
    },
    TR_ENABLE_PASSPHRASE_DESCRIPTION: {
        id: 'TR_ENABLE_PASSPHRASE_DESCRIPTION',
        defaultMessage: 'Enable passphrase description',
    },
    TR_ENABLE_PASSPHRASE: {
        id: 'TR_ENABLE_PASSPHRASE',
        defaultMessage: 'Enable passphrase',
    },
    TR_PASSPHRASE: {
        id: 'TR_PASSPHRASE',
        defaultMessage: 'Passphrase',
    },
    TR_PASSPHRASE_PROTECTION: {
        id: 'TR_PASSPHRASE_PROTECTION',
        defaultMessage: 'Passphrase',
    },
    TR_PASSPHRASE_PROTECTION_ENABLED: {
        id: 'TR_PASSPHRASE_PROTECTION_ENABLED',
        defaultMessage: 'Passphrase protection enabled!',
    },
    TR_CREATE_HIDDEN_WALLET: {
        id: 'TR_CREATE_HIDDEN_WALLET',
        defaultMessage: 'Create hidden wallet',
    },
    TR_DISCREET_MODE: {
        id: 'TR_DISCREET_MODE',
        defaultMessage: 'Discreet mode',
    },
    TR_HIDE_BUTTON: {
        id: 'TR_HIDE_BUTTON',
        defaultMessage: 'Hide',
    },
    TR_SHOW_BUTTON: {
        id: 'TR_SHOW_BUTTON',
        defaultMessage: 'Show',
    },
    TR_TRY_TO_TEMPORARILY_HIDE: {
        id: 'TR_TRY_TO_TEMPORARILY_HIDE',
        defaultMessage: 'Try to temporarily hide away all balance-related numbers',
    },
    TR_TRY_DISCREET_MODE: {
        id: 'TR_TRY_DISCREET_MODE',
        defaultMessage: 'Try Discreet mode',
    },
    TR_DISCREET_MODE_TRIED_OUT: {
        id: 'TR_DISCREET_MODE_TRIED_OUT',
        defaultMessage: 'Discreet mode tried out!',
    },
    TR_ENABLE_DISCREET_MODE: {
        id: 'TR_ENABLE_DISCREET_MODE',
        defaultMessage: 'Enable discreet mode',
    },
    TR_DISABLE_DISCREET_MODE: {
        id: 'TR_DISABLE_DISCREET_MODE',
        defaultMessage: 'Disable discreet mode',
    },
    TR_BACKUP_YOUR_DEVICE: {
        id: 'TR_BACKUP_YOUR_DEVICE',
        defaultMessage: 'Backup your device',
    },
    TR_SECURITY_FEATURES_COMPLETED_N: {
        id: 'TR_SECURITY_FEATURES_COMPLETED_N',
        defaultMessage: 'Security Features (Completed {n} of {m})',
    },
    TR_TODAY: {
        id: 'TR_TODAY',
        defaultMessage: 'Today',
    },
    TR_COIN_NOT_FOUND: {
        id: 'TR_COIN_NOT_FOUND',
        defaultMessage: 'Coin not found',
    },
    TR_NO_ACCOUNT_FOUND: {
        id: 'TR_NO_ACCOUNT_FOUND',
        defaultMessage: 'No account matches the criteria',
    },
    TR_DASHBOARD: {
        id: 'TR_DASHBOARD',
        defaultMessage: 'Dashboard',
    },
    TR_WALLET: {
        id: 'TR_WALLET',
        defaultMessage: 'Wallet',
    },
    TR_EXCHANGE: {
        id: 'TR_EXCHANGE',
        defaultMessage: 'Exchange',
    },
    TR_PASSWORDS: {
        id: 'TR_PASSWORDS',
        defaultMessage: 'Passwords',
    },
    TR_PORTFOLIO: {
        id: 'TR_PORTFOLIO',
        defaultMessage: 'Portfolio',
    },
    TR_NOTIFICATIONS: {
        id: 'TR_NOTIFICATIONS',
        defaultMessage: 'Notifications',
    },
    TR_COMING_SOON: {
        id: 'TR_COMING_SOON',
        defaultMessage: 'Coming soon',
    },
    TR_COINS_TO_DISCOVER: {
        id: 'TR_COINS_TO_DISCOVER',
        defaultMessage: 'Coins to discover',
    },
    TR_PERSONALIZATION: {
        id: 'TR_PERSONALIZATION',
        defaultMessage: 'Personalization',
    },
    TR_ADVANCED: {
        id: 'TR_ADVANCED',
        defaultMessage: 'Advanced',
    },
    TR_BACKUP_CREATED: {
        id: 'TR_BACKUP_CREATED',
        defaultMessage: 'Backup successfully created!',
    },
    TR_FIRMWARE_INSTALL_FAILED_HEADER: {
        id: 'TR_FIRMWARE_INSTALL_FAILED_HEADER',
        defaultMessage: 'Firmware installation failed',
    },
    TR_FIRMWARE_IS_UP_TO_DATE: {
        id: 'TR_FIRMWARE_IS_UP_TO_DATE',
        defaultMessage: 'Firmware is up to date',
    },
    TR_NO_DEVICE: {
        id: 'TR_NO_DEVICE',
        defaultMessage: 'No device',
    },
    TR_NO_DEVICE_CONNECTED: {
        id: 'TR_NO_DEVICE_CONNECTED',
        defaultMessage: 'No device connected',
    },
    TR_RECONNECT_IN_BOOTLOADER: {
        id: 'TR_RECONNECT_IN_BOOTLOADER',
        defaultMessage: 'Reconnect your device in bootloader mode',
    },
    TR_LEAVE_BOOTLOADER_MODE: {
        id: 'TR_LEAVE_BOOTLOADER_MODE',
        defaultMessage: 'Leave bootloader mode',
    },
    TR_SWIPE_YOUR_FINGERS: {
        id: 'TR_SWIPE_YOUR_FINGERS',
        defaultMessage: 'Swipe your finger across the touchscreen while connecting cable.',
    },
    TR_TO_KEEP_YOUR_TREZOR: {
        id: 'TR_TO_KEEP_YOUR_TREZOR',
        defaultMessage:
            'To keep your Trezor up to date we recommend updating your device. Check what’s new:',
    },
    TR_VERSION: {
        id: 'TR_VERSION',
        defaultMessage: 'version',
    },
    TR_BTC_ONLY_LABEL: {
        id: 'TR_BTC_ONLY_LABEL',
        defaultMessage: 'BTC only',
        description:
            'Used as a label. Indicating that firmware that is user about to install has only bitcoin related capabilities.',
    },
    TR_WAITING_FOR_CONFIRMATION: {
        id: 'TR_WAITING_FOR_CONFIRMATION',
        defaultMessage: 'waiting for confirmation',
        description: 'One of states during firmware update. Waiting for users confirmation',
    },
    TR_INSTALLING: {
        id: 'TR_INSTALLING',
        defaultMessage: 'installing',
        description: 'One of states during firmware update. Waiting for install to finish',
    },
    TR_STARTED: {
        id: 'TR_STARTED',
        defaultMessage: 'started',
        description:
            'One of states during firmware update. Indicating the process has started, but user was not yet prompted for confirmation',
    },
    TR_DOWNLOADING: {
        id: 'TR_DOWNLOADING',
        defaultMessage: 'Downloading',
        description: 'Indicating that app is downloading data from external source',
    },
    TR_FULL_LABEL: {
        id: 'TR_FULL_LABEL',
        defaultMessage: 'Full-featured',
        description:
            'Meant as a label. Used for example in firmware update when indicating which type of firmware version is the new one.',
    },
    TR_ALTERNATIVELY_YOU_MAY_INSTALL: {
        id: 'TR_ALTERNATIVELY_YOU_MAY_INSTALL',
        defaultMessage: 'Alternatively, you may install {TR_FIRMWARE_TYPE}',
        description: "Firmware type is either 'bitcoin only' or 'full featured'",
    },
    TR_FIRMWARE_TYPE_BTC_ONLY: {
        id: 'TR_FIRMWARE_TYPE_BTC_ONLY',
        defaultMessage: 'bitcoin only firmware',
        description: 'to be used inside TR_ALTERNATIVELY_YOU_MAY_INSTALL',
    },
    TR_FIRMWARE_TYPE_FULL: {
        id: 'TR_FIRMWARE_TYPE_FULL',
        defaultMessage: 'full featured firmware',
        description: 'to be used inside TR_ALTERNATIVELY_YOU_MAY_INSTALL',
    },
    TR_SECURITY_CHECKPOINT_GOT_SEED: {
        id: 'TR_SECURITY_CHECKPOINT_GOT_SEED',
        defaultMessage: 'Security checkpoint - got a seed?',
    },
    TR_BEFORE_ANY_FURTHER_ACTIONS: {
        id: 'TR_BEFORE_ANY_FURTHER_ACTIONS',
        defaultMessage:
            'Before any further actions, please make sure that you have your recovery seed. Either safely stored or even with you as of now. In any case of improbable emergency.',
    },
    TR_FIRMWARE_PARTIALLY_UPDATED: {
        id: 'TR_FIRMWARE_PARTIALLY_UPDATED',
        defaultMessage: 'Firmware partially updated',
    },
    TR_BUT_THERE_IS_ANOTHER_UPDATE: {
        id: 'TR_BUT_THERE_IS_ANOTHER_UPDATE',
        defaultMessage: 'But there is still another update ahead!',
    },
    TR_SUCCESS: {
        id: 'TR_SUCCESS',
        defaultMessage: 'Success',
        description: 'Just a general "success" if we do not know what else to use',
    },
    TR_DISCREET: {
        id: 'TR_DISCREET',
        defaultMessage: 'Discreet',
    },
    TR_STANDARD_WALLET: {
        id: 'TR_STANDARD_WALLET',
        defaultMessage: 'Standard wallet',
    },
    TR_HIDDEN_WALLET: {
        id: 'TR_HIDDEN_WALLET',
        defaultMessage: 'Hidden wallet #{id}',
    },
    TR_COULD_NOT_RETRIEVE_DATA: {
        id: 'TR_COULD_NOT_RETRIEVE_DATA',
        defaultMessage: 'Could not retrieve data',
    },
    TR_COULD_NOT_RETRIEVE_DATA_FOR: {
        id: 'TR_COULD_NOT_RETRIEVE_DATA_FOR',
        defaultMessage:
            ' *Could not retrieve data for {accountsCount} {accountsCount, plural, one {account} other {accounts}}',
    },
    TR_HELP: {
        id: 'TR_HELP',
        defaultMessage: 'Help',
    },
    TR_BUY_TREZOR: {
        id: 'TR_BUY_TREZOR',
        defaultMessage: 'Buy Trezor',
    },
    TR_TRY_BRIDGE: {
        id: 'TR_TRY_BRIDGE',
        defaultMessage: 'Try bridge',
        describe:
            'Bridge is a communication deamon that some users will need to download and install. So word bridge should not be translated.',
    },
    TR_YOUR_DEVICE_IS_SEEDLESS: {
        id: 'TR_YOUR_DEVICE_IS_SEEDLESS',
        defaultMessage:
            'Your device is in seedless mode and is not allowed to be used with this wallet.',
    },
    TR_YOUR_DEVICE_IS_CONNECTED_BUT_UNREADABLE: {
        id: 'TR_YOUR_DEVICE_IS_CONNECTED_BUT_UNREADABLE',
        defaultMessage:
            'Your device is connected properly, but your internet browser can not communicate with it at the moment. You will need to install Trezor Bridge.',
    },
    TR_RESOLVE: {
        id: 'TR_RESOLVE',
        defaultMessage: 'resolve',
    },
    TR_DEVICE_NOT_INITIALIZED: {
        id: 'TR_DEVICE_NOT_INITIALIZED',
        defaultMessage: 'Device not initialized',
        description:
            'Device not initialized means that it has no cryptographic secret lives in it and it must be either recovered from seed or newly generated.',
    },
    TR_DEVICE_NOT_INITIALIZED_TEXT: {
        id: 'TR_DEVICE_NOT_INITIALIZED_TEXT',
        defaultMessage:
            'You will need to go through initialization process to put your device into work',
    },
    TR_GO_TO_ONBOARDING: {
        id: 'TR_GO_TO_ONBOARDING',
        defaultMessage: 'Go to onboarding',
    },
    TR_GO_TO_FIRMWARE: {
        id: 'TR_GO_TO_FIRMWARE',
        defaultMessage: 'Go to firmware',
    },
    TR_GO_TO_SETTINGS: {
        id: 'TR_GO_TO_SETTINGS',
        defaultMessage: 'Go to settings',
    },
    TR_NO_FIRMWARE: {
        id: 'TR_NO_FIRMWARE',
        defaultMessage: 'No firmware',
    },
    TR_NO_FIRMWARE_EXPLAINED: {
        id: 'TR_NO_FIRMWARE_EXPLAINED',
        defaultMessage: 'Device has no firmware installed.',
    },
    TR_SEEDLESS_MODE: {
        id: 'TR_SEEDLESS_MODE',
        defaultMessage: 'Seedless mode',
        description:
            'Seedless is a term. It means that device has cryptographic secret inside but has never given out recovery seed',
    },
    TR_SEEDLESS_MODE_EXPLAINED: {
        id: 'TR_SEEDLESS_MODE_EXPLAINED',
        defaultMessage:
            'Seedless mode means that device has cryptographic secret inside but no corresponding recovery seed exists. Such devices are not allowed to be used with this wallet.',
    },
    TR_UNKNOWN_DEVICE: {
        id: 'TR_UNKNOWN_DEVICE',
        defaultMessage: 'Unknown device',
    },
    TR_UNREADABLE_EXPLAINED: {
        id: 'TR_UNREADABLE_EXPLAINED',
        defaultMessage:
            'We cant see details about your device. It might be Trezor with old firmware or possibly any USB device. To make communication possible, you will need to install Trezor Bridge.',
    },
    TR_SEE_DETAILS: {
        id: 'TR_SEE_DETAILS',
        defaultMessage: 'See details',
    },
    TR_FIRMWARE_UPDATE_REQUIRED_EXPLAINED: {
        id: 'TR_FIRMWARE_UPDATE_REQUIRED_EXPLAINED',
        defaultMessage:
            'Your device has firmware that is no longer supported. You will need to update it.',
    },
    TR_DEVICE_IN_BOOTLOADER: {
        id: 'TR_DEVICE_IN_BOOTLOADER',
        defaultMessage: 'Device in bootloader',
    },
    TR_DEVICE_IN_BOOTLOADER_EXPLAINED: {
        id: 'TR_DEVICE_IN_BOOTLOADER_EXPLAINED',
        defaultMessage:
            'In bootloader mode, device is ready to receive firmware updates but it also means that nothing else might be done with it. To get back into normal mode simply reconnect it.',
    },
    TR_BACK_TO_ONBOARDING: {
        id: 'TR_BACK_TO_ONBOARDING',
        defaultMessage: 'Back to onboarding',
    },
    TR_LOCALIZATION: {
        id: 'TR_LOCALIZATION',
        defaultMessage: 'Localization',
        description: 'Used as language localization (translation of the application)',
    },
    TR_APPLICATION: {
        id: 'TR_APPLICATION',
        defaultMessage: 'Application',
        description: 'Computer program.',
    },
    TR_MAX_LABEL_LENGTH_IS: {
        id: 'TR_MAX_LABEL_LENGTH_IS',
        defaultMessage: 'Max length of label is {length} characters',
        description: 'How many characters may be in device label.',
    },
    TR_I_HAVE_ENOUGH_TIME_TO_DO: {
        id: 'TR_I_HAVE_ENOUGH_TIME_TO_DO',
        defaultMessage: 'I have enough time to do a backup (few minutes)',
    },
    TR_ONCE_YOU_BEGIN_THIS_PROCESS: {
        id: 'TR_ONCE_YOU_BEGIN_THIS_PROCESS',
        defaultMessage:
            'Once you begin this process you can’t pause it or do it again. Please ensure you have enough time to do this backup.',
    },
    TR_I_AM_IN_SAFE_PRIVATE_OR: {
        id: 'TR_I_AM_IN_SAFE_PRIVATE_OR',
        defaultMessage: 'I am in a safe private or public place away from cameras',
    },
    TR_MAKE_SURE_NO_ONE_CAN_PEEK: {
        id: 'TR_MAKE_SURE_NO_ONE_CAN_PEEK',
        defaultMessage:
            'Make sure no one can peek above your shoulder or there are no cameras watching your screen. Nobody should ever see your seed.',
    },
    TR_I_UNDERSTAND_SEED_IS_IMPORTANT: {
        id: 'TR_I_UNDERSTAND_SEED_IS_IMPORTANT',
        defaultMessage: 'I understand seed is important and I should keep it safe',
    },
    TR_BACKUP_SEED_IS_ULTIMATE: {
        id: 'TR_BACKUP_SEED_IS_ULTIMATE',
        defaultMessage:
            'Backup seed is the ultimate key to your Wallet and funds. Once you lose it, it’s gone forever and there is no way to restore lost seed.',
    },
    DESKTOP_OUTDATED_TITLE: {
        id: 'DESKTOP_OUTDATED_TITLE',
        defaultMessage: 'New update is available',
    },
    DESKTOP_OUTDATED_MESSAGE: {
        id: 'DESKTOP_OUTDATED_MESSAGE',
        defaultMessage:
            'Your version {currentVersion} does not match the latest version from GitHub {newVersion}',
    },
    DESKTOP_OUTDATED_BUTTON_DOWNLOAD: {
        id: 'DESKTOP_OUTDATED_BUTTON_DOWNLOAD',
        defaultMessage: 'Take me to download page',
    },
    DESKTOP_OUTDATED_BUTTON_CANCEL: {
        id: 'DESKTOP_OUTDATED_BUTTON_CANCEL',
        defaultMessage: 'Let me in anyway',
    },
    TR_FIRMWARE_IS_POTENTIALLY_RISKY: {
        id: 'TR_FIRMWARE_IS_POTENTIALLY_RISKY',
        defaultMessage:
            'Updating firmware is potentially risky operation. If anything goes wrong (broken cable etc.) device might end up in wiped state which effectively means losing all your coins.',
    },
    ONBOARDING_PAIR_ALREADY_INITIALIZED: {
        id: 'ONBOARDING_PAIR_ALREADY_INITIALIZED',
        defaultMessage:
            'This device is already initialized. You should always be sure that you did device setup yourself. Otherwise you may become victim of phishing. Having initialized device also means that you can not proceed with setup.',
    },
    TR_USE_IT_ANYWAY: {
        id: 'TR_USE_IT_ANYWAY',
        defaultMessage: 'Use it anyway',
        description: 'Use the device even though it is not in state it was supposed to be.',
    },
    TR_GO_TO_SUITE: {
        id: 'TR_GO_TO_SUITE',
        defaultMessage: 'Go to Suite',
    },
    TR_PAIR_YOUR_TREZOR: {
        id: 'TR_PAIR_YOUR_TREZOR',
        defaultMessage: 'Pair your Trezor again with your computer',
        description:
            'After firmware update is done, user must renew connection with Trezor device. We also call this "pairing" device',
    },
    TR_BY_CREATING_WALLET: {
        id: 'TR_BY_CREATING_WALLET',
        defaultMessage: 'By creating wallet you agree with {TERMS_AND_CONDITIONS}',
    },
    TERMS_AND_CONDTIONS: {
        id: 'TERMS_AND_CONDTIONS',
        defaultMessage: 'Terms and conditions',
        description: 'Legal stuff nobody reads.',
    },
    TR_CREATE_WALLET: {
        id: 'TR_CREATE_WALLET',
        defaultMessage: 'Create wallet',
        description:
            'Used for button triggering seed creation (reset device call) if shamir/non-shamir selection is not available.',
    },
    TR_YOU_MAY_CHOSE_EITHER_STANDARD: {
        id: 'TR_YOU_MAY_CHOSE_EITHER_STANDARD',
        defaultMessage: 'You might chose either standard backup type or Shamir backup',
    },
    SINGLE_SEED: {
        id: 'SINGLE_SEED',
        defaultMessage: 'Single seed',
        description: 'Basic, non-shamir backup. Seed has only one part.',
    },
    SINGLE_SEED_DESCRIPTION: {
        id: 'SINGLE_SEED_DESCRIPTION',
        defaultMessage: 'Security level: Standard. Distributable: No',
    },
    SHAMIR_SEED: {
        id: 'SHAMIR_SEED',
        defaultMessage: 'Shamir seed',
        description: 'Advanced, shamir backup. Seed has multiple parts.',
    },
    SHAMIR_SEED_DESCRIPTION: {
        id: 'SHAMIR_SEED_DESCRIPTION',
        defaultMessage: 'Security level: Advanced Distributable: Yes',
    },
    TR_SELECT_SEED_TYPE: {
        id: 'TR_SELECT_SEED_TYPE',
        defaultMessage: 'Select {seedType}',
        description: 'seedType is either SINGLE_SEED or SHAMIR_SEED',
    },
    TR_BACKUP_TYPE: {
        id: 'TR_BACKUP_TYPE',
        defaultMessage: 'Backup type',
    },
    TR_SEND_COMING_SOON: {
        id: 'TR_SEND_COMING_SOON',
        defaultMessage: 'coming soon',
    },
    TR_SHOW_HOLOGRAM_AGAIN: {
        id: 'TR_SHOW_HOLOGRAM_AGAIN',
        defaultMessage: 'Show hologram again',
    },
    TR_PAIR_TREZOR_AGAIN_OR_NEW: {
        id: 'TR_PAIR_TREZOR_AGAIN_OR_NEW',
        defaultMessage:
            'Pair Trezor device again with your internet browser or pair another device',
    },
    TR_CHECK_FINGERPRINT: {
        id: 'TR_CHECK_FINGERPRINT',
        defaultMessage: 'Check fingerprint',
        description:
            'This appears when updating some ancient firmwares. Fingerprint is cryptographic signature of the target firmware.',
    },
    TR_YOU_MAY_EITHER_UPDATE: {
        id: 'TR_YOU_MAY_EITHER_UPDATE',
        defaultMessage: 'You might either update your device now or continue and update it later.',
    },
    TR_EXPORT_TO_FILE: {
        id: 'TR_EXPORT_TO_FILE',
        defaultMessage: 'Export to file',
    },
    LOG_INCLUDE_BALANCE_TITLE: {
        id: 'LOG_INCLUDE_BALANCE_TITLE',
        defaultMessage: 'Include balance related',
    },
    LOG_INCLUDE_BALANCE_DESCRIPTION: {
        id: 'LOG_INCLUDE_BALANCE_DESCRIPTION',
        defaultMessage:
            "In case your issue does not relates to your balance or transactions, you may turn this off. Your account descriptors (XPubs) won't be included in copied log.",
    },
    LOG_DESCRIPTION: {
        id: 'LOG_DESCRIPTION',
        defaultMessage:
            'In case of a communication with our support team, there is a log with a lot of technical info',
    },
    TR_IF_YOU_NEVER_HAD_WALLET: {
        id: 'TR_IF_YOU_NEVER_HAD_WALLET',
        defaultMessage: 'If you never had any Wallet or want to create fresh one',
    },
    TR_RESTORE_EXISTING_WALLET: {
        id: 'TR_RESTORE_EXISTING_WALLET',
        defaultMessage: 'Restore existing wallet',
    },
    TR_USING_EITHER_YOUR_SINGLE_BACKUP: {
        id: 'TR_USING_EITHER_YOUR_SINGLE_BACKUP',
        defaultMessage: 'Using either your single backup seed or Shamir backup seed',
    },
    TR_SELECT_DEVICE_STATUS: {
        id: 'TR_SELECT_DEVICE_STATUS',
        defaultMessage: 'Select device status',
        description:
            'In onboarding, where user is choosing whether device is brand new or already used',
    },
    TR_YOU_CAN_SELECT_EITHER: {
        id: 'TR_YOU_CAN_SELECT_EITHER',
        defaultMessage:
            'You can select either a brand new Trezor or any Trezor device that has been used before and already initialized.',
    },
    TR_I_HAVE_A_NEW_DEVICE: {
        id: 'TR_I_HAVE_A_NEW_DEVICE',
        defaultMessage: 'I have a new device',
    },
    TR_SEALED_PACKAGE_THAT: {
        id: 'TR_SEALED_PACKAGE_THAT',
        defaultMessage: 'Sealed package that you just bought or received',
    },
    TR_NEW_DEVICE: {
        id: 'TR_NEW_DEVICE',
        defaultMessage: 'New device',
    },
    TR_I_HAVE_A_USED_DEVICE: {
        id: 'TR_I_HAVE_A_USED_DEVICE',
        defaultMessage: 'I have a used device',
    },
    TR_UNPACKED_DEVICE_THAT: {
        id: 'TR_UNPACKED_DEVICE_THAT',
        defaultMessage: 'Unpacked device that has been already used before',
    },
    TR_USED_DEVICE: {
        id: 'TR_USED_DEVICE',
        defaultMessage: 'Used device',
    },
    TR_ONLY_2_MORE_STEPS: {
        id: 'TR_ONLY_2_MORE_STEPS',
        defaultMessage: 'Only 2 more steps that take only few more minutes.',
    },
    TR_NO_TRANSACTIONS_TO_SHOW: {
        id: 'TR_NO_TRANSACTIONS_TO_SHOW',
        defaultMessage: 'No transactions to show',
    },
    TR_NO_TRANSACTIONS_TO_SHOW_SUB: {
        id: 'TR_NO_TRANSACTIONS_TO_SHOW_SUB',
        defaultMessage:
            'Try a different date range.{newLine}Still nothing? Go ahead and send a transaction.',
    },
    TR_RECEIVED_AMOUNT: {
        id: 'TR_RECEIVED_AMOUNT',
        defaultMessage: 'Received {amount}',
    },
    TR_SENT_AMOUNT: {
        id: 'TR_SENT_AMOUNT',
        defaultMessage: 'Sent {amount}',
    },
    TR_LANDING_TITLE: {
        id: 'TR_LANDING_TITLE',
        defaultMessage: 'Download Trezor Suite (beta) desktop app',
    },
    TR_LANDING_DESC: {
        id: 'TR_LANDING_DESC',
        defaultMessage: 'For testing purpouses only. Please keep in mind this is a beta version.',
    },
    TR_LANDING_CHOOSE_LABEL: {
        id: 'TR_LANDING_CHOOSE_LABEL',
        defaultMessage: 'Choose your platform',
    },
    TR_LANDING_CHOOSE_VALUE: {
        id: 'TR_LANDING_CHOOSE_VALUE',
        defaultMessage: '– Click to choose –',
    },
    TR_LANDING_WINDOWS: {
        id: 'TR_LANDING_WINDOWS',
        defaultMessage: 'Windows',
    },
    TR_LANDING_LINUX: {
        id: 'TR_LANDING_LINUX',
        defaultMessage: 'Linux',
    },
    TR_LANDING_MACOS: {
        id: 'TR_LANDING_MACOS',
        defaultMessage: 'Mac OS',
    },
    TR_LANDING_DOWNLOAD: {
        id: 'TR_LANDING_DOWNLOAD',
        defaultMessage: 'Download',
    },
    TR_LANDING_CONTINUE: {
        id: 'TR_LANDING_CONTINUE',
        defaultMessage: 'Continue in browser',
    },
    TR_SEND_SEND_MAX: {
        id: 'TR_SEND_SEND_MAX',
        defaultMessage: 'Send max',
    },
    TR_HOLD_LEFT_BUTTON: {
        id: 'TR_HOLD_LEFT_BUTTON',
        defaultMessage: 'Hold left or both buttons while connecting device',
    },
    TR_TOTAL_AMOUNT: {
        id: 'TR_TOTAL_AMOUNT',
        defaultMessage: 'Total amount',
    },
    TR_INCLUDING_FEE: {
        id: 'TR_INCLUDING_FEE',
        defaultMessage: 'Including fee',
    },
    BACKUP_BACKUP_ALREADY_FINISHED_HEADING: {
        id: 'BACKUP_BACKUP_ALREADY_FINISHED',
        defaultMessage: 'Backup already finished',
    },
    BACKUP_BACKUP_ALREADY_FINISHED_DESCRIPTION: {
        id: 'BACKUP_BACKUP_ALREADY_FINISHED_DESCRIPTION',
        defaultMessage:
            'Connected device as backup already finished. You should have a recovery seed written down and hidden in a safe place.',
    },
    BACKUP_BACKUP_ALREADY_FAILED_HEADING: {
        id: 'BACKUP_BACKUP_ALREADY_FAILED_HEADING',
        defaultMessage: 'Backup failed',
    },
    BACKUP_BACKUP_ALREADY_FAILED_DESCRIPTION: {
        id: 'BACKUP_BACKUP_ALREADY_FAILED_DESCRIPTION',
        defaultMessage:
            'A previous attempt to backup this device failed. Device backup may be done only once.',
    },
    DISCONNECT_DEVICE_DESCRIPTION: {
        id: 'DISCONNECT_DEVICE_DESCRIPTION',
        defaultMessage: 'Your device was wiped and does not hold private keys anymore.',
    },
    TR_MY_ACCOUNTS: {
        id: 'TR_MY_ACCOUNTS',
        defaultMessage: 'My Accounts',
    },
    TR_CHANGE_HOMESCREEN: {
        id: 'TR_CHANGE_HOMESCREEN',
        defaultMessage: 'Change homescreen',
    },
    TR_DROP_IMAGE: {
        id: 'TR_DROP_IMAGE',
        defaultMessage: 'Drop image',
    },
    TR_INVALID_FILE_SELECTED: {
        id: 'TR_INVALID_FILE_SELECTED',
        defaultMessage: 'Invalid file selected. Must be .jpg or .png',
    },
    TR_ANOTHER_RECIPIENT: {
        id: 'TR_ANOTHER_RECIPIENT',
        defaultMessage: 'Another Recipient',
    },
    TR_TOTAL_SENT: {
        id: 'TR_TOTAL_SENT',
        defaultMessage: 'Total Sent',
    },
    TR_TOTAL_SYMBOL: {
        id: 'TR_TOTAL_SYMBOL',
        defaultMessage: 'Total {symbol}',
    },
    TR_OPEN_IN_MEDIUM: {
        id: 'TR_OPEN_IN_MEDIUM',
        defaultMessage: 'Open in Medium',
    },
    TR_CONFIRM_ON_TREZOR: {
        id: 'TR_CONFIRM_ON_TREZOR',
        defaultMessage: 'Confirm on Trezor',
    },
    TR_FEE_ETH_EXPLANATION: {
        id: 'TR_FEE_ETH_EXPLANATION',
        defaultMessage: 'Gas Limit * Gas Price',
    },
    TR_ETH_ADD_DATA: {
        id: 'TR_ETH_ADD_DATA',
        defaultMessage: 'Add Data',
    },
    TR_ADD_LABEL: {
        id: 'TR_ADD_LABEL',
        defaultMessage: 'Add Label',
    },
    TR_XRP_AMOUNT_RESERVE_EXPLANATION: {
        id: 'TR_XRP_AMOUNT_RESERVE_EXPLANATION',
        defaultMessage: 'TR_XRP_AMOUNT_RESERVE_EXPLANATION {reserve}',
    },
    TR_MY_ASSETS: {
        id: 'TR_MY_ASSETS',
        defaultMessage: 'My Assets',
    },
<<<<<<< HEAD
    TR_ADD_LOCKTIME: {
        id: 'TR_ADD_LOCKTIME',
        defaultMessage: 'Add Locktime',
    },
    TR_BROADCAST: {
        id: 'TR_BROADCAST',
        defaultMessage: 'Broadcast',
    },
    TR_RBF: {
        id: 'TR_RBF',
        defaultMessage: 'RBF',
    },
    TR_ON: {
        id: 'TR_ON',
        defaultMessage: 'on',
    },
    TR_OFF: {
        id: 'TR_OFF',
        defaultMessage: 'off',
    },
    TR_SCHEDULE_SEND: {
        id: 'TR_SCHEDULE_SEND',
        defaultMessage: 'Schedule send',
    },
    TR_RBF_OFF_TITLE: {
        id: 'TR_RBF_OFF_TITLE',
        defaultMessage: 'RBF = OFF',
    },
    TR_RBF_OFF_DESCRIPTION: {
        id: 'TR_RBF_OFF_DESCRIPTION',
        defaultMessage: 'This allows u to do something which is explained in this short copy.',
    },
    TR_OP_RETURN: {
        id: 'TR_OP_RETURN',
        defaultMessage: 'OP RETURN',
=======
    TR_COULD_NOT_RETRIEVE_CHANGELOG: {
        id: 'TR_COULD_NOT_RETRIEVE_CHANGELOG',
        defaultMessage: 'Could not retrieve the changelog',
>>>>>>> c30b498e
    },
} as const);

export default definedMessages;<|MERGE_RESOLUTION|>--- conflicted
+++ resolved
@@ -3539,7 +3539,6 @@
         id: 'TR_MY_ASSETS',
         defaultMessage: 'My Assets',
     },
-<<<<<<< HEAD
     TR_ADD_LOCKTIME: {
         id: 'TR_ADD_LOCKTIME',
         defaultMessage: 'Add Locktime',
@@ -3575,11 +3574,10 @@
     TR_OP_RETURN: {
         id: 'TR_OP_RETURN',
         defaultMessage: 'OP RETURN',
-=======
+    },
     TR_COULD_NOT_RETRIEVE_CHANGELOG: {
         id: 'TR_COULD_NOT_RETRIEVE_CHANGELOG',
         defaultMessage: 'Could not retrieve the changelog',
->>>>>>> c30b498e
     },
 } as const);
 
