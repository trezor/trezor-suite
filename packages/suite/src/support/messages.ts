--- conflicted
+++ resolved
@@ -2612,11 +2612,10 @@
         description: 'Show less used address',
         id: 'TR_SHOW_LESS',
     },
-<<<<<<< HEAD
     TR_DASHBOARD_NEWS_ERROR: {
         defaultMessage: 'Error while fetching the news',
         id: 'TR_DASHBOARD_NEWS_ERROR',
-=======
+    },
     TR_RECOVERY_SEED_IS_OFFLINE: {
         id: 'TR_RECOVERY_SEED_IS_OFFLINE',
         defaultMessage: 'Recovery seed is an offline backup of your device',
@@ -2700,7 +2699,6 @@
     TR_SECURITY_FEATURES_COMPLETED_N: {
         id: 'TR_SECURITY_FEATURES_COMPLETED_N',
         defaultMessage: 'Security Features (Completed {n} of {m})',
->>>>>>> 6cc5576d
     },
 } as const);
 
