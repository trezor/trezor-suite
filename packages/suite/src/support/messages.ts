import { defineMessages } from 'react-intl';

const definedMessages = defineMessages({
    TR_XRP_CANNOT_SEND_TO_MYSELF: {
        defaultMessage: 'Cannot send to myself',
        id: 'CANNOT_SEND_TO_MYSELF',
    },
    TR_XRP_CANNOT_SEND_LESS_THAN_RESERVE: {
        defaultMessage: 'Not enough XRP above the required unspendable reserve ({reserve} XRP)',
        id: 'TR_XRP_CANNOT_SEND_LESS_THAN_RESERVE',
    },
    TR_3RD_PARTY_WALLETS: {
        defaultMessage: '3rd party wallets',
        id: 'TR_3RD_PARTY_WALLETS',
    },
    TR_3RD_PARTY_WALLETS_DESC: {
        defaultMessage:
            'These coins are supported by Trezor but only in 3rd party wallets. These coins cannot be managed by Trezor Suite or Wallet.',
        id: 'TR_3RD_PARTY_WALLETS_DESC',
    },
    TR_404_DESCRIPTION: {
        defaultMessage: 'Well… something is broken. Please proceed to Dashboard.',
        id: 'TR_404_DESCRIPTION',
    },
    TR_404_GO_TO_DASHBOARD: {
        defaultMessage: 'Go to Dashboard now!',
        id: 'TR_404_GO_TO_DASHBOARD',
    },
    TR_404_TITLE: {
        defaultMessage: 'Error 404',
        id: 'TR_404_TITLE',
    },
    TR_ACCESS_HIDDEN_WALLET: {
        defaultMessage: 'Access Hidden Wallet',
        id: 'TR_ACCESS_HIDDEN_WALLET',
    },
    TR_WALLET_SELECTION_ACCESS_HIDDEN_WALLET: {
        defaultMessage: 'Access Hidden Wallet',
        id: 'TR_WALLET_SELECTION_ACCESS_HIDDEN_WALLET',
    },
    TR_WALLET_SELECTION_HIDDEN_WALLET: {
        defaultMessage: 'Passphrase (hidden) wallet',
        id: 'TR_WALLET_SELECTION_HIDDEN_WALLET',
    },
    TR_WALLET_SELECTION_ENTER_EXISTING_PASSPHRASE: {
        defaultMessage:
            'Enter existing passphrase to access existing hidden Wallet. Or enter new passphrase to create a new hidden Wallet.',
        id: 'TR_WALLET_SELECTION_ENTER_EXISTING_PASSPHRASE',
    },
    TR_ACCESS_STANDARD_WALLET: {
        defaultMessage: 'Access standard Wallet',
        id: 'TR_ACCESS_STANDARD_WALLET',
    },
    TR_ACCOUNT_ENABLE_PASSPHRASE: {
        defaultMessage: 'Enable passphrase',
        id: 'TR_ACCOUNT_ENABLE_PASSPHRASE',
    },
    TR_ACCOUNT_EXCEPTION_AUTH_ERROR: {
        defaultMessage: 'Authorization error.',
        id: 'TR_ACCOUNT_EXCEPTION_AUTH_ERROR',
    },
    TR_ACCOUNT_EXCEPTION_AUTH_ERROR_DESC: {
        defaultMessage: 'You are not allowed to work with this device. Wrong PIN entered.',
        id: 'TR_ACCOUNT_EXCEPTION_AUTH_ERROR_DESC',
    },
    TR_ACCOUNT_EXCEPTION_DISCOVERY_EMPTY: {
        defaultMessage: 'There are no coins enabled in settings.',
        id: 'TR_ACCOUNT_EXCEPTION_DISCOVERY_EMPTY',
    },
    TR_ACCOUNT_EXCEPTION_DISCOVERY_EMPTY_DESC: {
        defaultMessage:
            'It’s so empty here. Can’t even describe the emptiness I’m feelin’ here… You can either add new account (that will enable selected coin) or enable any coin in Settings.',
        id: 'TR_ACCOUNT_EXCEPTION_DISCOVERY_EMPTY_DESC',
    },
    TR_ACCOUNT_EXCEPTION_DISCOVERY_ERROR: {
        defaultMessage: 'Discovery error.',
        id: 'TR_ACCOUNT_EXCEPTION_DISCOVERY_ERROR',
    },
    TR_ACCOUNT_EXCEPTION_DISCOVERY_DESCRIPTION: {
        defaultMessage: 'Discovery error description',
        id: 'TR_ACCOUNT_EXCEPTION_DISCOVERY_DESCRIPTION',
    },
    TR_ACCOUNT_EXCEPTION_NOT_ENABLED: {
        defaultMessage: '{networkName} not enabled in settings.',
        id: 'TR_ACCOUNT_EXCEPTION_NOT_ENABLED',
    },
    TR_ACCOUNT_EXCEPTION_NOT_EXIST: {
        defaultMessage: 'Account does not exist',
        id: 'TR_ACCOUNT_EXCEPTION_NOT_EXIST',
    },
    TR_ACCOUNT_HASH: {
        defaultMessage: 'Account #{number}',
        description: 'Used in auto-generated account label',
        id: 'TR_ACCOUNT_HASH',
    },
    TR_ACCOUNT_IMPORTED_ANNOUNCEMENT: {
        defaultMessage:
            'A watch-only account is a public address you’ve imported into your wallet, allowing the wallet to watch for outputs but not spend them.',
        id: 'TR_ACCOUNT_IMPORTED_ANNOUNCEMENT',
    },
    TR_ACCOUNT_IS_EMPTY: {
        defaultMessage: 'The account is empty',
        id: 'TR_ACCOUNT_IS_EMPTY',
    },
    TR_ACCOUNT_PASSPHRASE_DISABLED: {
        defaultMessage: 'Change passphrase settings to use this device',
        id: 'TR_ACCOUNT_PASSPHRASE_DISABLED',
    },
    TR_APPS_BUTTON: {
        defaultMessage: 'Apps',
        description: 'Button in secondary responsive menu',
        id: 'TR_APPS_BUTTON',
    },
    TR_ACQUIRE_DEVICE: {
        defaultMessage: 'Acquire device',
        description:
            'call-to-action to use device in current window when it is used in other window',
        id: 'TR_ACQUIRE_DEVICE',
    },
    TR_ACQUIRE_DEVICE_DESCRIPTION: {
        defaultMessage:
            'Please close the tab in your browser or click the button below to acquire the device since Trezor can be only used in one session.',
        id: 'TR_ACQUIRE_DEVICE_DESCRIPTION',
    },
    TR_ACQUIRE_DEVICE_TITLE: {
        defaultMessage: 'Trezor is being used in a browser',
        id: 'TR_ACQUIRE_DEVICE_TITLE',
    },
    TR_ACTIVATE_ALL: {
        defaultMessage: 'Activate all',
        id: 'TR_ACTIVATE_ALL',
    },
    TR_ADD_ACCOUNT: {
        defaultMessage: 'Add account',
        id: 'TR_ADD_ACCOUNT',
    },
    TR_FEE_NEEDS_UPDATE: {
        defaultMessage: 'Fee levels are outdated',
        id: 'TR_FEE_NEEDS_UPDATE',
    },
    TR_ADD_WALLET: {
        defaultMessage: 'Add wallet',
        id: 'TR_ADD_WALLET',
    },
    TR_ADDITIONAL_SECURITY_FEATURES: {
        defaultMessage: 'Additional security features are waiting to be done.',
        id: 'TR_ADDITIONAL_SECURITY_FEATURES',
    },
    // TR_ADD_RECIPIENT: {
    //         defaultMessage: 'Add recipient',
    //         id: 'TR_ADD_RECIPIENT',
    // },
    TR_ADDRESS: {
        defaultMessage: 'Address',
        description: 'Used as label for receive/send address input',
        id: 'TR_ADDRESS',
    },
    TR_ADDRESS_IS_NOT_SET: {
        defaultMessage: 'Address is not set',
        id: 'TR_ADDRESS_IS_NOT_SET',
    },
    TR_ADDRESS_IS_NOT_VALID: {
        defaultMessage: 'Address is not valid',
        id: 'TR_ADDRESS_IS_NOT_VALID',
    },
    TR_ADDRESS_MODAL_BTC_DESCRIPTION: {
        defaultMessage:
            'Try to always use a fresh address as a prerequisite to keep your transactions and accounts untrackable by anyone else than you.',
        id: 'TR_ADDRESS_MODAL_BTC_DESCRIPTION',
    },
    TR_ADDRESS_MODAL_CHECK_ON_TREZOR: {
        defaultMessage: 'Check on your Trezor now',
        id: 'TR_ADDRESS_MODAL_CHECK_ON_TREZOR',
    },
    TR_ADDRESS_MODAL_CHECK_ON_TREZOR_DESC: {
        defaultMessage:
            'For even more security you can check the receive address on your Trezor to make sure nobody hacked your Wallet.',
        id: 'TR_ADDRESS_MODAL_CHECK_ON_TREZOR_DESC',
    },
    TR_ADDRESS_MODAL_CLIPBOARD: {
        defaultMessage: 'Copy address',
        id: 'TR_ADDRESS_MODAL_CLIPBOARD',
    },
    TR_ADDRESS_MODAL_TITLE: {
        defaultMessage: '{networkName} receive address',
        id: 'TR_ADDRESS_MODAL_TITLE',
    },
    TR_XPUB_MODAL_CLIPBOARD: {
        defaultMessage: 'Copy public key',
        id: 'TR_XPUB_MODAL_CLIPBOARD',
    },
    TR_XPUB_MODAL_TITLE: {
        defaultMessage: '{networkName} Account {accountIndex} public key (XPUB)',
        id: 'TR_XPUB_MODAL_TITLE',
    },
    TR_ADVANCED_RECOVERY: {
        defaultMessage: 'advanced recovery',
        description: 'Enter words via obfuscated pin matrix, recovery takes about 5 minutes.',
        id: 'TR_ADVANCED_RECOVERY',
    },
    TR_ADVANCED_RECOVERY_OPTION: {
        defaultMessage: 'Advanced recovery',
        description: 'Button for selecting advanced recovery option',
        id: 'TR_ADVANCED_RECOVERY_OPTION',
    },

    TR_ADVANCED_SETTINGS: {
        defaultMessage: 'Advanced settings',
        description: 'Shows advanced sending form',
        id: 'TR_ADVANCED_SETTINGS',
    },
    TR_ALLOW_ANALYTICS: {
        defaultMessage: 'Allow anonymous data storing',
        id: 'TR_ALLOW_ANALYTICS',
    },
    TR_ALLOW_ANALYTICS_DESCRIPTION: {
        defaultMessage:
            'Trezor Suite does NOT track any balance-related or personal data, all anonymously',
        id: 'TR_ALLOW_ANALYTICS_DESCRIPTION',
    },
    TR_AMOUNT: {
        defaultMessage: 'Amount',
        id: 'TR_AMOUNT',
    },
    TR_AMOUNT_IS_NOT_ENOUGH: {
        defaultMessage: 'Not enough funds',
        id: 'TR_AMOUNT_IS_NOT_ENOUGH',
    },
    TR_DESTINATION_TAG_IS_NOT_VALID: {
        defaultMessage: 'Destination tag is not valid',
        id: 'TR_DESTINATION_TAG_IS_NOT_VALID',
    },
    NOT_ENOUGH_CURRENCY_FEE: {
        defaultMessage: 'Not enough {symbol} to cover transaction fee',
        id: 'NOT_ENOUGH_CURRENCY_FEE',
    },
    TR_AMOUNT_IS_NOT_IN_RANGE_DECIMALS: {
        defaultMessage: 'Maximum {decimals} decimals allowed',
        id: 'TR_AMOUNT_IS_NOT_IN_RANGE_DECIMALS',
    },
    TR_AMOUNT_IS_NOT_NUMBER: {
        defaultMessage: 'Amount is not a number',
        id: 'TR_AMOUNT_IS_NOT_NUMBER',
    },
    TR_AMOUNT_IS_NOT_SET: {
        defaultMessage: 'Amount is not set',
        id: 'TR_AMOUNT_IS_NOT_SET',
    },
    TR_AMOUNT_IS_TOO_LOW: {
        defaultMessage: 'Amount is too low',
        id: 'TR_AMOUNT_IS_TOO_LOW',
    },
    TR_ASSETS: {
        defaultMessage: 'Assets',
        id: 'TR_ASSETS',
    },
    TR_AUTH_CONFIRM_FAILED_RETRY: {
        defaultMessage: 'Retry',
        id: 'TR_AUTH_CONFIRM_FAILED_RETRY',
    },
    TR_AUTH_CONFIRM_FAILED_TITLE: {
        defaultMessage: 'Passphrase mismatch!',
        id: 'TR_AUTH_CONFIRM_FAILED_TITLE',
    },
    TR_AUTH_CONFIRM_FAILED_DESC: {
        defaultMessage: 'Invalid password confirmation. Wallet will stay in watch-only mode.',
        id: 'TR_AUTH_CONFIRM_FAILED_DESC',
    },
    TR_AUTHENTICATING_DEVICE: {
        defaultMessage: 'Authenticating device...',
        id: 'TR_AUTHENTICATING_DEVICE',
    },
    TR_BACK: {
        defaultMessage: 'Back',
        description: 'Back button',
        id: 'TR_BACK',
    },
    TR_BACKEND_CONNECT: {
        defaultMessage: 'Connect',
        id: 'TR_BACKEND_CONNECT',
    },
    TR_BACKEND_DISCONNECTED: {
        defaultMessage: 'Backend is disconnected',
        id: 'TR_BACKEND_DISCONNECTED',
    },
    TR_BACKEND_RECONNECTING: {
        defaultMessage: '. Reconnecting in {time} sec...',
        description: 'Should start with dot, continuation of TR_BACKEND_DISCONNECTED',
        id: 'TR_BACKEND_RECONNECTING',
    },
    TR_BACKGROUND_GALLERY: {
        defaultMessage: 'Homescreen background gallery',
        id: 'TR_BACKGROUND_GALLERY',
    },
    TR_BACKUP: {
        defaultMessage: 'Backup',
        id: 'TR_BACKUP',
    },
    TR_BACKUP_FAILED: {
        defaultMessage:
            'Backup failed and your Wallet is not backed up. You can still use it without any problems but highly recommend you following the link and see how to successfully create a backup.',
        id: 'TR_BACKUP_FAILED',
    },
    TR_BACKUP_FINISHED_BUTTON: {
        defaultMessage: 'My recovery card is safe',
        description: 'Exit button after backup is finished',
        id: 'TR_BACKUP_FINISHED_BUTTON',
    },
    TR_BACKUP_FINISHED_TEXT: {
        defaultMessage:
            "Backup is now on your recovery seed card. Once again don't lose it and keep it private!",
        description: 'Text that appears after backup is finished',
        id: 'TR_BACKUP_FINISHED_TEXT',
    },
    TR_BACKUP_RECOVERY_SEED: {
        defaultMessage: 'Backup (Recovery seed)',
        id: 'TR_BACKUP_RECOVERY_SEED',
    },
    TR_BACKUP_SUBHEADING_1: {
        defaultMessage:
            'Backup seed consisting of words is the ultimate key to your Wallet and all the important data. Trezor will generate the seed and you should write it down and store it securely.',
        description: 'Explanation what recovery seed is',
        id: 'TR_BACKUP_SUBHEADING_1',
    },
    TR_BASIC_RECOVERY: {
        defaultMessage: 'basic recovery',
        id: 'TR_BASIC_RECOVERY',
    },
    TR_BASIC_RECOVERY_OPTION: {
        defaultMessage: 'Enter words on your computer, recovery takes about 2 minutes.',
        description: 'Enter words on your computer, recovery takes about 2 minutes.',
        id: 'TR_BASIC_RECOVERY_OPTION',
    },
    TR_SELECT_CONCRETE_RECOVERY_TYPE: {
        id: 'TR_SELECT_CONCRETE_RECOVERY_TYPE',
        defaultMessage: 'Select {recoveryType}',
        description:
            '{recoveryType} stands for either TR_BASIC_RECOVERY or TR_ADVANCED_RECOVERY. Used as button description',
    },
    TR_BCH_ADDRESS_INFO: {
        defaultMessage:
            'Bitcoin Cash changed the format of addresses to cashaddr. Use external tool to convert legacy addresses to the new format. {TR_LEARN_MORE}',
        id: 'TR_BCH_ADDRESS_INFO',
    },
    TR_BEGIN: {
        defaultMessage: "Let's begin!",
        id: 'TR_BEGIN',
    },
    TR_BRIDGE_SUBHEADING: {
        defaultMessage:
            'Trezor Bridge is a communication tool to facilitate the connection between your Trezor and your internet browser.',
        description: 'Description what Trezor Bridge is',
        id: 'TR_BRIDGE_SUBHEADING',
    },
    TR_BUY: {
        defaultMessage: 'Buy',
        id: 'TR_BUY',
    },
    TR_CAMERA_NOT_RECOGNIZED: {
        defaultMessage: 'The camera was not recognized.',
        id: 'TR_CAMERA_NOT_RECOGNIZED',
    },
    TR_CAMERA_PERMISSION_DENIED: {
        defaultMessage: 'Permission to access the camera was denied.',
        id: 'TR_CAMERA_PERMISSION_DENIED',
    },
    TR_CANNOT_SEND_TO_MYSELF: {
        defaultMessage: 'Cannot send to myself',
        id: 'CANNOT_SEND_TO_MYSELF',
    },
    TR_CHANGELOG: {
        defaultMessage: 'Changelog',
        description: 'Part of the sentence: Learn more about latest version in {TR_CHANGELOG}.',
        id: 'TR_CHANGELOG',
    },
    TR_CHECK_FOR_DEVICES: {
        defaultMessage: 'Check for devices',
        id: 'TR_CHECK_FOR_DEVICES',
    },
    TR_CHECK_FOR_UPDATES: {
        defaultMessage: 'Check for updates',
        id: 'TR_CHECK_FOR_UPDATES',
    },
    TR_CHECK_PGP_SIGNATURE: {
        defaultMessage: 'Check PGP signature',
        id: 'TR_CHECK_PGP_SIGNATURE',
    },
    TR_CHECK_RECOVERY_SEED: {
        defaultMessage: 'Check recovery seed',
        id: 'TR_CHECK_RECOVERY_SEED',
    },
    TR_CHECK_SEED: {
        defaultMessage: 'Check seed',
        id: 'TR_CHECK_SEED',
    },
    TR_CHECK_YOUR_DEVICE: {
        defaultMessage: 'Check your device',
        description: 'Placeholder in seed input asking user to pay attention to his device',
        id: 'TR_CHECK_YOUR_DEVICE',
    },
    TR_CHOOSE_BETWEEN_NO_PASSPHRASE: {
        defaultMessage: 'Choose between no-passphrase or hidden wallet with passphrase.',
        id: 'TR_CHOOSE_BETWEEN_NO_PASSPHRASE',
    },
    TR_CLEAR: {
        defaultMessage: 'Clear',
        description: 'Clear form button',
        id: 'TR_CLEAR',
    },
    TR_CLEAR_ALL: {
        defaultMessage: 'Clear all',
        description: 'Clear form button',
        id: 'TR_CLEAR_ALL',
    },
    TR_CLOSE: {
        defaultMessage: 'Close',
        id: 'TR_CLOSE',
    },
    TR_COIN_DISCOVERY_IN_PROGRESS: {
        defaultMessage: 'Coin discovery in progress…',
        id: 'TR_COIN_DISCOVERY_IN_PROGRESS',
    },
    TR_COINS: {
        defaultMessage: 'Coins',
        id: 'TR_COINS',
    },
    TR_COINS_SETTINGS_ALSO_DEFINES: {
        defaultMessage:
            'Coins settings also defines which network will get discovered after you connect your Trezor.',
        id: 'TR_COINS_SETTINGS_ALSO_DEFINES',
    },
    TR_CONFIRM_ACTION_ON_YOUR: {
        defaultMessage: 'Confirm action on your "{deviceLabel}" device.',
        id: 'TR_CONFIRM_ACTION_ON_YOUR',
    },
    TR_CONFIRM_EMPTY_HIDDEN_WALLET: {
        defaultMessage: 'Confirm empty hidden wallet',
        id: 'TR_CONFIRM_EMPTY_HIDDEN_WALLET',
    },
    TR_CONFIRM_EMPTY_HIDDEN_WALLET_ON: {
        defaultMessage: 'Confirm empty hidden wallet passphrase on "{deviceLabel}" device.',
        id: 'TR_CONFIRM_EMPTY_HIDDEN_WALLET_ON',
    },
    TR_CONFIRM_PASSPHRASE: {
        defaultMessage: 'Confirm passphrase',
        id: 'TR_CONFIRM_PASSPHRASE',
    },
    TR_CONFIRM_PASSPHRASE_SOURCE: {
        defaultMessage: 'Confirm empty hidden wallet passphrase source on "{deviceLabel}" device.',
        id: 'TR_CONFIRM_PASSPHRASE_SOURCE',
    },
    TR_CONFIRM_PIN: {
        defaultMessage: 'Confirm PIN',
        id: 'TR_CONFIRM_PIN',
    },
    TR_CONFIRMED_TX: {
        defaultMessage: 'Confirmed',
        id: 'TR_CONFIRMED_TX',
    },
    TR_CONNECT_DROPBOX: {
        defaultMessage: 'Connect Dropbox',
        id: 'TR_CONNECT_DROPBOX',
    },
    TR_CONNECT_TREZOR: {
        defaultMessage: 'Connect Trezor to continue...',
        id: 'TR_CONNECT_TREZOR',
    },
    TR_CONNECT_YOUR_DEVICE: {
        defaultMessage: 'Connect your device',
        description: 'Prompt to user to connect his device.',
        id: 'TR_CONNECT_YOUR_DEVICE',
    },
    TR_CONNECT_YOUR_DEVICE_AGAIN: {
        defaultMessage: 'Connect your device again',
        description: 'Prompt to connect device.',
        id: 'TR_CONNECT_YOUR_DEVICE_AGAIN',
    },
    TR_CONNECT_YOUR_TREZOR_TO_CHECK: {
        defaultMessage: 'Connect your Trezor to verify this address',
        id: 'TR_CONNECT_YOUR_TREZOR_TO_CHECK',
    },
    TR_CONNECTED: {
        defaultMessage: 'Connected',
        description: 'Device status',
        id: 'TR_CONNECTED',
    },
    TR_CONNECTED_BOOTLOADER: {
        defaultMessage: 'Connected (bootloader mode)',
        description: 'Device status',
        id: 'TR_CONNECTED_BOOTLOADER',
    },
    TR_CONNECTED_DEVICE_IS_IN_BOOTLOADER: {
        defaultMessage: 'Connected device is in bootloader mode. Reconnect it to continue.',
        description: 'Text that indicates that user connected device in bootloader mode',
        id: 'TR_CONNECTED_DEVICE_IS_IN_BOOTLOADER',
    },
    TR_CONNECTED_NOT_INITIALIZED: {
        defaultMessage: 'Connected (not initialized)',
        description: 'Device status',
        id: 'TR_CONNECTED_NOT_INITIALIZED',
    },
    TR_CONNECTED_SEEDLESS: {
        defaultMessage: 'Connected (seedless mode)',
        description: 'Device status',
        id: 'TR_CONNECTED_SEEDLESS',
    },
    TR_CONNECTED_UPDATE_RECOMMENDED: {
        defaultMessage: 'Connected (update recommended)',
        description: 'Device status',
        id: 'TR_CONNECTED_UPDATE_RECOMMENDED',
    },
    TR_CONNECTED_UPDATE_REQUIRED: {
        defaultMessage: 'Connected (update required)',
        description: 'Device status',
        id: 'TR_CONNECTED_UPDATE_REQUIRED',
    },
    TR_CONNECTING_DOTDOTDOT: {
        defaultMessage: 'Connecting...',
        id: 'TR_CONNECTING_DOTDOTDOT',
    },
    TR_CONNECTION_STATUS: {
        defaultMessage: 'Connection Status',
        id: 'TR_CONNECTION_STATUS',
    },
    TR_CONTACT_OUR_SUPPORT_LINK: {
        defaultMessage: 'contact our support',
        description: 'Part of sentence TR_DID_YOU_PURCHASE. Link to support',
        id: 'TR_CONTACT_OUR_SUPPORT_LINK',
    },
    TR_CONTACT_SUPPORT: {
        defaultMessage: 'Contact support',
        description: 'Button to click to contact support',
        id: 'TR_CONTACT_SUPPORT',
    },
    TR_CONTINUE: {
        defaultMessage: 'Continue',
        description: 'Continue button',
        id: 'TR_CONTINUE',
    },
    TR_COPY_TO_CLIPBOARD: {
        defaultMessage: 'Copy to clipboard',
        id: 'TR_COPY_TO_CLIPBOARD',
    },
    TR_CREATE_BACKUP: {
        defaultMessage: 'Create backup',
        id: 'TR_CREATE_BACKUP',
    },
    TR_CURRENCY: {
        defaultMessage: 'Currency',
        id: 'TR_CURRENCY',
    },
    TR_CUSTOM_FEE: {
        defaultMessage: 'Custom',
        description: 'fee level',
        id: 'TR_CUSTOM_FEE',
    },
    TR_CUSTOM_FEE_IS_NOT_SET: {
        defaultMessage: 'Fee is not set',
        id: 'TR_CUSTOM_FEE_IS_NOT_SET',
    },
    TR_CUSTOM_FEE_IS_NOT_NUMBER: {
        defaultMessage: 'Fee is not a number',
        id: 'TR_CUSTOM_FEE_IS_NOT_NUMBER',
    },
    TR_CUSTOM_FEE_NOT_IN_RANGE: {
        defaultMessage: 'Allowed fee is between {minFee} and {maxFee}',
        id: 'TR_CUSTOM_FEE_NOT_IN_RANGE',
    },
    TR_DEACTIVATE_ALL: {
        defaultMessage: 'Deactivate all',
        id: 'TR_DEACTIVATE_ALL',
    },
    TR_DESTINATION_TAG_IS_NOT_NUMBER: {
        defaultMessage: 'Destination tag is not a number',
        id: 'TR_DESTINATION_TAG_IS_NOT_NUMBER',
    },
    TR_DETECTING_BRIDGE: {
        defaultMessage: 'Detecting Trezor Bridge installation',
        description: 'Message to show after user clicks download bridge.',
        id: 'TR_DETECTING_BRIDGE',
    },
    TR_DEVICE: {
        defaultMessage: 'Device',
        description: 'Category in Settings',
        id: 'TR_DEVICE',
    },
    TR_DEVICE_DISCONNECTED_DURING_ACTION: {
        defaultMessage: 'Device disconnected during action',
        description: 'Error message',
        id: 'TR_DEVICE_DISCONNECTED_DURING_ACTION',
    },
    TR_DEVICE_DISCONNECTED_DURING_ACTION_DESCRIPTION: {
        defaultMessage:
            'You device disconnected during action which resulted in interruption of backup process. For security reasons you need to wipe your device now and start the backup process again.',
        description: 'Error message. Instruction what to do.',
        id: 'TR_DEVICE_DISCONNECTED_DURING_ACTION_DESCRIPTION',
    },
    TR_DEVICE_FIRMWARE_VERSION: {
        defaultMessage: 'Device firmware: {firmware}.',
        description: 'Display firmware of device',
        id: 'TR_DEVICE_FIRMWARE_VERSION',
    },
    TR_DEVICE_IS_USED_IN_OTHER_WINDOW_BUTTON: {
        defaultMessage: 'Continue',
        description: '',
        id: 'TR_DEVICE_IS_USED_IN_OTHER_WINDOW_BUTTON',
    },
    TR_DEVICE_IS_USED_IN_OTHER_WINDOW_HEADING: {
        defaultMessage: 'Device is used in other window',
        description: '',
        id: 'TR_DEVICE_IS_USED_IN_OTHER_WINDOW_HEADING',
    },
    TR_DEVICE_IS_USED_IN_OTHER_WINDOW_TEXT: {
        defaultMessage:
            'This is a big no no. Please dont use device in other window. Close all other windows or tabs that might be using your Trezor device.',
        description: '',
        id: 'TR_DEVICE_IS_USED_IN_OTHER_WINDOW_TEXT',
    },
    TR_DEVICE_LABEL: {
        defaultMessage: 'Device label: {label}.',
        description: 'Display label of device',
        id: 'TR_DEVICE_LABEL',
    },
    TR_DEVICE_LABEL_IS_DISCONNECTED: {
        defaultMessage: 'Device {deviceLabel} is disconnected',
        id: 'TR_DEVICE_LABEL_IS_DISCONNECTED',
    },
    TR_DEVICE_LABEL_IS_NOT_BACKED_UP: {
        defaultMessage: 'Device {deviceLabel} is not backed up',
        id: 'TR_DEVICE_LABEL_IS_NOT_BACKED_UP',
    },
    TR_DEVICE_LABEL_IS_NOT_CONNECTED: {
        defaultMessage: 'Device {deviceLabel} is not connected',
        id: 'TR_DEVICE_LABEL_IS_NOT_CONNECTED',
    },
    TR_DEVICE_LABEL_IS_UNAVAILABLE: {
        defaultMessage: 'Device "{deviceLabel}" is unavailable',
        id: 'TR_DEVICE_LABEL_IS_UNAVAILABLE',
    },
    TR_DEVICE_NEEDS_ATTENTION: {
        defaultMessage: 'Device needs attention',
        id: 'TR_DEVICE_NEEDS_ATTENTION',
    },
    TR_NEEDS_ATTENTION_BOOTLOADER: {
        defaultMessage: 'Device needs attention',
        id: 'TR_NEEDS_ATTENTION_BOOTLOADER',
    },
    TR_NEEDS_ATTENTION_INITIALIZE: {
        defaultMessage: 'Device needs attention',
        id: 'TR_NEEDS_ATTENTION_INITIALIZE',
    },
    TR_NEEDS_ATTENTION_SEEDLESS: {
        defaultMessage: 'Device needs attention',
        id: 'TR_NEEDS_ATTENTION_SEEDLESS',
    },
    TR_NEEDS_ATTENTION_USED_IN_OTHER_WINDOW: {
        defaultMessage: 'Device needs attention',
        id: 'TR_NEEDS_ATTENTION_USED_IN_OTHER_WINDOW',
    },
    TR_NEEDS_ATTENTION_WAS_USED_IN_OTHER_WINDOW: {
        defaultMessage: 'Device needs attention',
        id: 'TR_NEEDS_ATTENTION_WAS_USED_IN_OTHER_WINDOW',
    },
    TR_NEEDS_ATTENTION_UNACQUIRED: {
        defaultMessage: 'Device needs attention',
        id: 'TR_NEEDS_ATTENTION_UNACQUIRED',
    },
    TR_NEEDS_ATTENTION_FIRMWARE_REQUIRED: {
        defaultMessage: 'Device needs attention',
        id: 'TR_NEEDS_ATTENTION_FIRMWARE_REQUIRED',
    },
    TR_NEEDS_ATTENTION_UNAVAILABLE: {
        defaultMessage: 'Device needs attention',
        id: 'TR_NEEDS_ATTENTION_UNAVAILABLE',
    },
    TR_NEEDS_ATTENTION_UNREADABLE: {
        defaultMessage: 'Device needs attention',
        id: 'TR_NEEDS_ATTENTION_UNREADABLE',
    },
    TR_DEVICE_NOT_RECOGNIZED_TRY_BRIDGE: {
        defaultMessage: 'Device not recognized? Try installing the {link}.',
        id: 'TR_DEVICE_NOT_RECOGNIZED_TRY_BRIDGE',
    },
    TR_DEVICE_NOT_RECOGNIZED_TRY_UDEV: {
        defaultMessage: 'Trezor not recognized? Try installing {link}.',
        id: 'TR_DEVICE_NOT_RECOGNIZED_TRY_UDEV',
    },
    TR_UDEV_DOWNLOAD_TITLE: {
        defaultMessage: 'Download Udev rules',
        id: 'TR_UDEV_DOWNLOAD_TITLE',
    },
    TR_UDEV_DOWNLOAD_DESC: {
        defaultMessage:
            'In some cases, Linux users need to install udev rules to access the device. Please, install the following package and reconnect your Trezor.',
        id: 'TR_UDEV_DOWNLOAD_DESC',
    },
    TR_UDEV_DOWNLOAD_MANUAL: {
        defaultMessage: 'Manual configuration (advanced)',
        id: 'TR_UDEV_DOWNLOAD_MANUAL',
    },
    TR_DEVICE_SETTINGS: {
        defaultMessage: 'Device settings',
        id: 'TR_DEVICE_SETTINGS',
    },
    TR_DEVICE_SECURITY: {
        defaultMessage: 'Security',
        id: 'TR_DEVICE_SECURITY',
    },
    TR_DEVICE_SETTINGS_BUTTON_WIPE_DEVICE: {
        defaultMessage: 'Wipe device',
        id: 'TR_DEVICE_SETTINGS_BUTTON_WIPE_DEVICE',
    },
    TR_DEVICE_SETTINGS_DEVICE_EDIT_LABEL: {
        defaultMessage: 'Edit Label',
        id: 'TR_DEVICE_SETTINGS_DEVICE_EDIT_LABEL',
    },
    TR_DEVICE_SETTINGS_DEVICE_LABEL: {
        defaultMessage: 'Device Label',
        id: 'TR_DEVICE_SETTINGS_DEVICE_LABEL',
    },
    TR_DEVICE_SETTINGS_DISPLAY_ROTATION: {
        defaultMessage: 'Display rotation',
        id: 'TR_DEVICE_SETTINGS_DISPLAY_ROTATION',
    },
    TR_DEVICE_SETTINGS_HOMESCREEN_IMAGE_SETTINGS: {
        defaultMessage: 'PNG or JPG, 144 x 144 pixels',
        id: 'TR_DEVICE_SETTINGS_HOMESCREEN_IMAGE_SETTINGS',
    },
    TR_DEVICE_SETTINGS_HOMESCREEN_SELECT_FROM_GALLERY: {
        defaultMessage: 'Select from gallery',
        id: 'TR_DEVICE_SETTINGS_HOMESCREEN_SELECT_FROM_GALLERY',
    },
    TR_DEVICE_SETTINGS_HOMESCREEN_TITLE: {
        defaultMessage: 'Homescreen background',
        id: 'TR_DEVICE_SETTINGS_HOMESCREEN_TITLE',
    },
    TR_DEVICE_SETTINGS_HOMESCREEN_UPLOAD_IMAGE: {
        defaultMessage: 'Upload image',
        id: 'TR_DEVICE_SETTINGS_HOMESCREEN_UPLOAD_IMAGE',
    },
    TR_DEVICE_SETTINGS_PASSPHRASE_DESC: {
        defaultMessage:
            'Passphrase encryption adds an extra custom word to your recovery seed. This allows you to access new wallets, each hidden behind a particular passphrase. Your old accounts will be accessible with an empty passphrase.',
        id: 'TR_DEVICE_SETTINGS_PASSPHRASE_DESC',
    },
    TR_DEVICE_SETTINGS_PASSPHRASE_DESC_MORE: {
        defaultMessage:
            'If you forget your passphrase, your wallet is lost for good. There is no way to recover your funds.',
        id: 'TR_DEVICE_SETTINGS_PASSPHRASE_DESC_MORE',
    },
    TR_DEVICE_SETTINGS_PASSPHRASE_TITLE: {
        defaultMessage: 'Passphrase',
        id: 'TR_DEVICE_SETTINGS_PASSPHRASE_TITLE',
    },
    TR_DEVICE_SETTINGS_PIN_PROTECTION_DESC: {
        defaultMessage:
            'Using PIN protection is highly recommended. PIN prevents unauthorized persons from stealing your funds even if they have physical access to your device.',
        id: 'TR_DEVICE_SETTINGS_PIN_PROTECTION_DESC',
    },
    TR_DEVICE_SETTINGS_PIN_PROTECTION_TITLE: {
        defaultMessage: 'PIN protection',
        id: 'TR_DEVICE_SETTINGS_PIN_PROTECTION_TITLE',
    },
    TR_DEVICE_SETTINGS_CHANGE_PIN_DESC: {
        defaultMessage:
            'In case your PIN has been exposed or you simply want to change it, here you go. There is no limit of how many times you can change your PIN.',
        id: 'TR_DEVICE_SETTINGS_CHANGE_PIN_DESC',
    },
    TR_DEVICE_SETTINGS_CHANGE_PIN_TITLE: {
        defaultMessage: 'Change PIN',
        id: 'TR_DEVICE_SETTINGS_CHANGE_PIN_TITLE',
    },
    TR_DEVICE_YOU_RECONNECTED_IS_DIFFERENT: {
        defaultMessage:
            'Device you reconnected is different from the previous device. Connect the right one.',
        description:
            'Text that indicates that user reconnected different device than he was working with before',
        id: 'TR_DEVICE_YOU_RECONNECTED_IS_DIFFERENT',
    },
    TR_DID_YOU_PURCHASE: {
        defaultMessage:
            'Please note, that device packaging including holograms have changed over time. You can check packaging details {TR_PACKAGING_LINK}. Also be sure you made your purchase from {TR_RESELLERS_LINK}. Otherwise, the device you are holding in your hands might be a counterfeit. Please {TR_CONTACT_OUR_SUPPORT_LINK}',
        description: 'Text to display when user is unhappy with his hologram.',
        id: 'TR_DID_YOU_PURCHASE',
    },
    TR_DISCONNECT_YOUR_DEVICE: {
        defaultMessage: 'Disconnect your device',
        description: 'Prompt to disconnect device.',
        id: 'TR_DISCONNECT_YOUR_DEVICE',
    },
    TR_DISCONNECTED: {
        defaultMessage: 'Disconnected',
        description: 'Device status',
        id: 'TR_DISCONNECTED',
    },
    TR_DOCUMENTATION: {
        defaultMessage: 'documentation',
        description: 'Link to trezor documentation (wiki)',
        id: 'TR_DOCUMENTATION',
    },
    TR_DOUBLE_CLICK_IT_TO_RUN_INSTALLER: {
        defaultMessage: 'Double click it to run installer',
        description: 'Instruction for installing Trezor Bridge',
        id: 'TR_DOUBLE_CLICK_IT_TO_RUN_INSTALLER',
    },
    TR_DOWNLOAD: {
        defaultMessage: 'Download',
        description: 'Download button',
        id: 'TR_DOWNLOAD',
    },
    TR_DOWNLOAD_LATEST_BRIDGE: {
        defaultMessage: 'Download latest Bridge {version}',
        id: 'TR_DOWNLOAD_LATEST_BRIDGE',
    },
    TR_EAST: {
        defaultMessage: 'East',
        id: 'TR_EAST',
    },
    TR_ENABLE_NETWORK_BUTTON: {
        defaultMessage: 'Find my {networkName} accounts',
        id: 'TR_ENABLE_NETWORK_BUTTON',
    },
    TR_ENTER_EXISTING_PASSPHRASE: {
        defaultMessage:
            'Enter existing passphrase to access existing hidden Wallet. Or enter new passphrase to create a new hidden Wallet.',
        id: 'TR_ENTER_EXISTING_PASSPHRASE',
    },
    TR_ENTER_PASSPHRASE: {
        defaultMessage: 'Enter passphrase',
        id: 'TR_ENTER_PASSPHRASE',
    },
    TR_ENTER_PASSPHRASE_ON_DEVICE: {
        defaultMessage: 'Enter passphrase on device',
        id: 'TR_ENTER_PASSPHRASE_ON_DEVICE',
    },
    TR_ENTER_PASSPHRASE_ON_DEVICE_LABEL: {
        defaultMessage: 'Enter passphrase on "{deviceLabel}" device.',
        id: 'TR_ENTER_PASSPHRASE_ON_DEVICE_LABEL',
    },
    TR_ENTER_PIN: {
        defaultMessage: 'Enter PIN',
        description: 'Button. Submit PIN',
        id: 'TR_ENTER_PIN',
    },
    TR_ENTER_SEED_WORDS_INSTRUCTION: {
        defaultMessage: 'Enter words from your seed in order displayed on your device.',
        description:
            'User is instructed to enter words from seed (backup) into the form in browser',
        id: 'TR_ENTER_SEED_WORDS_INSTRUCTION',
    },
    TR_ENTERED_PIN_NOT_CORRECT: {
        defaultMessage: 'Entered PIN for "{deviceLabel}" is not correct',
        id: 'TR_ENTERED_PIN_NOT_CORRECT',
    },
    TR_ESTIMATED_TIME: {
        defaultMessage: 'Estimated time',
        id: 'TR_ESTIMATED_TIME',
    },
    TR_ETH_DATA_NOT_HEX: {
        defaultMessage: 'Data is not hex',
        id: 'TR_ETH_DATA_NOT_HEX',
    },
    TR_ETH_GAS_LIMIT_NOT_NUMBER: {
        defaultMessage: 'Gas limit is not a number',
        id: 'TR_ETH_GAS_LIMIT_NOT_NUMBER',
    },
    TR_ETH_GAS_PRICE_NOT_NUMBER: {
        defaultMessage: 'Gas price is not a number',
        id: 'TR_ETH_GAS_PRICE_NOT_NUMBER',
    },
    TR_EXCHANGE_RATE: {
        defaultMessage: 'Exchange rate (7d)',
        id: 'TR_EXCHANGE_RATE',
    },
    TR_FAILED_BACKUP: {
        defaultMessage: 'Backup failed. This is serious.',
        id: 'TR_FAILED_BACKUP',
    },
    TR_BACKUP_SUCCESSFUL: {
        defaultMessage: 'Backup successful',
        id: 'TR_BACKUP_SUCCESSFUL',
    },
    TR_FEE: {
        defaultMessage: 'Fee',
        description: 'Label in Send form',
        id: 'TR_FEE',
    },
    TR_FIAT_RATES_NOT_AVAILABLE: {
        defaultMessage: 'No data available',
        id: 'TR_FIAT_RATES_NOT_AVAILABLE',
    },
    TR_FIAT_RATES_NOT_AVAILABLE_TOOLTIP: {
        defaultMessage: 'Fiat rates are not currently available.',
        id: 'TR_FIAT_RATES_NOT_AVAILABLE_TOOLTIP',
    },
    TR_FINAL_HEADING: {
        defaultMessage: 'Good job! All done',
        description: 'Heading in newsletter step',
        id: 'TR_FINAL_HEADING',
    },
    TR_FINAL_SUBHEADING: {
        defaultMessage:
            'You did it! Not only your Trezor is initialized and ready but you also increased your security level above the average user by going through all security steps. Good job!',
        id: 'TR_FINAL_SUBHEADING',
    },
    TR_FIND_OUT_MORE_INFO: {
        defaultMessage: 'Find out more info',
        id: 'TR_FIND_OUT_MORE_INFO',
    },
    TR_FINISH_ADVANCED_SECURITY: {
        defaultMessage: 'Finish advanced security',
        id: 'TR_FINISH_ADVANCED_SECURITY',
    },
    TR_FIRMWARE_HEADING: {
        defaultMessage: 'Firmware installation',
        description: 'Heading on firmware page',
        id: 'TR_FIRMWARE_HEADING',
    },
    TR_FIRMWARE_INSTALLED: {
        defaultMessage: 'Perfect. The newest firmware is installed. Time to continue',
        description: 'Message to display in case firmware is installed',
        id: 'TR_FIRMWARE_INSTALLED',
    },
    TR_FIRMWARE_INSTALLED_TEXT: {
        defaultMessage: 'This device has already installed firmware version: {version}',
        description: 'Text to display in case device has firmware installed but it is outdated',
        id: 'TR_FIRMWARE_INSTALLED_TEXT',
    },
    TR_FIRMWARE_SUBHEADING: {
        defaultMessage:
            'Your Trezor is shipped without firmware installed to ensure that you can get started with the latest features right away. The authenticity of the installed firmware is always checked during device start. If the firmware is not correctly signed by SatoshiLabs, your Trezor will display a warning.',
        description: 'Main text on firmware page for devices without firmware.',
        id: 'TR_FIRMWARE_SUBHEADING',
    },
    TR_FIRMWARE_VERSION: {
        defaultMessage: 'Firmware version',
        id: 'TR_FIRMWARE_VERSION',
    },
    TR_FIRST_SEEN: {
        defaultMessage: 'First Seen',
        id: 'TR_FIRST_SEEN',
    },
    TR_FOR_EASIER_AND_SAFER_INPUT: {
        defaultMessage:
            'For easier and safer input you can scan recipient’s address from a QR code using your computer camera.',
        id: 'TR_FOR_EASIER_AND_SAFER_INPUT',
    },
    TR_FOUND_OK_DEVICE: {
        defaultMessage: 'Found an empty device, yay! You can continue now.',
        description: 'Case when device was connected and it is in expected state (not initialized)',
        id: 'TR_FOUND_OK_DEVICE',
    },
    TR_GAS_LIMIT: {
        defaultMessage: 'Gas limit',
        id: 'TR_GAS_LIMIT',
    },
    TR_TOKEN_BALANCE: {
        defaultMessage: 'You have {balance}',
        description: 'Additional label in send form above amount input',
        id: 'TR_TOKEN_BALANCE',
    },
    TR_GATHERING_INFO: {
        defaultMessage: 'Gathering information, please wait...',
        id: 'TR_GATHERING_INFO',
    },
    TR_GENERAL: {
        defaultMessage: 'General',
        description: 'Category in Settings',
        id: 'TR_GENERAL',
    },
    TR_GO_TO_EXTERNAL_WALLET: {
        defaultMessage: 'Go to external wallet',
        id: 'TR_GO_TO_EXTERNAL_WALLET',
    },
    TR_GO_TO_SECURITY: {
        defaultMessage: 'Continue to backup',
        description: 'Button in security page (start security setup)',
        id: 'TR_GO_TO_SECURITY',
    },
    TR_CONTINUE_TO_PIN: {
        defaultMessage: 'Continue to PIN',
        description:
            'Button in standalone backup page that will direct user to setting up pin (in case it is not set up yet).',
        id: 'TR_CONTINUE_TO_PIN',
    },
    TR_SKIP_PIN: {
        defaultMessage: 'Skip PIN',
        id: 'TR_SKIP_PIN',
    },
    TR_HELP_TREZOR_SUITE: {
        defaultMessage: 'Help Trezor Suite get better',
        id: 'TR_HELP_TREZOR_SUITE',
    },
    TR_HELP_TREZOR_SUITE_TEXT_1: {
        defaultMessage:
            'Help Trezor Suite become a better product by sending us {TR_HELP_TREZOR_SUITE_TEXT_1_FAT}.',
        id: 'TR_HELP_TREZOR_SUITE_TEXT_1',
    },
    TR_HELP_TREZOR_SUITE_TEXT_1_FAT: {
        defaultMessage: 'anonymous analytics data.',
        id: 'TR_HELP_TREZOR_SUITE_TEXT_1_FAT',
    },
    TR_HELP_TREZOR_SUITE_TEXT_2: {
        defaultMessage: 'Trezor Suite does NOT track any balance-related or personal data.',
        id: 'TR_HELP_TREZOR_SUITE_TEXT_2',
    },
    TR_HIDE_ADVANCED_OPTIONS: {
        defaultMessage: 'Hide advanced options',
        description: 'Hide advanced sending form',
        id: 'TR_HIDE_ADVANCED_OPTIONS',
    },
    TR_EJECT_WALLET: {
        defaultMessage: 'Eject wallet',
        id: 'TR_EJECT_WALLET',
    },
    TR_EJECT_WALLET_EXPLANATION: {
        defaultMessage: "Explanation what the 'eject wallet' button does",
        id: 'TR_EJECT_WALLET_EXPLANATION',
    },
    TR_HOLOGRAM_STEP_ACTION_NOT_OK: {
        defaultMessage: 'My hologram looks different',
        description: 'Button to click when hologram looks different',
        id: 'TR_HOLOGRAM_STEP_ACTION_NOT_OK',
    },
    TR_HOLOGRAM_STEP_ACTION_OK: {
        defaultMessage: 'My hologram is OK',
        description: 'Button to click in alright case',
        id: 'TR_HOLOGRAM_STEP_ACTION_OK',
    },
    TR_HOLOGRAM_STEP_HEADING: {
        defaultMessage: 'Hologram check',
        description: 'Heading on hologram step page',
        id: 'TR_HOLOGRAM_STEP_HEADING',
    },
    TR_HOLOGRAM_STEP_SUBHEADING: {
        defaultMessage: 'Please make sure hologram protecting your device is authentic',
        description: 'Subheading on hologram step page',
        id: 'TR_HOLOGRAM_STEP_SUBHEADING',
    },
    TR_HOW_PIN_WORKS: {
        defaultMessage: 'Not sure how PIN works?',
        id: 'TR_HOW_PIN_WORKS',
    },
    TR_I_UNDERSTAND_PASSPHRASE: {
        defaultMessage: 'I understand passphrase is not saved anywhere and can’t be restored.',
        id: 'TR_I_UNDERSTAND_PASSPHRASE',
    },
    TR_IF_YOUR_DEVICE_IS_EVER_LOST: {
        defaultMessage: 'If you lose or damage the device, your funds will be lost.',
        id: 'TR_IF_YOUR_DEVICE_IS_EVER_LOST',
    },
    TR_IMPORTED_ACCOUNT_HASH: {
        defaultMessage: 'Imported account #{number}',
        description: 'Used in auto-generated label for imported accounts',
        id: 'TR_IMPORTED_ACCOUNT_HASH',
    },
    TR_INCOMING: {
        defaultMessage: 'Incoming',
        id: 'TR_INCOMING',
    },
    TR_INSTALL: {
        defaultMessage: 'Install',
        description: 'Install button',
        id: 'TR_INSTALL',
    },
    TR_DO_NOT_DISCONNECT: {
        defaultMessage: 'Do not disconnect your device. Installing',
        description: 'Message that is visible when installing process is in progress.',
        id: 'TR_DO_NOT_DISCONNECT',
    },
    TR_INSTRUCTION_TO_SKIP: {
        defaultMessage:
            'You should skip setup and continue to wallet and check if you have any funds on this device.',
        description:
            'Instruction what to do when user knows the device he is holding was manipulated by him, not someone else.',
        id: 'TR_INSTRUCTION_TO_SKIP',
    },
    TR_IS_NOT_NEW_DEVICE_HEADING: {
        defaultMessage: 'Device does not appear to be that new',
        id: 'TR_IS_NOT_NEW_DEVICE_HEADING',
    },
    TR_IS_NOT_NEW_DEVICE: {
        defaultMessage:
            'According to your decision in a previous step, this was supposed to be a fresh device. But we were able to detect already installed firmware on it.',
        description:
            'Just a message that we show after user selects that he wants to setup device as a new one but we detect that it apparently is not',
        id: 'TR_IS_NOT_NEW_DEVICE',
    },
    TR_LABELING: {
        defaultMessage: 'Labeling',
        id: 'TR_LABELING',
    },
    TR_LANGUAGE: {
        defaultMessage: 'Language',
        id: 'TR_LANGUAGE',
    },
    TR_LEARN_MORE: {
        defaultMessage: 'Learn more',
        description: 'Link to Trezor wiki.',
        id: 'TR_LEARN_MORE',
    },
    TR_SEGWIT_ACCOUNTS: {
        defaultMessage: 'Segwit accounts',
        id: 'TR_SEGWIT_ACCOUNTS',
    },
    TR_LEGACY_ACCOUNTS: {
        defaultMessage: 'Legacy accounts',
        id: 'TR_LEGACY_ACCOUNTS',
    },
    TR_LOADING_WALLET: {
        defaultMessage: 'Loading wallet...',
        id: 'TR_LOADING_WALLET',
    },
    TR_LOADING_ACCOUNT: {
        defaultMessage: 'Loading account',
        id: 'TR_LOADING_ACCOUNT',
    },
    TR_LOADING_DEVICE_DOT_DOT_DOT: {
        defaultMessage: 'Loading device...',
        id: 'TR_LOADING_DEVICE_DOT_DOT_DOT',
    },
    TR_LOADING_OTHER_ACCOUNTS: {
        defaultMessage: 'Loading other accounts...',
        id: 'TR_LOADING_OTHER_ACCOUNTS',
    },
    TR_LOADING_TRANSACTIONS: {
        defaultMessage: 'Loading transactions',
        id: 'TR_LOADING_TRANSACTIONS',
    },
    TR_LOG: {
        defaultMessage: 'Log',
        description: 'application event and error',
        id: 'TR_LOG',
    },
    TR_LOOKING_FOR_QUICK_EASY: {
        defaultMessage: 'Looking for a quick & easy way to buy BTC? We got you covered.',
        id: 'TR_LOOKING_FOR_QUICK_EASY',
    },
    TR_LTC_ADDRESS_INFO: {
        defaultMessage:
            'Litecoin changed the format of addresses. Find more info about how to convert your address on our blog. {TR_LEARN_MORE}',
        id: 'TR_LTC_ADDRESS_INFO',
    },
    TR_MARK_ALL_AS_READ: {
        defaultMessage: 'Mark all as read',
        id: 'TR_MARK_ALL_AS_READ',
    },
    TR_MAXIMUM_LENGTH_IS_9_DIGITS: {
        defaultMessage: 'Maximum length is 9 digits.',
        id: 'TR_MAXIMUM_LENGTH_IS_9_DIGITS',
    },
    TR_MESSAGE: {
        defaultMessage: 'Message',
        description: 'Used as a label for message input field in Sign and Verify form',
        id: 'TR_MESSAGE',
    },
    TR_MINED_TIME: {
        defaultMessage: 'Mined Time',
        id: 'TR_MINED_TIME',
    },
    TR_MODEL_ONE: {
        defaultMessage: 'Model one',
        description: 'Name of Trezor model 1',
        id: 'TR_MODEL_ONE',
    },
    TR_MODEL_ONE_DESC: {
        defaultMessage: 'Two buttons and a mono-chromatic screen',
        description: 'Description of Trezor model 1',
        id: 'TR_MODEL_ONE_DESC',
    },
    TR_MODEL_T: {
        defaultMessage: 'Model T',
        description: 'Name of Trezor model T',
        id: 'TR_MODEL_T',
    },
    TR_MODEL_T_DESC: {
        defaultMessage: 'Full-color touch-screen display',
        description: 'Description of Trezor model T',
        id: 'TR_MODEL_T_DESC',
    },
    TR_NAV_RECEIVE: {
        defaultMessage: 'Receive',
        description: 'Title of the navigation tab that contains the account address',
        id: 'TR_NAV_RECEIVE',
    },
    TR_NAV_SEND: {
        defaultMessage: 'Send',
        description: 'Title of the navigation tab that contains a form for sending funds',
        id: 'TR_NAV_SEND',
    },
    TR_NAV_DETAILS: {
        defaultMessage: 'Account details',
        id: 'TR_NAV_DETAILS',
    },
    TR_NAV_SIGN_AND_VERIFY: {
        defaultMessage: 'Sign & Verify',
        description:
            'Title of the navigation tab that contains a form for signing and verifying messages',
        id: 'TR_NAV_SIGN_AND_VERIFY',
    },
    TR_NAV_TRANSACTIONS: {
        defaultMessage: 'Transactions',
        description: 'Title of the navigation tab that contains tx history.',
        id: 'TR_NAV_TRANSACTIONS',
    },
    TR_NETWORK_BITCOIN: {
        defaultMessage: 'Bitcoin',
        id: 'TR_NETWORK_BITCOIN',
    },
    TR_NETWORK_BITCOIN_CASH: {
        defaultMessage: 'Bitcoin Cash',
        id: 'TR_NETWORK_BITCOIN_CASH',
    },
    TR_NETWORK_BITCOIN_GOLD: {
        defaultMessage: 'Bitcoin Gold',
        id: 'TR_NETWORK_BITCOIN_GOLD',
    },
    TR_NETWORK_BITCOIN_TESTNET: {
        defaultMessage: 'Bitcoin Testnet',
        id: 'TR_NETWORK_BITCOIN_TESTNET',
    },
    TR_NETWORK_CARDANO: {
        defaultMessage: 'Cardano',
        id: 'TR_NETWORK_CARDANO',
    },
    TR_NETWORK_DASH: {
        defaultMessage: 'Dash',
        id: 'TR_NETWORK_DASH',
    },
    TR_NETWORK_DIGIBYTE: {
        defaultMessage: 'Digibyte',
        id: 'TR_NETWORK_DIGIBYTE',
    },
    TR_NETWORK_DOGECOIN: {
        defaultMessage: 'Dogecoin',
        id: 'TR_NETWORK_DOGECOIN',
    },
    TR_NETWORK_ETHEREUM: {
        defaultMessage: 'Ethereum',
        id: 'TR_NETWORK_ETHEREUM',
    },
    TR_NETWORK_ETHEREUM_CLASSIC: {
        defaultMessage: 'Ethereum Classic',
        id: 'TR_NETWORK_ETHEREUM_CLASSIC',
    },
    TR_NETWORK_ETHEREUM_TESTNET: {
        defaultMessage: 'Ethereum Testnet',
        id: 'TR_NETWORK_ETHEREUM_TESTNET',
    },
    TR_NETWORK_LITECOIN: {
        defaultMessage: 'Litecoin',
        id: 'TR_NETWORK_LITECOIN',
    },
    TR_NETWORK_NAMECOIN: {
        defaultMessage: 'Namecoin',
        id: 'TR_NETWORK_NAMECOIN',
    },
    TR_NETWORK_NEM: {
        defaultMessage: 'NEM',
        id: 'TR_NETWORK_NEM',
    },
    TR_NETWORK_STELLAR: {
        defaultMessage: 'Stellar',
        id: 'TR_NETWORK_STELLAR',
    },
    TR_NETWORK_TEZOS: {
        defaultMessage: 'Tezos',
        id: 'TR_NETWORK_TEZOS',
    },
    TR_NETWORK_UNKNOWN: {
        defaultMessage: 'unknown',
        id: 'TR_NETWORK_UNKNOWN',
    },
    TR_NETWORK_VERTCOIN: {
        defaultMessage: 'Vertcoin',
        id: 'TR_NETWORK_VERTCOIN',
    },
    TR_NETWORK_XRP: {
        defaultMessage: 'XRP',
        id: 'TR_NETWORK_XRP',
    },
    TR_NETWORK_XRP_TESTNET: {
        defaultMessage: 'XRP Testnet',
        id: 'TR_NETWORK_XRP_TESTNET',
    },
    TR_NETWORK_ZCASH: {
        defaultMessage: 'Zcash',
        id: 'TR_NETWORK_ZCASH',
    },
    TR_NEW_COMMUNICATION_TOOL: {
        defaultMessage:
            'New communication tool to facilitate the connection between your Trezor and your internet browser.',
        id: 'TR_NEW_COMMUNICATION_TOOL',
    },
    TR_NEW_TREZOR_BRIDGE_IS_AVAILABLE: {
        defaultMessage: 'New Trezor Bridge is available.',
        id: 'TR_NEW_TREZOR_BRIDGE_IS_AVAILABLE',
    },
    TR_NEW_TREZOR_FIRMWARE_IS_AVAILABLE_DOT: {
        defaultMessage: 'New Trezor firmware is available.',
        id: 'TR_NEW_TREZOR_FIRMWARE_IS_AVAILABLE_DOT',
    },
    TR_NO_PASSPHRASE_WALLET: {
        defaultMessage: 'No-passphrase wallet',
        id: 'TR_NO_PASSPHRASE_WALLET',
    },
    TR_NORTH: {
        defaultMessage: 'North',
        id: 'TR_NORTH',
    },
    TR_NUM_ACCOUNTS_FIAT_VALUE: {
        defaultMessage:
            '{accountsCount} {accountsCount, plural, one {account} other {accounts}} • {fiatValue}',
        description: 'Used as title for a wallet instance in Switch Device modal',
        id: 'TR_NUM_ACCOUNTS_FIAT_VALUE',
    },
    TR_COUNT_WALLETS: {
        defaultMessage: '{count} {count, plural, one {wallet} other {wallets}}',
        id: 'TR_COUNT_WALLETS',
    },
    TR_OFFLINE: {
        defaultMessage: 'Offline',
        id: 'TR_OFFLINE',
    },
    TR_ONCE_YOU_SEND_OR_RECEIVE: {
        defaultMessage:
            'Once you send or receive your first transaction it will show up here. Until then, wanna buy some crypto? Click the button below to begin your shopping spree!',
        id: 'TR_ONCE_YOU_SEND_OR_RECEIVE',
    },
    TR_ONLINE: {
        defaultMessage: 'Online',
        id: 'TR_ONLINE',
    },
    TR_OOPS_SOMETHING_WENT_WRONG: {
        defaultMessage: 'Oops! Something went wrong!',
        id: 'TR_OOPS_SOMETHING_WENT_WRONG',
    },
    TR_OUTGOING: {
        defaultMessage: 'Outgoing',
        id: 'TR_OUTGOING',
    },
    TR_PACKAGING_LINK: {
        defaultMessage: 'here',
        description: 'Part of sentence TR_DID_YOU_PURCHASE. Link to support',
        id: 'TR_PACKAGING_LINK',
    },
    TR_PASSPHRASE_CASE_SENSITIVE: {
        defaultMessage: 'Note: Passphrase is case-sensitive.',
        id: 'PASSPHRASE_CASE_SENSITIVE',
    },
    TR_PASSPHRASE_HIDDEN_WALLET: {
        defaultMessage: 'Passphrase (hidden) wallet',
        id: 'TR_PASSPHRASE_HIDDEN_WALLET',
    },
    TR_PASSPHRASE_TOO_LONG: {
        defaultMessage: 'The passphrase length has exceed the allowed limit.',
        id: 'TR_PASSPHRASE_TOO_LONG',
    },
    TR_PASSPHRASE_WALLET: {
        defaultMessage: 'Passphrase wallet #{id}',
        id: 'TR_PASSPHRASE_WALLET',
    },
    TR_PENDING: {
        defaultMessage: 'Pending',
        description: 'Pending transaction with no confirmations',
        id: 'TR_PENDING',
    },
    TR_PIN_ERROR_TROUBLESHOOT: {
        defaultMessage:
            'Are you confused, how PIN works? You can always refer to our {TR_DOCUMENTATION}',
        description: 'Troubleshooting text after user enters second PIN incorrectly.',
        id: 'TR_PIN_ERROR_TROUBLESHOOT',
    },
    TR_PIN_HEADING_FIRST: {
        defaultMessage: 'Set new PIN',
        description: 'Heading in PIN page when entering PIN for the first time',
        id: 'TR_PIN_HEADING_FIRST',
    },
    TR_PIN_HEADING_MISMATCH: {
        defaultMessage: 'PIN mismatch',
        description: 'Heading in PIN page when PIN repeated incorrectly',
        id: 'TR_PIN_HEADING_MISMATCH',
    },
    TR_PIN_HEADING_REPEAT: {
        defaultMessage: 'Repeat PIN',
        description: 'Heading in PIN page when repeating PIN',
        id: 'TR_PIN_HEADING_REPEAT',
    },
    TR_PIN_HEADING_SUCCESS: {
        defaultMessage: 'PIN enabled',
        description: 'Heading in PIN page when PIN set',
        id: 'TR_PIN_HEADING_SUCCESS',
    },
    TR_PIN_SET_SUCCESS: {
        defaultMessage: 'Perfect! Your device is now secured by pin.',
        description: 'Longer text indicating PIN was set successfully.',
        id: 'TR_PIN_SET_SUCCESS',
    },
    TR_PIN_SUBHEADING: {
        defaultMessage: 'Protect device from unauthorized access by using a strong pin.',
        description: 'Subheading on PIN page',
        id: 'TR_PIN_SUBHEADING',
    },
    TR_PLEASE_ALLOW_YOUR_CAMERA: {
        defaultMessage: 'Please allow your camera to be able to scan a QR code.',
        id: 'TR_PLEASE_ALLOW_YOUR_CAMERA',
    },
    TR_PLEASE_CONNECT_YOUR_DEVICE: {
        defaultMessage: 'Please connect your device to continue with the verification process',
        id: 'TR_PLEASE_CONNECT_YOUR_DEVICE',
    },
    TR_PLEASE_ENABLE_PASSPHRASE: {
        defaultMessage:
            'Please enable passphrase settings to continue with the verification process.',
        id: 'TR_PLEASE_ENABLE_PASSPHRASE',
    },
    TR_PRIMARY_FIAT: {
        defaultMessage: 'Primary FIAT currency to display',
        id: 'TR_PRIMARY_FIAT',
    },
    TR_RANDOM_SEED_WORDS_DISCLAIMER: {
        defaultMessage:
            'You might be asked to retype some words that are not part of your recovery seed.',
        description:
            'User is instructed to enter words from seed (backup) into the form in browser',
        id: 'TR_RANDOM_SEED_WORDS_DISCLAIMER',
    },
    TR_READ_MORE: {
        defaultMessage: 'Read more',
        id: 'TR_READ_MORE',
    },
    TR_RECEIVE: {
        defaultMessage: 'Receive',
        id: 'TR_RECEIVE',
    },
    TR_RECIPIENT_ADDRESS: {
        defaultMessage: 'Recipient address',
        id: 'TR_RECIPIENT_ADDRESS',
    },
    TR_RECONNECT_HEADER: {
        defaultMessage: 'Reconnect your device',
        id: 'TR_RECONNECT_HEADER',
    },
    TR_RECONNECT_TEXT: {
        defaultMessage: 'We lost connection with your device. This might mean:',
        id: 'TR_RECONNECT_TEXT',
    },
    TR_RECONNECT_TROUBLESHOOT_BRIDGE: {
        defaultMessage: 'Trezor Bridge might have stopped working, try restarting',
        description: '',
        id: 'TR_RECONNECT_TROUBLESHOOT_BRIDGE',
    },
    TR_RECONNECT_TROUBLESHOOT_CABLE: {
        defaultMessage: 'Cable is broken, try another one',
        description: '',
        id: 'TR_RECONNECT_TROUBLESHOOT_CABLE',
    },
    TR_RECONNECT_TROUBLESHOOT_CONNECTION: {
        defaultMessage: 'Device is not well connected to the cable',
        description: '',
        id: 'TR_RECONNECT_TROUBLESHOOT_CONNECTION',
    },
    TR_RECOVER_SUBHEADING: {
        defaultMessage:
            'It is possible to re-create device from bip39 backup. First of all, chose number of words of your backup.',
        description: 'Subheading in recover page. Basic info about recovery',
        id: 'TR_RECOVER_SUBHEADING',
    },
    TR_RECOVER_SUBHEADING_MODEL_T: {
        defaultMessage: 'On model T the entire recovery process is doable on device.',
        description: 'Subheading in recover page. Basic info about recovery',
        id: 'TR_RECOVER_SUBHEADING_MODEL_T',
    },
    TR_RECOVERY_ERROR: {
        defaultMessage: 'Device recovery failed with error: {error}',
        description: 'Error during recovery. For example wrong word retyped or device disconnected',
        id: 'TR_RECOVERY_ERROR',
    },
    TR_RECOVERY_SEED_IS: {
        defaultMessage:
            'Recovery seed is a list of words in a specific order which store all the information needed.',
        id: 'TR_RECOVERY_SEED_IS',
    },
    TR_CHECK_RECOVERY_SEED_DESCRIPTION: {
        defaultMessage:
            'Recovery seed is a list of words in a specific order which store all the information needed.',
        id: 'TR_CHECK_RECOVERY_SEED_DESCRIPTION',
    },
    TR_RECOVERY_TYPES_DESCRIPTION: {
        defaultMessage:
            'Both methods are safe. Basic recovery uses on computer input of words in randomized order. Advanced recovery uses on-screen input to load your recovery seed. {TR_LEARN_MORE}',
        description: 'There are two methods of recovery for T1. This is a short explanation text.',
        id: 'TR_RECOVERY_TYPES_DESCRIPTION',
    },
    TR_REMEMBER_ALLOWS_YOU_TO: {
        defaultMessage:
            'Remember allows you to access any wallet in watch-only mode without connected device.',
        id: 'TR_REMEMBER_ALLOWS_YOU_TO',
    },
    TR_REMEMBER_WALLET: {
        defaultMessage: 'Remember wallet',
        id: 'TR_REMEMBER_WALLET',
    },
    TR_RESELLERS_LINK: {
        defaultMessage: 'a trusted reseller',
        description:
            'Part of sentence TR_DID_YOU_PURCHASE. Link to page with trusted resellers list',
        id: 'TR_RESELLERS_LINK',
    },
    TR_RETRY: {
        defaultMessage: 'Retry',
        description: 'Retry button',
        id: 'TR_RETRY',
    },
    TR_RETRYING_DOT_DOT: {
        defaultMessage: 'Retrying...',
        id: 'TR_RETRYING_DOT_DOT',
    },
    TR_SCAN_QR_CODE: {
        defaultMessage: 'Scan QR code',
        description: 'Title for the Scan QR modal dialog',
        id: 'TR_SCAN_QR_CODE',
    },
    TR_SECURITY_HEADING: {
        defaultMessage: 'Trezor successfully initialized!',
        description: 'Heading in security page',
        id: 'TR_SECURITY_HEADING',
    },
    TR_SECURITY_SUBHEADING: {
        defaultMessage:
            'Your Trezor has been successfully initialized and is ready to be used. Your Wallet has been successfully created and is ready to be used as well. Wheeee!',
        description: 'Text in security page',
        id: 'TR_SECURITY_SUBHEADING',
    },
    TR_SEED_MANUAL_LINK: {
        defaultMessage: 'recovery seed',
        description: 'Link. Part of TR_BACKUP_SUBHEADING_1',
        id: 'TR_SEED_MANUAL_LINK',
    },
    TR_SELECT_DEVICE: {
        defaultMessage: 'Select device',
        id: 'TR_SELECT_DEVICE',
    },
    TR_SELECT_PASSPHRASE_SOURCE: {
        defaultMessage: 'Select passphrase source on "{deviceLabel}" device.',
        id: 'TR_SELECT_PASSPHRASE_SOURCE',
    },
    TR_SELECT_WALLET_TO_ACCESS: {
        defaultMessage: 'Select a wallet to access',
        id: 'TR_SELECT_WALLET_TO_ACCESS',
    },
    TR_SELECT_YOUR_DEVICE_HEADING: {
        defaultMessage: 'Select your device',
        description: 'Heading on select your device page',
        id: 'TR_SELECT_YOUR_DEVICE_HEADING',
    },
    TR_SEND: {
        defaultMessage: 'Send',
        id: 'TR_SEND',
    },
    TR_SEND_NETWORK: {
        defaultMessage: 'Send {network}',
        id: 'TR_SEND_NETWORK',
    },
    TR_SEND_NETWORK_AND_TOKENS: {
        defaultMessage: 'Send {network} and tokens',
        id: 'TR_SEND_NETWORK_AND_TOKENS',
    },
    TR_SENT_TO_SELF: {
        defaultMessage: '(Sent to self)',
        id: 'TR_SENT_TO_SELF',
    },
    // TR_SET_MAX: {
    //         defaultMessage: 'Set max',
    //         description: 'Used for setting maximum amount in Send form',
    //         id: 'TR_SET_MAX',
    // },
    TR_SET_PIN: {
        defaultMessage: 'Set pin',
        description: 'Button text',
        id: 'TR_SET_PIN',
    },
    TR_SET_UP_NEW_PIN: {
        defaultMessage: 'Set up new PIN',
        id: 'TR_SET_UP_NEW_PIN',
    },
    TR_CONFIRM_NEW_PIN: {
        defaultMessage: 'Confirm new PIN',
        id: 'TR_CONFIRM_NEW_PIN',
    },
    TR_ENTER_CURRENT_PIN: {
        defaultMessage: 'Enter current PIN',
        id: 'TR_ENTER_CURRENT_PIN',
    },
    TR_WRONG_PIN_ENTERED: {
        defaultMessage: 'You entered wrong PIN',
        id: 'TR_WRONG_PIN_ENTERED',
    },
    TR_WRONG_PIN_ENTERED_DESCRIPTION: {
        defaultMessage: 'Did you notice that matrix on your device has changed?',
        id: 'TR_WRONG_PIN_ENTERED_DESCRIPTION',
    },
    TR_SET_UP_STRONG_PIN_TO_PROTECT: {
        defaultMessage:
            'Set up a strong PIN to protect your device from unauthorized access. The keypad layout is displayed on your connected Trezor device.',
        id: 'TR_SET_UP_STRONG_PIN_TO_PROTECT',
    },
    TR_SETTINGS: {
        defaultMessage: 'Settings',
        id: 'TR_SETTINGS',
    },
    TR_SHOW_ADDRESS_ANYWAY: {
        defaultMessage: 'Show address anyway',
        id: 'TR_SHOW_ADDRESS_ANYWAY',
    },
    TR_SHOW_ADVANCED_OPTIONS: {
        defaultMessage: 'Show advanced options',
        description: 'Shows advanced sending form',
        id: 'TR_SHOW_ADVANCED_OPTIONS',
    },
    TR_SHOW_DETAILS: {
        defaultMessage: 'Show details',
        id: 'TR_SHOW_DETAILS',
    },
    TR_SHOW_DETAILS_IN_BLOCK_EXPLORER: {
        defaultMessage: 'Show details in Block Explorer',
        id: 'TR_SHOW_DETAILS_IN_BLOCK_EXPLORER',
    },
    TR_SHOW_OLDER_NEWS: {
        defaultMessage: 'Show older news',
        id: 'TR_SHOW_OLDER_NEWS',
    },
    TR_SHOW_ON_TREZOR: {
        defaultMessage: 'Show on Trezor',
        id: 'TR_SHOW_ON_TREZOR',
    },
    TR_SHOW_UNVERIFIED_ADDRESS: {
        defaultMessage: 'Show unverified address',
        id: 'TR_SHOW_UNVERIFIED_ADDRESS',
    },
    TR_SIGN: {
        defaultMessage: 'Sign',
        description: 'Sign button in Sign and Verify form',
        id: 'TR_SIGN',
    },
    TR_SIGN_MESSAGE: {
        defaultMessage: 'Sign Message',
        description: 'Header for the Sign and Verify form',
        id: 'TR_SIGN_MESSAGE',
    },
    // TODO: Toast notification
    // TR_SIGN_MESSAGE_ERROR: {
    //         defaultMessage: 'Failed to sign message',
    //         id: 'TR_SIGN_MESSAGE_ERROR',
    // },
    TR_SIGNATURE: {
        defaultMessage: 'Signature',
        description: 'Used as a label for signature input field in Sign and Verify form',
        id: 'TR_SIGNATURE',
    },
    // TODO: Toast notification
    // TR_SIGNATURE_IS_VALID: {
    //         defaultMessage: 'Signature is valid',
    //         id: 'TR_SIGNATURE_IS_VALID',
    // },
    TR_SKIP: {
        defaultMessage: 'Skip',
        description: 'Button. Skip one step',
        id: 'TR_SKIP',
    },
    TR_SKIP_ALL: {
        defaultMessage: 'Skip onboarding',
        description: 'Button. Skip the entire onboarding process.',
        id: 'TR_SKIP_ALL',
    },
    TR_SKIP_ONBOARDING_HEADING: {
        defaultMessage: 'Skipping onboarding? One more thing…',
        id: 'TR_SKIP_ONBOARDING_HEADING',
    },
    TR_SKIP_ONBOARDING_TEXT: {
        defaultMessage:
            'If your device is initialized and you used Wallet or Suite before, that’s great! Did you initialize Trezor yourself? You should be the one doing it. If not, it might be dangerous.',
        id: 'TR_SKIP_ONBOARDING_TEXT',
    },
    TR_SKIP_SECURITY: {
        defaultMessage: 'Skip backup and PIN',
        description: 'Button in security page (skip security setup)',
        id: 'TR_SKIP_SECURITY',
    },
    TR_SOLVE_ISSUE: {
        defaultMessage: 'Solve issue',
        id: 'TR_SOLVE_ISSUE',
    },
    TR_SOUTH: {
        defaultMessage: 'South',
        id: 'TR_SOUTH',
    },
    TR_START_AGAIN: {
        defaultMessage: 'Start again',
        description: 'Button text',
        id: 'TR_START_AGAIN',
    },
    TR_START_BACKUP: {
        defaultMessage: 'Start backup',
        description: 'Button text',
        id: 'TR_START_BACKUP',
    },
    TR_START_RECOVERY: {
        defaultMessage: 'Start recovery',
        description: 'Button.',
        id: 'TR_START_RECOVERY',
    },
    TR_START_FIRMWARE_UPDATE: {
        defaultMessage: 'Device is ready to start firmware update',
        id: 'TR_START_FIRMWARE_UPDATE',
    },
    TR_START: {
        defaultMessage: 'Start',
        id: 'TR_START',
    },
    TR_STATUS: {
        defaultMessage: 'Status',
        id: 'TR_STATUS',
    },
    TR_STATUS_UNKNOWN: {
        defaultMessage: 'Status unknown',
        description: 'Device status',
        id: 'TR_STATUS_UNKNOWN',
    },
    TR_SUITE_VERSION: {
        defaultMessage: 'Suite version',
        id: 'TR_SUITE_VERSION',
    },
    TR_SUPPORT: {
        defaultMessage: 'Support',
        id: 'TR_SUPPORT',
    },
    TR_SWITCH_DEVICE: {
        defaultMessage: 'Switch Device',
        id: 'TR_SWITCH_DEVICE',
    },
    TR_TAKE_ME_BACK_TO_WALLET: {
        defaultMessage: 'Take me back to the wallet',
        id: 'TR_TAKE_ME_BACK_TO_WALLET',
    },
    TR_TESTNET_COINS: {
        defaultMessage: 'Testnet coins',
        id: 'TR_TESTNET_COINS',
    },
    TR_TESTNET_COINS_EXPLAINED: {
        defaultMessage:
            "Testnet coins don't have any value but you still may use them to learn and experiment.",
        id: 'TR_TESTNET_COINS_EXPLAINED',
    },
    TR_THE_PIN_LAYOUT_IS_DISPLAYED: {
        defaultMessage: 'The PIN layout is displayed on your Trezor.',
        id: 'TR_THE_PIN_LAYOUT_IS_DISPLAYED',
    },
    TR_THIS_HIDDEN_WALLET_IS_EMPTY: {
        defaultMessage:
            'This hidden Wallet is empty. To make sure you are in the correct Wallet, confirm Passphrase',
        id: 'TR_THIS_HIDDEN_WALLET_IS_EMPTY',
    },
    TR_THIS_HIDDEN_WALLET_IS_EMPTY_SOURCE: {
        defaultMessage:
            'This hidden Wallet is empty. To make sure you are in the correct Wallet, select Passphrase source.',
        id: 'TR_THIS_HIDDEN_WALLET_IS_EMPTY_SOURCE',
    },
    TR_THIS_IS_PLACE_TO_SEE_ALL: {
        defaultMessage:
            'This is a place to see all your devices. You can further set them up in Settings but here you can switch between devices and see their statuses.',
        id: 'TR_THIS_IS_PLACE_TO_SEE_ALL',
    },
    TR_TO_ACCESS_STANDARD_NO_PASSPHRASE: {
        defaultMessage: 'To access standard (no-passphrase) Wallet click the button below.',
        id: 'TR_TO_ACCESS_STANDARD_NO_PASSPHRASE',
    },
    TR_TO_FIND_YOUR_ACCOUNTS_AND: {
        defaultMessage:
            'To find your accounts and funds we need to perform a coin discovery which will discover all your coins.',
        id: 'TR_TO_FIND_YOUR_ACCOUNTS_AND',
    },
    TR_TO_PREVENT_PHISHING_ATTACKS_COMMA: {
        defaultMessage:
            'To prevent phishing attacks, you should verify the address on your Trezor first. {claim}',
        id: 'TR_TO_PREVENT_PHISHING_ATTACKS_COMMA',
    },
    TR_TOS_INFORMATION: {
        defaultMessage:
            'Oh, by the way, we had to pay a hell lot of money to our lawyers to create some {TR_TOS_LINK}',
        id: 'TR_HELP_TREZOR_SUITE_TEXT',
    },
    TR_TOS_LINK: {
        defaultMessage: 'Terms & Conditions.',
        id: 'TR_TOS_LINK',
    },
    TR_TOTAL_INPUT: {
        defaultMessage: 'Total Input',
        id: 'TR_TOTAL_INPUT',
    },
    TR_TOTAL_OUTPUT: {
        defaultMessage: 'Total Output',
        id: 'TR_TOTAL_OUTPUT',
    },
    TR_TOTAL_PORTFOLIO_VALUE: {
        defaultMessage: 'Total portfolio value',
        id: 'TR_TOTAL_PORTFOLIO_VALUE',
    },
    TR_TRANSACTION_DETAILS: {
        defaultMessage: 'Transaction details',
        id: 'TR_TRANSACTION_DETAILS',
    },
    TR_TRANSACTION_ID: {
        defaultMessage: 'Transaction ID',
        id: 'TR_TRANSACTION_ID',
    },
    TR_TREZOR: {
        defaultMessage: 'Trezor',
        description: 'Link in header navigation',
        id: 'TR_TREZOR',
    },
    TR_TREZOR_BRIDGE_IS_NOT_RUNNING: {
        defaultMessage: 'Trezor Bridge is not running',
        description: '',
        id: 'TR_TREZOR_BRIDGE_IS_NOT_RUNNING',
    },
    TR_TREZOR_BRIDGE_IS_RUNNING_VERSION: {
        defaultMessage: 'Trezor Bridge is running. Version: {version}',
        description: '',
        id: 'TR_TREZOR_BRIDGE_IS_RUNNING_VERSION',
    },
    TR_TRY_AGAIN: {
        defaultMessage: 'Try again',
        description: 'Try to run the process again',
        id: 'TR_TRY_AGAIN',
    },
    TR_TX_CONFIRMATIONS: {
        defaultMessage:
            '{confirmationsCount} {confirmationsCount, plural, one {confirmation} other {confirmations}}',
        id: 'TR_TX_CONFIRMATIONS',
    },
    TR_TX_CURRENT_VALUE: {
        defaultMessage: 'Current Value',
        id: 'TR_TX_CURRENT_VALUE',
    },
    TR_TX_FEE: {
        defaultMessage: 'Fee',
        id: 'TR_TX_FEE',
    },
    TR_TX_HISTORICAL_VALUE_DATE: {
        defaultMessage: 'Historical Value ({date})',
        id: 'TR_TX_HISTORICAL_VALUE_DATE',
    },
    TR_TX_TYPE: {
        defaultMessage: 'Type',
        id: 'TR_TX_TYPE',
    },
    TR_UNAVAILABLE: {
        defaultMessage: 'Unavailable',
        description: 'Device status',
        id: 'TR_UNAVAILABLE',
    },
    TR_UNCONFIRMED_TX: {
        defaultMessage: 'Unconfirmed',
        id: 'TR_UNCONFIRMED_TX',
    },
    TR_UNDISCOVERED_WALLET: {
        defaultMessage: 'Undiscovered wallet',
        id: 'TR_UNDISCOVERED_WALLET',
    },
    TR_UNKNOWN: {
        defaultMessage: 'Unknown',
        id: 'TR_UNKNOWN',
    },
    TR_UNKNOWN_CONFIRMATION_TIME: {
        defaultMessage: 'unknown',
        id: 'TR_UNKNOWN_CONFIRMATION_TIME',
    },
    TR_UNKNOWN_TRANSACTION: {
        defaultMessage: 'Unknown transaction',
        id: 'TR_UNKNOWN_TRANSACTION',
    },
    TR_UNKNOWN_ERROR_SEE_CONSOLE: {
        defaultMessage: 'Unknown error. See console logs for details.',
        id: 'TR_UNKNOWN_ERROR_SEE_CONSOLE',
    },
    TR_UNLOCK: {
        defaultMessage: 'Unlock',
        id: 'TR_UNLOCK',
    },
    TR_UNREADABLE: {
        defaultMessage: 'Unreadable',
        description: 'Device status',
        id: 'TR_UNREADABLE',
    },
    TR_UNACQUIRED: {
        defaultMessage: 'Unrecognized device',
        description: 'Device status',
        id: 'TR_UNACQUIRED',
    },
    TR_UNVERIFIED_ADDRESS_COMMA_CONNECT: {
        defaultMessage: 'Unverified address, connect your Trezor to verify it',
        id: 'TR_UNVERIFIED_ADDRESS_COMMA_CONNECT',
    },
    TR_UNVERIFIED_ADDRESS_COMMA_SHOW: {
        defaultMessage: 'Unverified address, show on Trezor.',
        id: 'TR_UNVERIFIED_ADDRESS_COMMA_SHOW',
    },
    TR_UPLOAD_IMAGE: {
        defaultMessage: 'Upload Image',
        id: 'TR_UPLOAD_IMAGE',
    },
    TR_USED_IN_ANOTHER_WINDOW: {
        defaultMessage: 'Used in other window',
        description: 'Device status',
        id: 'TR_USED_IN_ANOTHER_WINDOW',
    },
    TR_USER_HAS_NOT_WORKED_WITH_THIS_DEVICE: {
        defaultMessage: 'It is a brand new device, just unpacked',
        description: 'Option to click when troubleshooting initialized device.',
        id: 'TR_USER_HAS_NOT_WORKED_WITH_THIS_DEVICE',
    },
    TR_USER_HAS_NOT_WORKED_WITH_THIS_DEVICE_INSTRUCTIONS: {
        defaultMessage:
            'In that case you should immediately contact Trezor support with detailed information on your purchase and refrain from using this device.',
        description: 'What to do if device is already initialized but not by user.',
        id: 'TR_USER_HAS_NOT_WORKED_WITH_THIS_DEVICE_INSTRUCTIONS',
    },
    TR_USER_HAS_WORKED_WITH_THIS_DEVICE: {
        defaultMessage: 'I have worked with it before',
        description: 'Option to click when troubleshooting initialized device.',
        id: 'TR_USER_HAS_WORKED_WITH_THIS_DEVICE',
    },
    TR_VALUES: {
        defaultMessage: 'Values',
        id: 'TR_VALUES',
    },
    TR_VERIFY: {
        defaultMessage: 'Verify',
        description: 'Verify button in Sign and Verify form',
        id: 'TR_VERIFY',
    },
    TR_VERIFY_MESSAGE: {
        defaultMessage: 'Verify Message',
        description: 'Header for the Sign and Verify form',
        id: 'TR_VERIFY_MESSAGE',
    },
    // TODO: Toast notification
    // TR_VERIFY_MESSAGE_ERROR: {
    //         defaultMessage: 'Failed to verify message',
    //         id: 'TR_VERIFY_MESSAGE_ERROR',
    // },
    // TR_VERIFY_MESSAGE_SUCCESS: {
    //         defaultMessage: 'Message has been successfully verified',
    //         id: 'TR_VERIFY_MESSAGE_SUCCESS',
    // },
    // TR_VERIFYING_ADDRESS_ERROR: {
    //         defaultMessage: 'Verifying address error',
    //         id: 'TR_VERIFYING_ADDRESS_ERROR',
    // },
    TR_WAIT_FOR_FILE_TO_DOWNLOAD: {
        defaultMessage: 'Wait for file to download',
        description: 'Instruction for installing Trezor Bridge',
        id: 'TR_WAIT_FOR_FILE_TO_DOWNLOAD',
    },
    TR_WAIT_FOR_REBOOT: {
        defaultMessage: 'Wait for your device to reboot',
        description: 'Info what is happening with users device.',
        id: 'TR_WAIT_FOR_REBOOT',
    },
    TR_WALLET_DUPLICATE_DESC: {
        defaultMessage: 'The hidden wallet that you are trying to create already exists',
        id: 'TR_WALLET_DUPLICATE_DESC',
    },
    TR_WALLET_DUPLICATE_RETRY: {
        defaultMessage: 'Try again with different passphrase',
        id: 'TR_WALLET_DUPLICATE_RETRY',
    },
    TR_WALLET_DUPLICATE_SWITCH: {
        defaultMessage: 'Switch to existing wallet',
        id: 'TR_WALLET_DUPLICATE_SWITCH',
    },
    TR_WALLET_DUPLICATE_TITLE: {
        defaultMessage: 'Passphrase duplicated',
        id: 'TR_WALLET_DUPLICATE_TITLE',
    },
    TR_WAS_USED_IN_ANOTHER_WINDOW: {
        defaultMessage: 'Reload session',
        description: 'Device status',
        id: 'TR_WAS_USED_IN_ANOTHER_WINDOW',
    },
    TR_WELCOME_MODAL_HEADING: {
        defaultMessage: 'Welcome to Trezor Suite!',
        id: 'TR_WELCOME_MODAL_HEADING',
    },
    TR_WELCOME_MODAL_TEXT: {
        defaultMessage: 'The one place for all your crypto matters.',
        id: 'TR_WELCOME_MODAL_TEXT',
    },
    TR_WELCOME_TO_TREZOR: {
        defaultMessage: 'First-time user or an ol’ Trezor fella?',
        id: 'TR_WELCOME_TO_TREZOR',
    },
    TR_WELCOME_TO_TREZOR_TEXT: {
        defaultMessage: 'Choose your path and let the Trezor Force be with you!.',
        id: 'TR_WELCOME_TO_TREZOR_TEXT',
    },
    TR_WEST: {
        defaultMessage: 'West',
        id: 'TR_WEST',
    },
    TR_WHAT_IS_PASSPHRASE: {
        defaultMessage: 'What is passphrase',
        id: 'TR_WHAT_IS_PASSPHRASE',
    },
    TR_WHAT_TO_DO_NOW: {
        defaultMessage: 'What to do now',
        id: 'TR_WHAT_TO_DO_NOW',
    },
    TR_WHATS_NEW: {
        defaultMessage: "What's new",
        id: 'TR_WHATS_NEW',
    },
    TR_WIPING_YOUR_DEVICE: {
        defaultMessage:
            'Wiping the device removes all its information. Only wipe your device if you have your device if you have your recovery seed at hand or there are no funds stored on this device.',
        id: 'TR_WIPING_YOUR_DEVICE',
    },
    TR_WORDS: {
        defaultMessage: '{count} words',
        description: 'Number of words. For example: 12 words',
        id: 'TR_WORDS',
    },
    TR_XRP_DESTINATION_TAG: {
        defaultMessage: 'Destination tag',
        id: 'TR_XRP_DESTINATION_TAG',
    },
    TR_XRP_DESTINATION_TAG_EXPLAINED: {
        defaultMessage:
            'Destination tag is an arbitrary number which serves as a unique identifier of your transaction. Some services may require this to process your transaction.',
        id: 'TR_XRP_DESTINATION_TAG_EXPLAINED',
    },
    TR_SHOW_MORE_ADDRESSES: {
        defaultMessage: 'Show more ({count})',
        id: 'TR_SHOW_MORE_ADDRESSES',
    },
    TR_XRP_RESERVE_INFO: {
        defaultMessage:
            'Ripple addresses require a minimum balance of {minBalance} XRP to activate and maintain the account. {TR_LEARN_MORE}',
        id: 'TR_XRP_RESERVE_INFO',
    },
    TR_YOU_WERE_DISCONNECTED_DOT: {
        defaultMessage: 'You were disconnected.',
        id: 'TR_YOU_WERE_DISCONNECTED_DOT',
    },
    TR_YOUR_CURRENT_FIRMWARE: {
        defaultMessage: 'Your current firmware version is {version}',
        id: 'TR_YOUR_CURRENT_FIRMWARE',
    },
    TR_YOUR_CURRENT_VERSION: {
        defaultMessage: 'You are currently running version',
        id: 'TR_YOUR_CURRENT_VERSION',
    },
    TR_YOUR_TREZOR_IS_NOT_BACKED_UP: {
        defaultMessage: 'Your Trezor is not backed up.',
        id: 'TR_YOUR_TREZOR_IS_NOT_BACKED_UP',
    },
    TR_YOUR_WALLET_IS_READY_WHAT: {
        defaultMessage: 'Your Wallet is ready. What to do now?',
        id: 'TR_YOUR_WALLET_IS_READY_WHAT',
    },
    TR_MODAL_CONFIRM_TX_TITLE: {
        id: 'TR_MODAL_CONFIRM_TX_TITLE',
        defaultMessage: 'Confirm transaction',
    },
    TR_MODAL_CONFIRM_TX_BUTTON: {
        id: 'TR_MODAL_CONFIRM_TX_BUTTON',
        defaultMessage: 'Confirm transaction',
    },
    TR_ADDRESS_FROM: {
        id: 'TR_ADDRESS_FROM',
        defaultMessage: 'From',
    },
    TR_EDIT: {
        id: 'TR_EDIT',
        defaultMessage: 'Edit',
    },
    TR_GAS_PRICE: {
        id: 'TR_GAS_PRICE',
        defaultMessage: 'Gas price',
    },
    TR_SEND_REVIEW_TRANSACTION: {
        id: 'TR_SEND_REVIEW_TRANSACTION',
        defaultMessage: 'Review Transaction',
    },
    TR_TO: {
        id: 'TR_TO',
        defaultMessage: 'To',
    },
    TR_RECIPIENT_ADDRESS_TOOLTIP: {
        id: 'TR_RECIPIENT_ADDRESS_TOOLTIP',
        defaultMessage: 'TR_RECIPIENT_ADDRESS_TOOLTIP',
    },
    TR_SEND_DATA_TOOLTIP: {
        id: 'TR_SEND_DATA_TOOLTIP',
        defaultMessage: 'Data is usually used when you send transactions to contracts.',
    },
    TR_SEND_GAS_LIMIT_TOOLTIP: {
        id: 'TR_SEND_GAS_LIMIT_TOOLTIP',
        defaultMessage:
            'Gas limit refers to the maximum amount of gas user is willing to spend on a particular transaction. Transaction fee = gas limit * gas price. Increasing the gas limit will not get the transaction confirmed sooner. Default value for sending ETH is {defaultGasLimit}',
    },
    TR_SEND_GAS_PRICE_TOOLTIP: {
        id: 'TR_SEND_GAS_PRICE_TOOLTIP',
        defaultMessage:
            'Gas price refers to the amount of ether you are willing to pay for every unit of gas, and is usually measured in “Gwei”. Transaction fee = gas limit * gas price. Increasing the gas price will get the transaction confirmed sooner but makes it more expensive. The recommended gas price is {defaultGasPrice} GWEI.',
    },
    TR_SEND_FEE_TOOLTIP: {
        id: 'TR_SEND_FEE_TOOLTIP',
        defaultMessage: 'TR_SEND_FEE_TOOLTIP',
    },
    TR_SEND_AMOUNT_TOOLTIP: {
        id: 'TR_SEND_AMOUNT_TOOLTIP',
        defaultMessage: 'TR_SEND_AMOUNT_TOOLTIP',
    },
    TR_PIN_MISMATCH_HEADING: {
        id: 'TR_PIN_MISMATCH_HEADING',
        defaultMessage: 'Pin mismatch',
    },
    TR_PIN_MISMATCH_TEXT: {
        id: 'TR_PIN_MISMATCH_TEXT',
        defaultMessage: 'Pin mismatch text',
    },
    TR_SHOW_LOG: {
        id: 'TR_SHOW_LOG',
        defaultMessage: 'Show log',
    },
    TR_ACCOUNT_DETAILS_HEADER: {
        id: 'TR_ACCOUNT_DETAILS_HEADER',
        defaultMessage: 'Account Details',
    },
    TR_ACCOUNT_DETAILS_TYPE_HEADER: {
        id: 'TR_ACCOUNT_DETAILS_TYPE_HEADER',
        defaultMessage: 'Account type',
    },
    TR_ACCOUNT_DETAILS_TYPE_BECH32: {
        id: 'TR_ACCOUNT_DETAILS_TYPE_BECH32',
        defaultMessage:
            'Bech32 uses the most modern addresses for smallest transaction fees. Be aware that it may not be compatible with old bitcoin services.',
    },
    TR_ACCOUNT_DETAILS_TYPE_P2SH: {
        id: 'TR_ACCOUNT_DETAILS_TYPE_P2SH',
        defaultMessage:
            'Pay to script hash (P2SH) is an advanced type of transaction used in Bitcoin and other similar crypto currencies. Unlike P2PKH, it allows sender to commit funds to a hash of an arbitrary valid script.',
    },
    TR_ACCOUNT_DETAILS_TYPE_P2PKH: {
        id: 'TR_ACCOUNT_DETAILS_TYPE_P2PKH',
        defaultMessage:
            'Legacy Pay-to-Public-Key-Hash (P2PKH) is the basic type of transaction used in Bitcoin and other similar crypto currencies.',
    },
    TR_ACCOUNT_DETAILS_XPUB_HEADER: {
        id: 'TR_ACCOUNT_DETAILS_XPUB_HEADER',
        defaultMessage: 'Public key (XPUB)',
    },
    TR_ACCOUNT_DETAILS_XPUB: {
        id: 'TR_ACCOUNT_DETAILS_XPUB',
        defaultMessage:
            'Be careful with your account public key (XPUB). When you expose your public key to a third party, you allow them to see your entire transaction history.',
    },
    TR_ACCOUNT_DETAILS_XPUB_BUTTON: {
        id: 'TR_ACCOUNT_DETAILS_XPUB_BUTTON',
        defaultMessage: 'Show public key',
    },
    TR_ACCOUNT_TYPE_NORMAL: {
        id: 'TR_ACCOUNT_TYPE_NORMAL',
        defaultMessage: 'Normal',
    },
    TR_ACCOUNT_TYPE_SEGWIT: {
        id: 'TR_ACCOUNT_TYPE_SEGWIT',
        defaultMessage: 'SegWit',
    },
    TR_ACCOUNT_TYPE_LEGACY: {
        id: 'TR_ACCOUNT_TYPE_LEGACY',
        defaultMessage: 'Legacy',
    },
    TR_ACCOUNT_TYPE_BECH32: {
        id: 'TR_ACCOUNT_TYPE_BECH32',
        defaultMessage: 'Bech32',
    },
    TR_ACCOUNT_TYPE_P2SH: {
        id: 'TR_ACCOUNT_TYPE_P2SH',
        defaultMessage: 'P2SH',
    },
    TR_ACCOUNT_TYPE_P2PKH: {
        id: 'TR_ACCOUNT_TYPE_P2PKH',
        defaultMessage: 'P2PKH',
    },
    TOAST_ACQUIRE_ERROR: {
        id: 'TOAST_ACQUIRE_ERROR',
        defaultMessage: 'Acquire error {error}',
    },
    TOAST_AUTH_FAILED: {
        id: 'TOAST_AUTH_FAILED',
        defaultMessage: 'Authorization error: {error}',
    },
    TOAST_AUTH_CONFIRM_ERROR: {
        id: 'TOAST_AUTH_CONFIRM_ERROR',
        defaultMessage: 'Passphrase confirmation error: {error}',
    },
    TOAST_AUTH_CONFIRM_ERROR_DEFAULT: {
        id: 'TOAST_AUTH_CONFIRM_ERROR_DEFAULT',
        defaultMessage: 'Invalid passphrase',
    },
    TOAST_DISCOVERY_ERROR: {
        id: 'TOAST_DISCOVERY_ERROR',
        defaultMessage: 'Account discovery error {error}',
    },
    TOAST_BACKUP_FAILED: {
        id: 'TOAST_BACKUP_FAILED',
        defaultMessage: 'Backup failed',
    },
    TOAST_BACKUP_SUCCESS: {
        id: 'TOAST_BACKUP_SUCCESS',
        defaultMessage: 'Backup success',
    },
    TOAST_SETTINGS_APPLIED: {
        id: 'TOAST_SETTINGS_APPLIED',
        defaultMessage: 'Settings applied',
    },
    TOAST_PIN_CHANGED: {
        id: 'TOAST_PIN_CHANGED',
        defaultMessage: 'Pin changed',
    },
    TOAST_DEVICE_WIPED: {
        id: 'TOAST_DEVICE_WIPED',
        defaultMessage: 'Device wiped',
    },
    TOAST_COPY_TO_CLIPBOARD: {
        id: 'TOAST_COPY_TO_CLIPBOARD',
        defaultMessage: 'Copied to clipboard',
    },
    TOAST_TX_SENT: {
        id: 'TOAST_TX_SENT',
        defaultMessage: '{amount} sent from {account}',
    },
    TOAST_TX_RECEIVED: {
        id: 'TOAST_TX_RECEIVED',
        defaultMessage: '{amount} received on {account}',
    },
    TOAST_TX_CONFIRMED: {
        id: 'TOAST_TX_CONFIRMED',
        defaultMessage: 'Transaction {amount} on {account} successfully confirmed',
    },
    TOAST_TX_BUTTON: {
        id: 'TOAST_TX_BUTTON',
        defaultMessage: 'View details',
    },
    TOAST_SIGN_TX_ERROR: {
        id: 'TOAST_SIGN_TX_ERROR',
        defaultMessage: 'Sign transaction error: {error}',
    },
    TOAST_VERIFY_ADDRESS_ERROR: {
        id: 'TOAST_VERIFY_ADDRESS_ERROR',
        defaultMessage: 'Verify address error: {error}',
    },
    TOAST_SIGN_MESSAGE_ERROR: {
        id: 'TOAST_SIGN_MESSAGE_ERROR',
        defaultMessage: 'Sign message error: {error}',
    },
    TOAST_VERIFY_MESSAGE_ERROR: {
        id: 'TOAST_VERIFY_MESSAGE_ERROR',
        defaultMessage: 'Verify message error: {error}',
    },
    TOAST_GENERIC_ERROR: {
        id: 'TOAST_GENERIC_ERROR',
        defaultMessage: 'Error: {error}',
    },
    TR_RECIPIENT: {
        id: 'TR_RECIPIENT',
        defaultMessage: 'Recipient',
    },
    TR_SCAN: {
        id: 'TR_SCAN',
        defaultMessage: 'Scan',
    },
    TR_REMOVE: {
        id: 'TR_REMOVE',
        defaultMessage: 'Remove',
    },
    LOCKTIME_TITLE: {
        id: 'LOCKTIME_TITLE',
        defaultMessage: 'Add Locktime',
    },
    LOCKTIME_DESCRIPTION: {
        id: 'LOCKTIME_DESCRIPTION',
        defaultMessage: 'Allows you to postpone the transaction by set value (time or block)',
    },
    REPLACE_BY_FEE_TITLE: {
        id: 'REPLACE_BY_FEE_TITLE',
        defaultMessage: 'Replace by fee (RBF)',
    },
    REPLACE_BY_FEE_DESCRIPTION: {
        id: 'REPLACE_BY_FEE_DESCRIPTION',
        defaultMessage:
            'RBF allows to bump fee later in case you want the transaction to be mined faster',
    },
    REFRESH: {
        id: 'REFRESH',
        defaultMessage: 'Refresh',
    },
    NOTIFICATIONS_TITLE: {
        id: 'NOTIFICATIONS_TITLE',
        defaultMessage: 'Notifications',
    },
    NOTIFICATIONS_EMPTY_TITLE: {
        id: 'NOTIFICATIONS_EMPTY_TITLE',
        defaultMessage: 'No notifications to show',
    },
    NOTIFICATIONS_EMPTY_DESC: {
        id: 'NOTIFICATIONS_EMPTY_DESC',
        defaultMessage:
            'Here you will see all important notifications once they happen. For now, there’s nothing to see.',
    },
    LABELING_ACCOUNT: {
        id: 'LABELING_ACCOUNT',
        defaultMessage: 'Account #{index}',
    },
    LABELING_ACCOUNT_WITH_TYPE: {
        id: 'LABELING_ACCOUNT_WITH_TYPE',
        defaultMessage: 'Account #{index} ({type})',
    },
    TR_DISCREET_TOOLTIP: {
        id: 'TR_DISCREET_TOOLTIP',
        defaultMessage: '[FIX THIS TEXT] This is a descreeeet mode',
    },
    TX_CONFIRMATIONS_EXPLAIN: {
        id: 'TX_CONFIRMATIONS_EXPLAIN',
        defaultMessage: 'TODO TODO TODO ExPlAnAtIoN',
    },
    TR_LAST_UPDATE: {
        id: 'TR_LAST_UPDATE',
        defaultMessage: 'Last update: {value}',
    },
    TR_UPDATE_AVAILABLE: {
        id: 'TR_UPDATE_AVAILABLE',
        defaultMessage: 'Update available',
    },
    TR_UP_TO_DATE: {
        defaultMessage: 'Up to date',
        id: 'TR_UP_TO_DATE',
    },
    TR_LIVE: {
        id: 'TR_LIVE',
        defaultMessage: 'Live',
    },
    TR_TRANSACTIONS: {
        id: 'TR_TRANSACTIONS',
        defaultMessage: 'Transactions',
    },
    TR_TRANSACTIONS_NOT_AVAILABLE: {
        id: 'TR_TRANSACTIONS_NOT_AVAILABLE',
        defaultMessage: 'Transaction history not available',
    },
    TR_NUMBER_OF_TRANSACTIONS: {
        id: 'TR_NUMBER_OF_TRANSACTIONS',
        defaultMessage: 'Number of transactions',
    },
    TR_N_TRANSACTIONS: {
        id: 'TR_N_TRANSACTIONS',
        defaultMessage: '{value} {value, plural, one {transaction} other {transactions}}',
    },
    TR_TREZOR_BRIDGE_DOWNLOAD: {
        id: 'TR_TREZOR_BRIDGE_DOWNLOAD',
        defaultMessage: 'Trezor Bridge Download',
    },
    TR_CURRENTLY_INSTALLED_TREZOR: {
        id: 'TR_CURRENTLY_INSTALLED_TREZOR',
        defaultMessage: 'Currently installed: Trezor Bridge {version}',
    },
    EVENT_DEVICE_CONNECT: {
        id: 'EVENT_DEVICE_CONNECT',
        defaultMessage: 'Device {label} connected',
    },
    EVENT_DEVICE_CONNECT_UNACQUIRED: {
        id: 'EVENT_DEVICE_CONNECT_UNACQUIRED',
        defaultMessage: '{label} connected',
    },
    EVENT_WALLET_CREATED: {
        id: 'EVENT_WALLET_CREATED',
        defaultMessage: '{walletLabel} created',
    },
    TR_WIPE_DEVICE_HEADING: {
        id: 'TR_WIPE_DEVICE_HEADING',
        defaultMessage: 'Before you wipe your device…',
    },
    TR_WIPE_DEVICE_TEXT: {
        id: 'TR_WIPE_DEVICE_TEXT',
        defaultMessage:
            'Wiping the device removes all its content. Only wipe your device if you have your recovery seed with you or when there are no assets on the device.',
    },
    TR_WIPE_DEVICE_CHECKBOX_1_TITLE: {
        id: 'TR_WIPE_DEVICE_CHECKBOX_1_TITLE',
        defaultMessage: 'I understand this action deletes all data on the device',
    },
    TR_WIPE_DEVICE_CHECKBOX_1_DESCRIPTION: {
        id: 'TR_WIPE_DEVICE_CHECKBOX_1_DESCRIPTION',
        defaultMessage:
            'Device will be completely wiped. All data and history will be deleted. You will need a recovery seed to recover your wallet.',
    },
    TR_WIPE_DEVICE_CHECKBOX_2_TITLE: {
        id: 'TR_WIPE_DEVICE_CHECKBOX_2_TITLE',
        defaultMessage: 'I understand this action does not affect my funds',
    },
    TR_WIPE_DEVICE_CHECKBOX_2_DESCRIPTION: {
        id: 'TR_WIPE_DEVICE_CHECKBOX_2_DESCRIPTION',
        defaultMessage:
            'Your assets are safe only if you have created a recovery seed. Make sure you have your seed or you know where you keep it.',
    },
    TR_CANCEL: {
        id: 'TR_CANCEL',
        defaultMessage: 'Cancel',
    },
    TR_SEND_DATA: {
        id: 'TR_SEND_DATA',
        defaultMessage: 'Data',
    },
    TR_FOLLOW_INSTRUCTIONS_ON_DEVICE: {
        id: 'TR_FOLLOW_INSTRUCTIONS_ON_DEVICE',
        defaultMessage: 'Follow instructions on your device',
    },
    TR_ADVANCED_RECOVERY_TEXT: {
        id: 'TR_ADVANCED_RECOVERY_TEXT',
        defaultMessage:
            'Words need to be entered according to the matrix on device but clicking on buttons below.',
    },
    TR_ADVANCED_RECOVERY_NOT_SURE: {
        id: 'TR_ADVANCED_RECOVERY_NOT_SURE',
        defaultMessage: 'Not sure how advanced method works?',
    },
    TR_CHECK_RECOVERY_SEED_DESC_T1: {
        id: 'TR_CHECK_RECOVERY_SEED_DESC_T1',
        defaultMessage:
            'Your wallet backup, the recovery seed, is entered on your computer (host) and your device shows which word to type. You will also be asked to enter words not in your seed, that is a security meassure to ensure nobody can read what key is being pressed.',
    },
    TR_SELECT_NUMBER_OF_WORDS: {
        id: 'TR_SELECT_NUMBER_OF_WORDS',
        defaultMessage: 'Select number of words in your seed.',
    },
    TR_YOU_EITHER_HAVE_T1: {
        id: 'TR_YOU_EITHER_HAVE_T1',
        defaultMessage: 'You either have a seed containing 12, 18 or 24 words. ',
    },
    TR_YOU_EITHER_HAVE_T2: {
        id: 'TR_YOU_EITHER_HAVE_T2',
        defaultMessage: 'You either have a seed containing 12, 18, 20, 24, 33 words. ',
    },
    TR_ENTER_ALL_WORDS_IN_CORRECT: {
        id: 'TR_ENTER_ALL_WORDS_IN_CORRECT',
        defaultMessage: 'Enter all words in the correct order',
    },
    TR_ON_YOUR_COMPUTER_ENTER: {
        id: 'TR_ON_YOUR_COMPUTER_ENTER',
        defaultMessage:
            'On your computer enter each word carefully according to the order showed on device.',
    },
    TR_CHECK_RECOVERY_SEED_DESC_T2: {
        id: 'TR_CHECK_RECOVERY_SEED_DESC_T2',
        defaultMessage:
            'Your wallet backup, the recovery seed, is entered entirely on the Trezor Model T, through the device screen. We avoid passing any of your sensitive information to a potentially insecure computer or web browser.',
    },
    TR_USING_TOUCHSCREEN: {
        id: 'TR_USING_TOUCHSCREEN',
        defaultMessage:
            'Using the touchscreen display you enter all the words in the correct order until completed.',
    },
    TR_CHOSE_RECOVERY_TYPE: {
        id: 'TR_CHOSE_RECOVERY_TYPE',
        defaultMessage: 'Chose recovery type',
    },
    TR_ALL_THE_WORDS: {
        id: 'TR_ALL_THE_WORDS',
        defaultMessage:
            'All the words are entered only on the device as a extra security feature. Please enter all the words in the correct order carefully.',
    },
    TR_SEED_CHECK_SUCCESS_TITLE: {
        id: 'TR_SEED_CHECK_SUCCESS_TITLE',
        defaultMessage: 'Backup seed successfully checked!',
    },
    TR_SEED_CHECK_SUCCESS_DESC: {
        id: 'TR_SEED_CHECK_SUCCESS_DESC',
        defaultMessage:
            'Your seed is valid and has just been successfully checked. Please take great care of it and/or hide it back where you are goint to find it.',
    },
    TR_SEED_CHECK_FAIL_TITLE: {
        id: 'TR_SEED_CHECK_FAIL_TITLE',
        defaultMessage: 'Seed check failed',
    },
    TR_WORD_DOES_NOT_EXIST: {
        id: 'TR_WORD_DOES_NOT_EXIST',
        defaultMessage: 'Word "{word}" does not exist in bip39 word list.',
        description:
            'In recovery or dry run, appears when user types a string that is not a substring of any word included in bip39 word list.',
    },
    TR_BACKSPACE: {
        id: 'TR_BACKSPACE',
        defaultMessage: 'Backspace',
        description: 'Keyboard key',
    },
    TR_DRY_RUN_CHECK_ITEM_TITLE: {
        id: 'TR_DRY_RUN_CHECK_ITEM_TITLE',
        defaultMessage: 'I understand this is only check and it won’t affect my seed',
    },
    TR_DRY_RUN_CHECK_ITEM_DESCRIPTION: {
        id: 'TR_DRY_RUN_CHECK_ITEM_DESCRIPTION',
        defaultMessage:
            'To learn more about why and how to do a backup seed, please visit our blog post where we explain the process.',
    },
    TR_WHAT_IS_DRY_RUN: {
        id: 'TR_WHAT_IS_DRY_RUN',
        defaultMessage: 'what is dry run',
    },
    TR_ACCOUNT_TYPE: {
        id: 'TR_ACCOUNT_TYPE',
        defaultMessage: 'Account Type',
    },
    TR_CRYPTOCURRENCY: {
        id: 'TR_CRYPTOCURRENCY',
        defaultMessage: 'Cryptocurrency',
    },
    TR_COIN_SETTINGS: {
        id: 'TR_COIN_SETTINGS',
        defaultMessage: 'Coin settings',
    },
    FW_CAPABILITY_NO_CAPABILITY: {
        id: 'FW_CAPABILITY_NO_CAPABILITY',
        defaultMessage: 'Not supported',
        description: 'Firmware with missing capability (eg: LTC on Bitcoin-only FW, XRP on T1...)',
    },
    FW_CAPABILITY_NO_CAPABILITY_DESC: {
        id: 'FW_CAPABILITY_NO_CAPABILITY_DESC',
        defaultMessage: 'Firmware does not have capability to work with {networkName}',
    },
    FW_CAPABILITY_NO_SUPPORT: {
        id: 'FW_CAPABILITY_NO_SUPPORT',
        defaultMessage: 'Not supported',
        description:
            'Similar to missing capability but tested on different level (coin info is missing in trezor-connect)',
    },
    FW_CAPABILITY_UPDATE_REQUIRED: {
        id: 'FW_CAPABILITY_UPDATE_REQUIRED',
        defaultMessage: 'Update required',
        description: 'Firmware is too OLD use this coin',
    },
    FW_CAPABILITY_UPDATE_REQUIRED_DESC: {
        id: 'FW_CAPABILITY_UPDATE_REQUIRED_DESC',
        defaultMessage: 'Firmware needs to be updated to work with {networkName}',
    },
    FW_CAPABILITY_CONNECT_OUTDATED: {
        id: 'FW_CAPABILITY_CONNECT_OUTDATED',
        defaultMessage: 'Application update required',
        description: 'Firmware is too NEW use this coin (trezor-connect is outdated)',
    },
    MODAL_ADD_ACCOUNT_TITLE: {
        id: 'MODAL_ADD_ACCOUNT_TITLE',
        defaultMessage: 'Add new account',
    },
    MODAL_ADD_ACCOUNT_DESC: {
        id: 'MODAL_ADD_ACCOUNT_DESC',
        defaultMessage:
            'Explanation how account works and some other info that is useful for a new user and does not annoy hard core user.',
    },
    MODAL_ADD_ACCOUNT_NETWORK_MAINNET: {
        id: 'MODAL_ADD_ACCOUNT_NETWORK_MAINNET',
        defaultMessage: 'Main networks',
    },
    MODAL_ADD_ACCOUNT_NETWORK_TESTNET: {
        id: 'MODAL_ADD_ACCOUNT_NETWORK_TESTNET',
        defaultMessage: 'Testnet networks',
    },
    MODAL_ADD_ACCOUNT_NETWORK_EXTERNAL: {
        id: 'MODAL_ADD_ACCOUNT_NETWORK_EXTERNAL',
        defaultMessage: 'External networks',
    },
    MODAL_ADD_ACCOUNT_NEM_WALLET: {
        id: 'MODAL_ADD_ACCOUNT_NEM_WALLET',
        defaultMessage: 'NEM wallet',
    },
    MODAL_ADD_ACCOUNT_STELLAR_WALLET: {
        id: 'MODAL_ADD_ACCOUNT_STELLAR_WALLET',
        defaultMessage: 'Stellar wallet',
    },
    MODAL_ADD_ACCOUNT_CARDANO_WALLET: {
        id: 'MODAL_ADD_ACCOUNT_CARDANO_WALLET',
        defaultMessage: 'Cardano wallet',
    },
    MODAL_ADD_ACCOUNT_TEZOS_WALLET: {
        id: 'MODAL_ADD_ACCOUNT_TEZOS_WALLET',
        defaultMessage: 'Tezos wallet',
    },
    MODAL_ADD_ACCOUNT_NETWORK_EXTERNAL_DESC: {
        id: 'MODAL_ADD_ACCOUNT_NETWORK_EXTERNAL_DESC',
        defaultMessage:
            'This coin is only accessible via an external wallet. It is supported by Trezor but not by Trezor Suite app.',
    },
    MODAL_ADD_ACCOUNT_PREVIOUS_EMPTY: {
        id: 'MODAL_ADD_ACCOUNT_PREVIOUS_EMPTY',
        defaultMessage: 'Previous account is empty',
    },
    MODAL_ADD_ACCOUNT_LIMIT_EXCEEDED: {
        id: 'MODAL_ADD_ACCOUNT_LIMIT_EXCEEDED',
        defaultMessage: 'Account index is greater than 10',
    },
    TR_SELECT_MODEL: {
        id: 'TR_SELECT_MODEL',
        defaultMessage: 'Select {model}',
        description: '{model} is translation - either TR_MODEL_T or TR_MODEL_ONE',
    },
    TR_MODELS_DESC: {
        id: 'TR_MODELS_DESC',
        defaultMessage:
            'Trezor One features two buttons and a monochromatic screen, Trezor T is the high-end model featuring touch-screen display.',
    },
    TR_INSTALL_BTC_ONLY: {
        id: 'TR_INSTALL_BTC_ONLY',
        defaultMessage: 'Install bitcoin-only firmware',
    },
    TR_INSTALL_FULL: {
        id: 'TR_INSTALL_FULL',
        defaultMessage: 'Install full-featured firmware',
    },
    TR_DEVICE_IN_RECOVERY_MODE: {
        id: 'TR_DEVICE_IN_RECOVERY_MODE',
        defaultMessage: 'Your device is in recovery mode.',
    },
    TR_SUITE_STORAGE: {
        id: 'TR_SUITE_STORAGE',
        defaultMessage: 'Suite Storage',
    },
    TR_CLEAR_STORAGE: {
        id: 'TR_CLEAR_STORAGE',
        defaultMessage: 'Clear storage',
    },
    TR_STORAGE_CLEARED: {
        id: 'TR_STORAGE_CLEARED',
        defaultMessage: 'Storage cleared!',
    },
    TR_CLEAR_STORAGE_DESCRIPTION: {
        id: 'TR_CLEAR_STORAGE_DESCRIPTION',
        defaultMessage:
            'If you are experiencing problems, clearing the storage is a good first step to try to resolve the issue. During this process the app will restart itself.',
    },
    TR_CHOOSE_WALLET: {
        id: 'TR_CHOOSE_WALLET',
        defaultMessage: 'Choose wallet',
    },
    TR_TO_ACCESS_OTHER_WALLETS: {
        id: 'TR_TO_ACCESS_OTHER_WALLETS',
        defaultMessage: 'To access other wallets please connect your device.',
    },
    TR_TO_ADD_NEW_ACCOUNT_PLEASE_CONNECT: {
        id: 'TR_TO_ADD_NEW_ACCOUNT_PLEASE_CONNECT',
        defaultMessage: 'To add new account please connect your device.',
    },
    TR_EJECT_HEADING: {
        id: 'TR_EJECT_HEADING',
        defaultMessage: 'Eject',
        description: 'Heading above col with "eject wallet" buttons in switch wallets modal',
    },
    TR_REMEMBER_HEADING: {
        id: 'TR_REMEMBER_HEADING',
        defaultMessage: 'Remember',
        description: 'Heading above col with "remember wallet" buttons in switch wallets modal',
    },
    TR_SKIP_ONBOARDING: {
        id: 'TR_SKIP_ONBOARDING',
        defaultMessage: 'Skip onboarding',
    },
    TR_MY_DEVICE_IS_INITIALIZED: {
        id: 'TR_MY_DEVICE_IS_INITIALIZED',
        defaultMessage: 'My device is initialized and I used Wallet or Suite before',
    },
    TR_I_HAVE_INITIALIZED_DEVICE: {
        id: 'TR_I_HAVE_INITIALIZED_DEVICE',
        defaultMessage: 'I have initialized device',
    },
    TR_BEGIN_ONBOARDING: {
        id: 'TR_BEGIN_ONBOARDING',
        defaultMessage: 'Begin onboarding',
    },
    TR_I_WANT_TO_BE_GUIDED_THROUGH: {
        id: 'TR_I_WANT_TO_BE_GUIDED_THROUGH',
        defaultMessage: 'I want to be guided through onboarding process',
    },
    TR_IM_NEW_TO_ALL_THIS: {
        id: 'TR_IM_NEW_TO_ALL_THIS',
        defaultMessage: "I'm new to all this",
    },
    RECEIVE_TITLE: {
        id: 'RECEIVE_TITLE',
        defaultMessage: 'Receive {symbol}',
    },
    SEND_TITLE: {
        id: 'SEND_TITLE',
        defaultMessage: 'Send {symbol}',
    },
    RECEIVE_DESC_BITCOIN: {
        id: 'RECEIVE_DESC_BITCOIN',
        defaultMessage:
            'To receive any funds you need to get a fresh receive address. It is advised to always use a fresh one as this prevents anyone else to track your transactions. You can reuse an address but we recommend not doing it unless it is necessary.',
    },
    RECEIVE_DESC_ETHEREUM: {
        id: 'RECEIVE_DESC_ETHEREUM',
        defaultMessage: 'Use this address to receive tokens as well.',
    },
    RECEIVE_ADDRESS_FRESH: {
        id: 'RECEIVE_ADDRESS_FRESH',
        defaultMessage: 'Fresh address',
    },
    RECEIVE_ADDRESS: {
        id: 'RECEIVE_ADDRESS',
        defaultMessage: 'Fresh address',
        description: 'Alternative title for alt-coins',
    },
    RECEIVE_ADDRESS_REVEAL: {
        id: 'RECEIVE_ADDRESS_REVEAL',
        defaultMessage: 'Reveal full address',
    },
    RECEIVE_ADDRESS_LIMIT_EXCEEDED: {
        id: 'RECEIVE_ADDRESS_LIMIT_EXCEEDED',
        defaultMessage: 'Limit exceeded...',
    },
    RECEIVE_TABLE_PATH: {
        id: 'RECEIVE_TABLE_PATH',
        defaultMessage: 'Path',
    },
    RECEIVE_TABLE_ADDRESS: {
        id: 'RECEIVE_TABLE_ADDRESS',
        defaultMessage: 'Address',
    },
    RECEIVE_TABLE_RECEIVED: {
        id: 'RECEIVE_TABLE_RECEIVED',
        defaultMessage: 'Total received',
    },
    RECEIVE_TABLE_NOT_USED: {
        id: 'RECEIVE_TABLE_NOT_USED',
        defaultMessage: 'Not used yet',
    },
    TR_SHOW_MORE: {
        defaultMessage: 'Show more',
        description: 'Show more used address',
        id: 'TR_SHOW_MORE',
    },
    TR_SHOW_LESS: {
        defaultMessage: 'Show less',
        description: 'Show less used address',
        id: 'TR_SHOW_LESS',
    },
    TR_DASHBOARD_NEWS_ERROR: {
        defaultMessage: 'Error while fetching the news',
        id: 'TR_DASHBOARD_NEWS_ERROR',
    },
    TR_DASHBOARD_ASSET_FAILED: {
        defaultMessage: 'Asset not loaded',
        description: 'Display error message in single asset (discovery partially failed)',
        id: 'TR_DASHBOARD_ASSET_FAILED',
    },
    TR_DASHBOARD_ASSETS_ERROR: {
        defaultMessage: 'Assets were not loaded properly',
        id: 'TR_DASHBOARD_ASSETS_ERROR',
    },
    TR_DASHBOARD_DISCOVERY_ERROR: {
        defaultMessage: 'Discovery error',
        id: 'TR_DASHBOARD_DISCOVERY_ERROR',
    },
    TR_DASHBOARD_DISCOVERY_ERROR_PARTIAL_DESC: {
        defaultMessage: 'Accounts were not loaded properly {details}',
        id: 'TR_DASHBOARD_DISCOVERY_ERROR_PARTIAL_DESC',
    },
    TR_DASHBOARD_DISCOVERY_ERROR_DESC: {
        defaultMessage: 'Discovery error desc 1',
        id: 'TR_DASHBOARD_DISCOVERY_ERROR_DESC',
    },
    TR_RECOVERY_SEED_IS_OFFLINE: {
        id: 'TR_RECOVERY_SEED_IS_OFFLINE',
        defaultMessage: 'Recovery seed is an offline backup of your device',
    },
    TR_BACKUP_NOW: {
        id: 'TR_BACKUP_NOW',
        defaultMessage: 'Backup now',
    },
    TR_BACKUP_SEED_CREATED_SUCCESSFULLY: {
        id: 'TR_BACKUP_SEED_CREATED_SUCCESSFULLY',
        defaultMessage: 'Backup seed created successfully!',
    },
    TR_CHECK_SEED_IN_SETTINGS: {
        id: 'TR_CHECK_SEED_IN_SETTINGS',
        defaultMessage: 'Check seed in Settings',
    },
    TR_PIN: {
        id: 'TR_PIN',
        defaultMessage: 'PIN',
    },
    TR_ENABLE_PIN: {
        id: 'TR_ENABLE_PIN',
        defaultMessage: 'Enable PIN',
    },
    TR_SET_STRONG_PIN_NUMBER_AGAINST: {
        id: 'TR_SET_STRONG_PIN_NUMBER_AGAINST',
        defaultMessage: 'Set strong PIN number against unauthorized access',
    },
    TR_CHANGE_PIN_IN_SETTINGS: {
        id: 'TR_CHANGE_PIN_IN_SETTINGS',
        defaultMessage: 'Change PIN in Settings',
    },
    TR_CHANGE_PIN: {
        id: 'TR_CHANGE_PIN',
        defaultMessage: 'Change PIN',
        description: 'Button that initiates pin change',
    },
    TR_DEVICE_PIN_PROTECTION_ENABLED: {
        id: 'TR_DEVICE_PIN_PROTECTION_ENABLED',
        defaultMessage: 'Trezor PIN-protected',
    },
    TR_ENABLE_PASSPHRASE_DESCRIPTION: {
        id: 'TR_ENABLE_PASSPHRASE_DESCRIPTION',
        defaultMessage: 'Enable passphrase description',
    },
    TR_ENABLE_PASSPHRASE: {
        id: 'TR_ENABLE_PASSPHRASE',
        defaultMessage: 'Enable passphrase',
    },
    TR_PASSPHRASE: {
        id: 'TR_PASSPHRASE',
        defaultMessage: 'Passphrase',
    },
    TR_PASSPHRASE_PROTECTION: {
        id: 'TR_PASSPHRASE_PROTECTION',
        defaultMessage: 'Passphrase',
    },
    TR_PASSPHRASE_PROTECTION_ENABLED: {
        id: 'TR_PASSPHRASE_PROTECTION_ENABLED',
        defaultMessage: 'Passphrase protection enabled!',
    },
    TR_CREATE_HIDDEN_WALLET: {
        id: 'TR_CREATE_HIDDEN_WALLET',
        defaultMessage: 'Create hidden wallet',
    },
    TR_DISCREET_MODE: {
        id: 'TR_DISCREET_MODE',
        defaultMessage: 'Discreet mode',
    },
    TR_HIDE_BUTTON: {
        id: 'TR_HIDE_BUTTON',
        defaultMessage: 'Hide',
    },
    TR_SHOW_BUTTON: {
        id: 'TR_SHOW_BUTTON',
        defaultMessage: 'Show',
    },
    TR_TRY_TO_TEMPORARILY_HIDE: {
        id: 'TR_TRY_TO_TEMPORARILY_HIDE',
        defaultMessage: 'Try to temporarily hide away all balance-related numbers',
    },
    TR_TRY_DISCREET_MODE: {
        id: 'TR_TRY_DISCREET_MODE',
        defaultMessage: 'Try Discreet mode',
    },
    TR_DISCREET_MODE_TRIED_OUT: {
        id: 'TR_DISCREET_MODE_TRIED_OUT',
        defaultMessage: 'Discreet mode tried out!',
    },
    TR_ENABLE_DISCREET_MODE: {
        id: 'TR_ENABLE_DISCREET_MODE',
        defaultMessage: 'Enable discreet mode',
    },
    TR_DISABLE_DISCREET_MODE: {
        id: 'TR_DISABLE_DISCREET_MODE',
        defaultMessage: 'Disable discreet mode',
    },
    TR_BACKUP_YOUR_DEVICE: {
        id: 'TR_BACKUP_YOUR_DEVICE',
        defaultMessage: 'Backup your device',
    },
    TR_SECURITY_FEATURES_COMPLETED_N: {
        id: 'TR_SECURITY_FEATURES_COMPLETED_N',
        defaultMessage: 'Security Features (Completed {n} of {m})',
    },
    TR_TODAY: {
        id: 'TR_TODAY',
        defaultMessage: 'Today',
    },
    TR_COIN_NOT_FOUND: {
        id: 'TR_COIN_NOT_FOUND',
        defaultMessage: 'Coin not found',
    },
    TR_NO_ACCOUNT_FOUND: {
        id: 'TR_NO_ACCOUNT_FOUND',
        defaultMessage: 'No account matches the criteria',
    },
    TR_DASHBOARD: {
        id: 'TR_DASHBOARD',
        defaultMessage: 'Dashboard',
    },
    TR_WALLET: {
        id: 'TR_WALLET',
        defaultMessage: 'Wallet',
    },
    TR_EXCHANGE: {
        id: 'TR_EXCHANGE',
        defaultMessage: 'Exchange',
    },
    TR_PASSWORDS: {
        id: 'TR_PASSWORDS',
        defaultMessage: 'Passwords',
    },
    TR_PORTFOLIO: {
        id: 'TR_PORTFOLIO',
        defaultMessage: 'Portfolio',
    },
    TR_NOTIFICATIONS: {
        id: 'TR_NOTIFICATIONS',
        defaultMessage: 'Notifications',
    },
    TR_COMING_SOON: {
        id: 'TR_COMING_SOON',
        defaultMessage: 'Coming soon',
    },
    TR_COINS_TO_DISCOVER: {
        id: 'TR_COINS_TO_DISCOVER',
        defaultMessage: 'Coins to discover',
    },
    TR_PERSONALIZATION: {
        id: 'TR_PERSONALIZATION',
        defaultMessage: 'Personalization',
    },
    TR_ADVANCED: {
        id: 'TR_ADVANCED',
        defaultMessage: 'Advanced',
    },
    TR_BACKUP_CREATED: {
        id: 'TR_BACKUP_CREATED',
        defaultMessage: 'Backup successfully created!',
    },
    TR_FIRMWARE_INSTALL_FAILED_HEADER: {
        id: 'TR_FIRMWARE_INSTALL_FAILED_HEADER',
        defaultMessage: 'Firmware installation failed',
    },
    TR_FIRMWARE_IS_UP_TO_DATE: {
        id: 'TR_FIRMWARE_IS_UP_TO_DATE',
        defaultMessage: 'Firmware is up to date',
    },
    TR_NO_DEVICE: {
        id: 'TR_NO_DEVICE',
        defaultMessage: 'No device',
    },
    TR_NO_DEVICE_CONNECTED: {
        id: 'TR_NO_DEVICE_CONNECTED',
        defaultMessage: 'No device connected',
    },
    TR_RECONNECT_IN_BOOTLOADER: {
        id: 'TR_RECONNECT_IN_BOOTLOADER',
        defaultMessage: 'Reconnect your device in bootloader mode',
    },
    TR_LEAVE_BOOTLOADER_MODE: {
        id: 'TR_LEAVE_BOOTLOADER_MODE',
        defaultMessage: 'Leave bootloader mode',
    },
    TR_SWIPE_YOUR_FINGERS: {
        id: 'TR_SWIPE_YOUR_FINGERS',
        defaultMessage: 'Swipe your finger across the touchscreen while connecting cable.',
    },
    TR_TO_KEEP_YOUR_TREZOR: {
        id: 'TR_TO_KEEP_YOUR_TREZOR',
        defaultMessage:
            'To keep your Trezor up to date we recommend updating your device. Check what’s new:',
    },
    TR_VERSION: {
        id: 'TR_VERSION',
        defaultMessage: 'version',
    },
    TR_BTC_ONLY_LABEL: {
        id: 'TR_BTC_ONLY_LABEL',
        defaultMessage: 'BTC only',
        description:
            'Used as a label. Indicating that firmware that is user about to install has only bitcoin related capabilities.',
    },
    TR_WAITING_FOR_CONFIRMATION: {
        id: 'TR_WAITING_FOR_CONFIRMATION',
        defaultMessage: 'waiting for confirmation',
        description: 'One of states during firmware update. Waiting for users confirmation',
    },
    TR_INSTALLING: {
        id: 'TR_INSTALLING',
        defaultMessage: 'installing',
        description: 'One of states during firmware update. Waiting for install to finish',
    },
    TR_STARTED: {
        id: 'TR_STARTED',
        defaultMessage: 'started',
        description:
            'One of states during firmware update. Indicating the process has started, but user was not yet prompted for confirmation',
    },
    TR_DOWNLOADING: {
        id: 'TR_DOWNLOADING',
        defaultMessage: 'Downloading',
        description: 'Indicating that app is downloading data from external source',
    },
    TR_FULL_LABEL: {
        id: 'TR_FULL_LABEL',
        defaultMessage: 'Full-featured',
        description:
            'Meant as a label. Used for example in firmware update when indicating which type of firmware version is the new one.',
    },
    TR_ALTERNATIVELY_YOU_MAY_INSTALL: {
        id: 'TR_ALTERNATIVELY_YOU_MAY_INSTALL',
        defaultMessage: 'Alternatively, you may install {TR_FIRMWARE_TYPE}',
        description: "Firmware type is either 'bitcoin only' or 'full featured'",
    },
    TR_FIRMWARE_TYPE_BTC_ONLY: {
        id: 'TR_FIRMWARE_TYPE_BTC_ONLY',
        defaultMessage: 'bitcoin only firmware',
        description: 'to be used inside TR_ALTERNATIVELY_YOU_MAY_INSTALL',
    },
    TR_FIRMWARE_TYPE_FULL: {
        id: 'TR_FIRMWARE_TYPE_FULL',
        defaultMessage: 'full featured firmware',
        description: 'to be used inside TR_ALTERNATIVELY_YOU_MAY_INSTALL',
    },
    TR_SECURITY_CHECKPOINT_GOT_SEED: {
        id: 'TR_SECURITY_CHECKPOINT_GOT_SEED',
        defaultMessage: 'Security checkpoint - got a seed?',
    },
    TR_BEFORE_ANY_FURTHER_ACTIONS: {
        id: 'TR_BEFORE_ANY_FURTHER_ACTIONS',
        defaultMessage:
            'Before any further actions, please make sure that you have your recovery seed. Either safely stored or even with you as of now. In any case of improbable emergency.',
    },
    TR_FIRMWARE_PARTIALLY_UPDATED: {
        id: 'TR_FIRMWARE_PARTIALLY_UPDATED',
        defaultMessage: 'Firmware partially updated',
    },
    TR_BUT_THERE_IS_ANOTHER_UPDATE: {
        id: 'TR_BUT_THERE_IS_ANOTHER_UPDATE',
        defaultMessage: 'But there is still another update ahead!',
    },
    TR_SUCCESS: {
        id: 'TR_SUCCESS',
        defaultMessage: 'Success',
        description: 'Just a general "success" if we do not know what else to use',
    },
    TR_DISCREET: {
        id: 'TR_DISCREET',
        defaultMessage: 'Discreet',
    },
    TR_STANDARD_WALLET: {
        id: 'TR_STANDARD_WALLET',
        defaultMessage: 'Standard wallet',
    },
    TR_HIDDEN_WALLET: {
        id: 'TR_HIDDEN_WALLET',
        defaultMessage: 'Hidden wallet #{id}',
    },
    TR_COULD_NOT_RETRIEVE_DATA: {
        id: 'TR_COULD_NOT_RETRIEVE_DATA',
        defaultMessage: 'Could not retrieve data',
    },
    TR_COULD_NOT_RETRIEVE_DATA_FOR: {
        id: 'TR_COULD_NOT_RETRIEVE_DATA_FOR',
        defaultMessage:
            ' *Could not retrieve data for {accountsCount} {accountsCount, plural, one {account} other {accounts}}',
    },
    TR_HELP: {
        id: 'TR_HELP',
        defaultMessage: 'Help',
    },
    TR_BUY_TREZOR: {
        id: 'TR_BUY_TREZOR',
        defaultMessage: 'Buy Trezor',
    },
    TR_TRY_BRIDGE: {
        id: 'TR_TRY_BRIDGE',
        defaultMessage: 'Try bridge',
        describe:
            'Bridge is a communication deamon that some users will need to download and install. So word bridge should not be translated.',
    },
    TR_YOUR_DEVICE_IS_SEEDLESS: {
        id: 'TR_YOUR_DEVICE_IS_SEEDLESS',
        defaultMessage:
            'Your device is in seedless mode and is not allowed to be used with this wallet.',
    },
    TR_YOUR_DEVICE_IS_CONNECTED_BUT_UNREADABLE: {
        id: 'TR_YOUR_DEVICE_IS_CONNECTED_BUT_UNREADABLE',
        defaultMessage:
            'Your device is connected properly, but your internet browser can not communicate with it at the moment. You will need to install Trezor Bridge.',
    },
    TR_RESOLVE: {
        id: 'TR_RESOLVE',
        defaultMessage: 'resolve',
    },
    TR_DEVICE_NOT_INITIALIZED: {
        id: 'TR_DEVICE_NOT_INITIALIZED',
        defaultMessage: 'Device not initialized',
        description:
            'Device not initialized means that it has no cryptographic secret lives in it and it must be either recovered from seed or newly generated.',
    },
    TR_DEVICE_NOT_INITIALIZED_TEXT: {
        id: 'TR_DEVICE_NOT_INITIALIZED_TEXT',
        defaultMessage:
            'You will need to go through initialization process to put your device into work',
    },
    TR_GO_TO_ONBOARDING: {
        id: 'TR_GO_TO_ONBOARDING',
        defaultMessage: 'Go to onboarding',
    },
    TR_GO_TO_FIRMWARE: {
        id: 'TR_GO_TO_FIRMWARE',
        defaultMessage: 'Go to firmware',
    },
    TR_GO_TO_SETTINGS: {
        id: 'TR_GO_TO_SETTINGS',
        defaultMessage: 'Go to settings',
    },
    TR_NO_FIRMWARE: {
        id: 'TR_NO_FIRMWARE',
        defaultMessage: 'No firmware',
    },
    TR_NO_FIRMWARE_EXPLAINED: {
        id: 'TR_NO_FIRMWARE_EXPLAINED',
        defaultMessage: 'Device has no firmware installed.',
    },
    TR_SEEDLESS_MODE: {
        id: 'TR_SEEDLESS_MODE',
        defaultMessage: 'Seedless mode',
        description:
            'Seedless is a term. It means that device has cryptographic secret inside but has never given out recovery seed',
    },
    TR_SEEDLESS_MODE_EXPLAINED: {
        id: 'TR_SEEDLESS_MODE_EXPLAINED',
        defaultMessage:
            'Seedless mode means that device has cryptographic secret inside but no corresponding recovery seed exists. Such devices are not allowed to be used with this wallet.',
    },
    TR_UNKNOWN_DEVICE: {
        id: 'TR_UNKNOWN_DEVICE',
        defaultMessage: 'Unknown device',
    },
    TR_UNREADABLE_EXPLAINED: {
        id: 'TR_UNREADABLE_EXPLAINED',
        defaultMessage:
            'We cant see details about your device. It might be Trezor with old firmware or possibly any USB device. To make communication possible, you will need to install Trezor Bridge.',
    },
    TR_SEE_DETAILS: {
        id: 'TR_SEE_DETAILS',
        defaultMessage: 'See details',
    },
    TR_FIRMWARE_UPDATE_REQUIRED_EXPLAINED: {
        id: 'TR_FIRMWARE_UPDATE_REQUIRED_EXPLAINED',
        defaultMessage:
            'Your device has firmware that is no longer supported. You will need to update it.',
    },
    TR_DEVICE_IN_BOOTLOADER: {
        id: 'TR_DEVICE_IN_BOOTLOADER',
        defaultMessage: 'Device in bootloader',
    },
    TR_DEVICE_IN_BOOTLOADER_EXPLAINED: {
        id: 'TR_DEVICE_IN_BOOTLOADER_EXPLAINED',
        defaultMessage:
            'In bootloader mode, device is ready to receive firmware updates but it also means that nothing else might be done with it. To get back into normal mode simply reconnect it.',
    },
    TR_BACK_TO_ONBOARDING: {
        id: 'TR_BACK_TO_ONBOARDING',
        defaultMessage: 'Back to onboarding',
    },
    TR_LOCALIZATION: {
        id: 'TR_LOCALIZATION',
        defaultMessage: 'Localization',
        description: 'Used as language localization (translation of the application)',
    },
    TR_APPLICATION: {
        id: 'TR_APPLICATION',
        defaultMessage: 'Application',
        description: 'Computer program.',
    },
    TR_MAX_LABEL_LENGTH_IS: {
        id: 'TR_MAX_LABEL_LENGTH_IS',
        defaultMessage: 'Max length of label is {length} characters',
        description: 'How many characters may be in device label.',
    },
    TR_I_HAVE_ENOUGH_TIME_TO_DO: {
        id: 'TR_I_HAVE_ENOUGH_TIME_TO_DO',
        defaultMessage: 'I have enough time to do a backup (few minutes)',
    },
    TR_ONCE_YOU_BEGIN_THIS_PROCESS: {
        id: 'TR_ONCE_YOU_BEGIN_THIS_PROCESS',
        defaultMessage:
            'Once you begin this process you can’t pause it or do it again. Please ensure you have enough time to do this backup.',
    },
    TR_I_AM_IN_SAFE_PRIVATE_OR: {
        id: 'TR_I_AM_IN_SAFE_PRIVATE_OR',
        defaultMessage: 'I am in a safe private or public place away from cameras',
    },
    TR_MAKE_SURE_NO_ONE_CAN_PEEK: {
        id: 'TR_MAKE_SURE_NO_ONE_CAN_PEEK',
        defaultMessage:
            'Make sure no one can peek above your shoulder or there are no cameras watching your screen. Nobody should ever see your seed.',
    },
    TR_I_UNDERSTAND_SEED_IS_IMPORTANT: {
        id: 'TR_I_UNDERSTAND_SEED_IS_IMPORTANT',
        defaultMessage: 'I understand seed is important and I should keep it safe',
    },
    TR_BACKUP_SEED_IS_ULTIMATE: {
        id: 'TR_BACKUP_SEED_IS_ULTIMATE',
        defaultMessage:
            'Backup seed is the ultimate key to your Wallet and funds. Once you lose it, it’s gone forever and there is no way to restore lost seed.',
    },
    DESKTOP_OUTDATED_TITLE: {
        id: 'DESKTOP_OUTDATED_TITLE',
        defaultMessage: 'Outdated version',
    },
    DESKTOP_OUTDATED_MESSAGE: {
        id: 'DESKTOP_OUTDATED_MESSAGE',
        defaultMessage:
            'Your version {currentVersion} does not match latest version from github {newVersion}',
    },
    DESKTOP_OUTDATED_BUTTON_DOWNLOAD: {
        id: 'DESKTOP_OUTDATED_BUTTON_DOWNLOAD',
        defaultMessage: 'Take me to download page',
    },
    DESKTOP_OUTDATED_BUTTON_CANCEL: {
        id: 'DESKTOP_OUTDATED_BUTTON_CANCEL',
        defaultMessage: 'Let me in anyway',
    },
    TR_FIRMWARE_IS_POTENTIALLY_RISKY: {
        id: 'TR_FIRMWARE_IS_POTENTIALLY_RISKY',
        defaultMessage:
            'Updating firmware is potentially risky operation. If anything goes wrong (broken cable etc.) device might end up in wiped state which effectively means losing all your coins.',
    },
    ONBOARDING_PAIR_ALREADY_INITIALIZED: {
        id: 'ONBOARDING_PAIR_ALREADY_INITIALIZED',
        defaultMessage:
            'This device is already initialized. You should always be sure that you did device setup yourself. Otherwise you may become victim of phishing. Having initialized device also means that you can not proceed with setup.',
    },
    TR_USE_IT_ANYWAY: {
        id: 'TR_USE_IT_ANYWAY',
        defaultMessage: 'Use it anyway',
        description: 'Use the device even though it is not in state it was supposed to be.',
    },
    TR_GO_TO_SUITE: {
        id: 'TR_GO_TO_SUITE',
        defaultMessage: 'Go to Suite',
    },
    TR_PAIR_YOUR_TREZOR: {
        id: 'TR_PAIR_YOUR_TREZOR',
        defaultMessage: 'Pair your Trezor again with your computer',
        description:
            'After firmware update is done, user must renew connection with Trezor device. We also call this "pairing" device',
    },
    TR_BY_CREATING_WALLET: {
        id: 'TR_BY_CREATING_WALLET',
        defaultMessage: 'By creating wallet you agree with {TERMS_AND_CONDITIONS}',
    },
    TERMS_AND_CONDTIONS: {
        id: 'TERMS_AND_CONDTIONS',
        defaultMessage: 'Terms and conditions',
        description: 'Legal stuff nobody reads.',
    },
    TR_CREATE_WALLET: {
        id: 'TR_CREATE_WALLET',
        defaultMessage: 'Create wallet',
        description:
            'Used for button triggering seed creation (reset device call) if shamir/non-shamir selection is not available.',
    },
    TR_YOU_MAY_CHOSE_EITHER_STANDARD: {
        id: 'TR_YOU_MAY_CHOSE_EITHER_STANDARD',
        defaultMessage: 'You might chose either standard backup type or Shamir backup',
    },
    SINGLE_SEED: {
        id: 'SINGLE_SEED',
        defaultMessage: 'Single seed',
        description: 'Basic, non-shamir backup. Seed has only one part.',
    },
    SINGLE_SEED_DESCRIPTION: {
        id: 'SINGLE_SEED_DESCRIPTION',
        defaultMessage: 'Security level: Standard. Distributable: No',
    },
    SHAMIR_SEED: {
        id: 'SHAMIR_SEED',
        defaultMessage: 'Shamir seed',
        description: 'Advanced, shamir backup. Seed has multiple parts.',
    },
    SHAMIR_SEED_DESCRIPTION: {
        id: 'SHAMIR_SEED_DESCRIPTION',
        defaultMessage: 'Security level: Advanced Distributable: Yes',
    },
    TR_SELECT_SEED_TYPE: {
        id: 'TR_SELECT_SEED_TYPE',
        defaultMessage: 'Select {seedType}',
        description: 'seedType is either SINGLE_SEED or SHAMIR_SEED',
    },
    TR_BACKUP_TYPE: {
        id: 'TR_BACKUP_TYPE',
        defaultMessage: 'Backup type',
    },
    TR_SEND_COMING_SOON: {
        id: 'TR_SEND_COMING_SOON',
        defaultMessage: 'coming soon',
    },
    TR_SHOW_HOLOGRAM_AGAIN: {
        id: 'TR_SHOW_HOLOGRAM_AGAIN',
        defaultMessage: 'Show hologram again',
    },
    TR_PAIR_TREZOR_AGAIN_OR_NEW: {
        id: 'TR_PAIR_TREZOR_AGAIN_OR_NEW',
        defaultMessage:
            'Pair Trezor device again with your internet browser or pair another device',
    },
    TR_CHECK_FINGERPRINT: {
        id: 'TR_CHECK_FINGERPRINT',
        defaultMessage: 'Check fingerprint',
        description:
            'This appears when updating some ancient firmwares. Fingerprint is cryptographic signature of the target firmware.',
    },
    TR_YOU_MAY_EITHER_UPDATE: {
        id: 'TR_YOU_MAY_EITHER_UPDATE',
        defaultMessage: 'You might either update your device now or continue and update it later.',
    },
    TR_EXPORT_TO_FILE: {
        id: 'TR_EXPORT_TO_FILE',
        defaultMessage: 'Export to file',
    },
    LOG_INCLUDE_BALANCE_TITLE: {
        id: 'LOG_INCLUDE_BALANCE_TITLE',
        defaultMessage: 'Include balance related',
    },
    LOG_INCLUDE_BALANCE_DESCRIPTION: {
        id: 'LOG_INCLUDE_BALANCE_DESCRIPTION',
        defaultMessage:
            "In case your issue does not relates to your balance or transactions, you may turn this off. Your account descriptors (XPubs) won't be included in copied log.",
    },
    LOG_DESCRIPTION: {
        id: 'LOG_DESCRIPTION',
        defaultMessage:
            'In case of a communication with our support team, there is a log with a lot of technical info',
    },
    TR_IF_YOU_NEVER_HAD_WALLET: {
        id: 'TR_IF_YOU_NEVER_HAD_WALLET',
        defaultMessage: 'If you never had any Wallet or want to create fresh one',
    },
    TR_RESTORE_EXISTING_WALLET: {
        id: 'TR_RESTORE_EXISTING_WALLET',
        defaultMessage: 'Restore existing wallet',
    },
    TR_USING_EITHER_YOUR_SINGLE_BACKUP: {
        id: 'TR_USING_EITHER_YOUR_SINGLE_BACKUP',
        defaultMessage: 'Using either your single backup seed or Shamir backup seed',
    },
    TR_SELECT_DEVICE_STATUS: {
        id: 'TR_SELECT_DEVICE_STATUS',
        defaultMessage: 'Select device status',
        description:
            'In onboarding, where user is choosing whether device is brand new or already used',
    },
    TR_YOU_CAN_SELECT_EITHER: {
        id: 'TR_YOU_CAN_SELECT_EITHER',
        defaultMessage:
            'You can select either a brand new Trezor or any Trezor device that has been used before and already initialized.',
    },
    TR_I_HAVE_A_NEW_DEVICE: {
        id: 'TR_I_HAVE_A_NEW_DEVICE',
        defaultMessage: 'I have a new device',
    },
    TR_SEALED_PACKAGE_THAT: {
        id: 'TR_SEALED_PACKAGE_THAT',
        defaultMessage: 'Sealed package that you just bought or received',
    },
    TR_NEW_DEVICE: {
        id: 'TR_NEW_DEVICE',
        defaultMessage: 'New device',
    },
    TR_I_HAVE_A_USED_DEVICE: {
        id: 'TR_I_HAVE_A_USED_DEVICE',
        defaultMessage: 'I have a used device',
    },
    TR_UNPACKED_DEVICE_THAT: {
        id: 'TR_UNPACKED_DEVICE_THAT',
        defaultMessage: 'Unpacked device that has been already used before',
    },
    TR_USED_DEVICE: {
        id: 'TR_USED_DEVICE',
        defaultMessage: 'Used device',
    },
    TR_ONLY_2_MORE_STEPS: {
        id: 'TR_ONLY_2_MORE_STEPS',
        defaultMessage: 'Only 2 more steps that take only few more minutes.',
    },
    TR_NO_TRANSACTIONS_TO_SHOW: {
        id: 'TR_NO_TRANSACTIONS_TO_SHOW',
        defaultMessage: 'No transactions to show',
    },
    TR_NO_TRANSACTIONS_TO_SHOW_SUB: {
        id: 'TR_NO_TRANSACTIONS_TO_SHOW_SUB',
        defaultMessage:
            'Try a different date range.{newLine}Still nothing? Go ahead and send a transaction.',
    },
    TR_RECEIVED_AMOUNT: {
        id: 'TR_RECEIVED_AMOUNT',
        defaultMessage: 'Received {amount}',
    },
    TR_SENT_AMOUNT: {
        id: 'TR_SENT_AMOUNT',
        defaultMessage: 'Sent {amount}',
    },
    TR_LANDING_TITLE: {
        id: 'TR_LANDING_TITLE',
        defaultMessage: 'Download Trezor Suite (beta) desktop app',
    },
    TR_LANDING_DESC: {
        id: 'TR_LANDING_DESC',
        defaultMessage: 'For testing purpouses only. Please keep in mind this is a beta version.',
    },
    TR_LANDING_CHOOSE_LABEL: {
        id: 'TR_LANDING_CHOOSE_LABEL',
        defaultMessage: 'Choose your platform',
    },
    TR_LANDING_CHOOSE_VALUE: {
        id: 'TR_LANDING_CHOOSE_VALUE',
        defaultMessage: '– Click to choose –',
    },
    TR_LANDING_WINDOWS: {
        id: 'TR_LANDING_WINDOWS',
        defaultMessage: 'Windows',
    },
    TR_LANDING_LINUX: {
        id: 'TR_LANDING_LINUX',
        defaultMessage: 'Linux',
    },
    TR_LANDING_MACOS: {
        id: 'TR_LANDING_MACOS',
        defaultMessage: 'Mac OS',
    },
    TR_LANDING_DOWNLOAD: {
        id: 'TR_LANDING_DOWNLOAD',
        defaultMessage: 'Download',
    },
    TR_LANDING_CONTINUE: {
        id: 'TR_LANDING_CONTINUE',
        defaultMessage: 'Continue in browser',
    },
    TR_SEND_SEND_MAX: {
        id: 'TR_SEND_SEND_MAX',
        defaultMessage: 'Send max',
    },
    TR_HOLD_LEFT_BUTTON: {
        id: 'TR_HOLD_LEFT_BUTTON',
        defaultMessage: 'Hold left or both buttons while connecting device',
    },
    TR_TOTAL_AMOUNT: {
        id: 'TR_TOTAL_AMOUNT',
        defaultMessage: 'Total amount',
    },
    TR_INCLUDING_FEE: {
        id: 'TR_INCLUDING_FEE',
        defaultMessage: 'Including fee',
    },
    BACKUP_BACKUP_ALREADY_FINISHED_HEADING: {
        id: 'BACKUP_BACKUP_ALREADY_FINISHED',
        defaultMessage: 'Backup already finished',
    },
    BACKUP_BACKUP_ALREADY_FINISHED_DESCRIPTION: {
        id: 'BACKUP_BACKUP_ALREADY_FINISHED_DESCRIPTION',
        defaultMessage:
            'Connected device as backup already finished. You should have a recovery seed written down and hidden in a safe place.',
    },
    BACKUP_BACKUP_ALREADY_FAILED_HEADING: {
        id: 'BACKUP_BACKUP_ALREADY_FAILED_HEADING',
        defaultMessage: 'Backup failed',
    },
    BACKUP_BACKUP_ALREADY_FAILED_DESCRIPTION: {
        id: 'BACKUP_BACKUP_ALREADY_FAILED_DESCRIPTION',
        defaultMessage:
            'A previous attempt to backup this device failed. Device backup may be done only once.',
    },
    DISCONNECT_DEVICE_DESCRIPTION: {
        id: 'DISCONNECT_DEVICE_DESCRIPTION',
        defaultMessage: 'Your device was wiped and does not hold private keys anymore.',
    },
    TR_MY_ACCOUNTS: {
        id: 'TR_MY_ACCOUNTS',
        defaultMessage: 'My Accounts',
    },
    TR_CHANGE_HOMESCREEN: {
        id: 'TR_CHANGE_HOMESCREEN',
        defaultMessage: 'Change homescreen',
    },
    TR_DROP_IMAGE: {
        id: 'TR_DROP_IMAGE',
        defaultMessage: 'Drop image',
    },
    TR_INVALID_FILE_SELECTED: {
        id: 'TR_INVALID_FILE_SELECTED',
        defaultMessage: 'Invalid file selected. Must be .jpg or .png',
    },
    TR_ANOTHER_RECIPIENT: {
        id: 'TR_ANOTHER_RECIPIENT',
        defaultMessage: 'Another Recipient',
    },
    TR_TOTAL_SENT: {
        id: 'TR_TOTAL_SENT',
        defaultMessage: 'Total Sent',
    },
    TR_TOTAL_SYMBOL: {
        id: 'TR_TOTAL_SYMBOL',
        defaultMessage: 'Total {symbol}',
    },
    TR_OPEN_IN_MEDIUM: {
        id: 'TR_OPEN_IN_MEDIUM',
        defaultMessage: 'Open in Medium',
    },
<<<<<<< HEAD
    TR_CONFIRM_ON_TREZOR: {
        id: 'TR_CONFIRM_ON_TREZOR',
        defaultMessage: 'Confirm on Trezor',
    },
    TR_FEE_ETH_EXPLANATION: {
        id: 'TR_FEE_ETH_EXPLANATION',
        defaultMessage: 'Gas Limit * Gas Price',
    },
    TR_ETH_ADD_DATA: {
        id: 'TR_ETH_ADD_DATA',
        defaultMessage: 'Add Data',
    },
    TR_ADD_LABEL: {
        id: 'TR_ADD_LABEL',
        defaultMessage: 'Add Label',
    },
    TR_XRP_AMOUNT_RESERVE_EXPLANATION: {
        id: 'TR_XRP_AMOUNT_RESERVE_EXPLANATION',
        defaultMessage: 'TR_XRP_AMOUNT_RESERVE_EXPLANATION {reserve}',
=======
    TR_MY_ASSETS: {
        id: 'TR_MY_ASSETS',
        defaultMessage: 'My Assets',
>>>>>>> 98de8b76
    },
} as const);

export default definedMessages;<|MERGE_RESOLUTION|>--- conflicted
+++ resolved
@@ -3515,7 +3515,6 @@
         id: 'TR_OPEN_IN_MEDIUM',
         defaultMessage: 'Open in Medium',
     },
-<<<<<<< HEAD
     TR_CONFIRM_ON_TREZOR: {
         id: 'TR_CONFIRM_ON_TREZOR',
         defaultMessage: 'Confirm on Trezor',
@@ -3535,11 +3534,10 @@
     TR_XRP_AMOUNT_RESERVE_EXPLANATION: {
         id: 'TR_XRP_AMOUNT_RESERVE_EXPLANATION',
         defaultMessage: 'TR_XRP_AMOUNT_RESERVE_EXPLANATION {reserve}',
-=======
+    },
     TR_MY_ASSETS: {
         id: 'TR_MY_ASSETS',
         defaultMessage: 'My Assets',
->>>>>>> 98de8b76
     },
 } as const);
 
