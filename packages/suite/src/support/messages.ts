import { defineMessages } from 'react-intl';

const definedMessages = defineMessages({
    CANNOT_SEND_TO_MYSELF: {
        defaultMessage: 'Cannot send to myself',
        id: 'CANNOT_SEND_TO_MYSELF',
    },
    TR_3RD_PARTY_WALLETS: {
        defaultMessage: '3rd party wallets',
        id: 'TR_3RD_PARTY_WALLETS',
    },
    TR_3RD_PARTY_WALLETS_DESC: {
        defaultMessage:
            'These coins are supported by Trezor but only in 3rd party wallets. These coins cannot be managed by Trezor Suite or Wallet.',
        id: 'TR_3RD_PARTY_WALLETS_DESC',
    },
    TR_404_DESCRIPTION: {
        defaultMessage: 'Well… something is broken. Please proceed to Dashboard.',
        id: 'TR_404_DESCRIPTION',
    },
    TR_404_GO_TO_DASHBOARD: {
        defaultMessage: 'Go to Dashboard now!',
        id: 'TR_404_GO_TO_DASHBOARD',
    },
    TR_404_TITLE: {
        defaultMessage: 'Error 404',
        id: 'TR_404_TITLE',
    },
    TR_ACCESS_HIDDEN_WALLET: {
        defaultMessage: 'Access Hidden Wallet',
        id: 'TR_ACCESS_HIDDEN_WALLET',
    },
    TR_ACCESS_STANDARD_WALLET: {
        defaultMessage: 'Access standard Wallet',
        id: 'TR_ACCESS_STANDARD_WALLET',
    },
    TR_ACCOUNT_ENABLE_PASSPHRASE: {
        defaultMessage: 'Enable passphrase',
        id: 'TR_ACCOUNT_ENABLE_PASSPHRASE',
    },
    TR_ACCOUNT_EXCEPTION_AUTH_ERROR: {
        defaultMessage: 'Authorization error.',
        id: 'TR_ACCOUNT_EXCEPTION_AUTH_ERROR',
    },
    TR_ACCOUNT_EXCEPTION_DISCOVERY_EMPTY: {
        defaultMessage: 'There are no coins enabled in settings.',
        id: 'TR_ACCOUNT_EXCEPTION_DISCOVERY_EMPTY',
    },
    TR_ACCOUNT_EXCEPTION_DISCOVERY_ERROR: {
        defaultMessage: 'Discovery error.',
        id: 'TR_ACCOUNT_EXCEPTION_DISCOVERY_ERROR',
    },
    TR_ACCOUNT_EXCEPTION_NOT_ENABLED: {
        defaultMessage: '{networkName} not enabled in settings.',
        id: 'TR_ACCOUNT_EXCEPTION_NOT_ENABLED',
    },
    TR_ACCOUNT_EXCEPTION_NOT_EXIST: {
        defaultMessage: 'Account does not exist',
        id: 'TR_ACCOUNT_EXCEPTION_NOT_EXIST',
    },
    TR_ACCOUNT_HASH: {
        defaultMessage: 'Account #{number}',
        description: 'Used in auto-generated account label',
        id: 'TR_ACCOUNT_HASH',
    },
    TR_ACCOUNT_IMPORTED_ANNOUNCEMENT: {
        defaultMessage:
            'A watch-only account is a public address you’ve imported into your wallet, allowing the wallet to watch for outputs but not spend them.',
        id: 'TR_ACCOUNT_IMPORTED_ANNOUNCEMENT',
    },
    TR_ACCOUNT_IS_EMPTY: {
        defaultMessage: 'The account is empty',
        id: 'TR_ACCOUNT_IS_EMPTY',
    },
    TR_ACCOUNT_PASSPHRASE_DISABLED: {
        defaultMessage: 'Change passphrase settings to use this device',
        id: 'TR_ACCOUNT_PASSPHRASE_DISABLED',
    },
    TR_ACCOUNTS_MENU_TITLE: {
        defaultMessage: 'Accounts',
        id: 'TR_ACCOUNTS_MENU_TITLE',
    },
    TR_ACQUIRE_DEVICE: {
        defaultMessage: 'Acquire device',
        description:
            'call-to-action to use device in current window when it is used in other window',
        id: 'TR_ACQUIRE_DEVICE',
    },
    TR_ACQUIRE_DEVICE_DESCRIPTION: {
        defaultMessage:
            'Please close the tab in your browser or click the button below to acquire the device since Trezor can be only used in one session.',
        id: 'TR_ACQUIRE_DEVICE_DESCRIPTION',
    },
    TR_ACQUIRE_DEVICE_TITLE: {
        defaultMessage: 'Trezor is being used in a browser',
        id: 'TR_ACQUIRE_DEVICE_TITLE',
    },
    TR_ACTIVATE_ALL: {
        defaultMessage: 'Activate all',
        id: 'TR_ACTIVATE_ALL',
    },
    TR_ADD_ACCOUNT: {
        defaultMessage: 'Add account',
        id: 'TR_ADD_ACCOUNT',
    },
    TR_ADD_HIDDEN_WALLET: {
        defaultMessage: 'Add hidden wallet',
        id: 'TR_ADD_HIDDEN_WALLET',
    },
    TR_ADD_NEW_ACCOUNT: {
        defaultMessage: 'Add new account',
        id: 'TR_ADD_NEW_ACCOUNT',
    },
    TR_ADDITIONAL_SECURITY_FEATURES: {
        defaultMessage: 'Additional security features are waiting to be done.',
        id: 'TR_ADDITIONAL_SECURITY_FEATURES',
    },
    // TR_ADD_RECIPIENT: {
    //         defaultMessage: 'Add recipient',
    //         id: 'TR_ADD_RECIPIENT',
    // },
    TR_ADDRESS: {
        defaultMessage: 'Address',
        description: 'Used as label for receive/send address input',
        id: 'TR_ADDRESS',
    },
    TR_ADDRESS_IS_NOT_SET: {
        defaultMessage: 'Address is not set',
        id: 'TR_ADDRESS_IS_NOT_SET',
    },
    TR_ADDRESS_IS_NOT_VALID: {
        defaultMessage: 'Address is not valid',
        id: 'TR_ADDRESS_IS_NOT_VALID',
    },
    TR_ADDRESS_MODAL_BTC_DESCRIPTION: {
        defaultMessage:
            'Try to always use a fresh address as a prerequisite to keep your transactions and accounts untrackable by anyone else than you.',
        id: 'TR_ADDRESS_MODAL_BTC_DESCRIPTION',
    },
    TR_ADDRESS_MODAL_CHECK_ON_TREZOR: {
        defaultMessage: 'Check on your Trezor now',
        id: 'TR_ADDRESS_MODAL_CHECK_ON_TREZOR',
    },
    TR_ADDRESS_MODAL_CHECK_ON_TREZOR_DESC: {
        defaultMessage:
            'For even more security you can check the receive address on your Trezor to make sure nobody hacked your Wallet.',
        id: 'TR_ADDRESS_MODAL_CHECK_ON_TREZOR_DESC',
    },
    TR_ADDRESS_MODAL_CLIPBOARD: {
        defaultMessage: 'Copy address',
        id: 'TR_ADDRESS_MODAL_CLIPBOARD',
    },
    TR_ADDRESS_MODAL_TITLE: {
        defaultMessage: '{networkName} receive address',
        id: 'TR_ADDRESS_MODAL_TITLE',
    },
    TR_ADVANCED_RECOVERY_OPTION: {
        defaultMessage: 'Advanced recovery (5 minutes)',
        description: 'Button for selecting advanced recovery option',
        id: 'TR_ADVANCED_RECOVERY_OPTION',
    },
    TR_ADVANCED_SETTINGS: {
        defaultMessage: 'Advanced settings',
        description: 'Shows advanced sending form',
        id: 'TR_ADVANCED_SETTINGS',
    },
    TR_ALLOW_ANALYTICS: {
        defaultMessage: 'Allow anonymous data storing',
        id: 'TR_ALLOW_ANALYTICS',
    },
    TR_ALLOW_ANALYTICS_DESCRIPTION: {
        defaultMessage:
            'Trezor Suite does NOT track any balance-related or personal data, all anonymously',
        id: 'TR_ALLOW_ANALYTICS_DESCRIPTION',
    },
    TR_AMOUNT: {
        defaultMessage: 'Amount',
        id: 'TR_AMOUNT',
    },
    TR_AMOUNT_IS_NOT_ENOUGH: {
        defaultMessage: 'Not enough funds',
        id: 'TR_AMOUNT_IS_NOT_ENOUGH',
    },
    TR_AMOUNT_IS_NOT_IN_RANGE_DECIMALS: {
        defaultMessage: 'Maximum {decimals} decimals allowed',
        id: 'TR_AMOUNT_IS_NOT_IN_RANGE_DECIMALS',
    },
    TR_AMOUNT_IS_NOT_NUMBER: {
        defaultMessage: 'Amount is not a number',
        id: 'TR_AMOUNT_IS_NOT_NUMBER',
    },
    TR_AMOUNT_IS_NOT_SET: {
        defaultMessage: 'Amount is not set',
        id: 'TR_AMOUNT_IS_NOT_SET',
    },
    TR_AND: {
        defaultMessage: 'and',
        id: 'TR_AND',
    },
    TR_ASSETS: {
        defaultMessage: 'Assets',
        id: 'TR_ASSETS',
    },
    TR_ATTENTION_COLON_THE_LOG_CONTAINS: {
        defaultMessage:
            'Attention: The log contains your XPUBs. Anyone with your XPUBs can see your account history.',
        id: 'TR_ATTENTION_COLON_THE_LOG_CONTAINS',
    },
    TR_AUTH_CONFIRM_FAILED_RETRY: {
        defaultMessage: 'Retry',
        id: 'TR_AUTH_CONFIRM_FAILED_RETRY',
    },
    TR_AUTH_CONFIRM_FAILED_TITLE: {
        defaultMessage: 'Passphrase mismatch!',
        id: 'TR_AUTH_CONFIRM_FAILED_TITLE',
    },
    TR_AUTHENTICATING_DEVICE: {
        defaultMessage: 'Authenticating device...',
        id: 'TR_AUTHENTICATING_DEVICE',
    },
    TR_BACK: {
        defaultMessage: 'Back',
        description: 'Back button',
        id: 'TR_BACK',
    },
    TR_BACKEND_CONNECT: {
        defaultMessage: 'Connect',
        id: 'TR_BACKEND_CONNECT',
    },
    TR_BACKEND_DISCONNECTED: {
        defaultMessage: 'Backend is disconnected',
        id: 'TR_BACKEND_DISCONNECTED',
    },
    TR_BACKGROUND_GALLERY: {
        defaultMessage: 'Homescreen background gallery',
        id: 'TR_BACKGROUND_GALLERY',
    },
    TR_BACKUP: {
        defaultMessage: 'Backup',
        id: 'TR_BACKUP',
    },
    TR_BACKUP_FAILED: {
        defaultMessage:
            'Backup failed and your Wallet is not backed up. You can still use it without any problems but highly recommend you following the link and see how to successfully create a backup.',
        id: 'TR_BACKUP_FAILED',
    },
    TR_BACKUP_FINISHED_BUTTON: {
        defaultMessage: 'My recovery card is safe',
        description: 'Exit button after backup is finished',
        id: 'TR_BACKUP_FINISHED_BUTTON',
    },
    TR_BACKUP_FINISHED_TEXT: {
        defaultMessage:
            'Backup is now on your recovery seed card. Once again dont lose it and keep it private!',
        description: 'Text that appears after backup is finished',
        id: 'TR_BACKUP_FINISHED_TEXT',
    },
    TR_BACKUP_RECOVERY_SEED: {
        defaultMessage: 'Backup (Recovery seed)',
        id: 'TR_BACKUP_RECOVERY_SEED',
    },
    TR_BACKUP_SUBHEADING_1: {
        defaultMessage:
            'Backup seed consisting of words is the ultimate key to your Wallet and all the important data. Trezor will generate the seed and you should write it down and store it securely.',
        description: 'Explanation what recovery seed is',
        id: 'TR_BACKUP_SUBHEADING_1',
    },
    TR_BASIC_RECOVERY_OPTION: {
        defaultMessage: 'Basic recovery (2 minutes)',
        description: 'Button for selecting basic recovery option',
        id: 'TR_BASIC_RECOVERY_OPTION',
    },
    TR_BCH_ADDRESS_INFO: {
        defaultMessage:
            'Bitcoin Cash changed the format of addresses to cashaddr. Use external tool to convert legacy addresses to the new format. {TR_LEARN_MORE}',
        id: 'TR_BCH_ADDRESS_INFO',
    },
    TR_BEGIN: {
        defaultMessage: "Let's begin!",
        id: 'TR_BEGIN',
    },
    TR_BRIDGE_SUBHEADING: {
        defaultMessage:
            'Trezor Bridge is a communication tool to facilitate the connection between your Trezor and your internet browser.',
        description: 'Description what Trezor Bridge is',
        id: 'TR_BRIDGE_SUBHEADING',
    },
    TR_BUY: {
        defaultMessage: 'Buy',
        id: 'TR_BUY',
    },
    TR_CAMERA_NOT_RECOGNIZED: {
        defaultMessage: 'The camera was not recognized.',
        id: 'TR_CAMERA_NOT_RECOGNIZED',
    },
    TR_CAMERA_PERMISSION_DENIED: {
        defaultMessage: 'Permission to access the camera was denied.',
        id: 'TR_CAMERA_PERMISSION_DENIED',
    },
    TR_CANNOT_SEND_TO_MYSELF: {
        defaultMessage: 'Cannot send to myself',
        id: 'CANNOT_SEND_TO_MYSELF',
    },
    TR_CARDANO_WALLET: {
        defaultMessage: 'Cardano wallet',
        id: 'TR_CARDANO_WALLET',
    },
    TR_CHANGELOG: {
        defaultMessage: 'Changelog',
        description: 'Part of the sentence: Learn more about latest version in {TR_CHANGELOG}.',
        id: 'TR_CHANGELOG',
    },
    TR_CHECK_FOR_DEVICES: {
        defaultMessage: 'Check for devices',
        id: 'TR_CHECK_FOR_DEVICES',
    },
    TR_CHECK_FOR_UPDATES: {
        defaultMessage: 'Check for updates',
        id: 'TR_CHECK_FOR_UPDATES',
    },
    TR_CHECK_PGP_SIGNATURE: {
        defaultMessage: 'Check PGP signature',
        id: 'TR_CHECK_PGP_SIGNATURE',
    },
    TR_CHECK_RECOVERY_SEED: {
        defaultMessage: 'Check recovery seed',
        id: 'TR_CHECK_RECOVERY_SEED',
    },
    TR_CHECK_SEED: {
        defaultMessage: 'Check seed',
        id: 'TR_CHECK_SEED',
    },
    TR_CHECK_YOUR_DEVICE: {
        defaultMessage: 'Check your device',
        description: 'Placeholder in seed input asking user to pay attention to his device',
        id: 'TR_CHECK_YOUR_DEVICE',
    },
    TR_CHOOSE_BETWEEN_NO_PASSPHRASE: {
        defaultMessage: 'Choose between no-passphrase or hidden wallet with passphrase.',
        id: 'TR_CHOOSE_BETWEEN_NO_PASSPHRASE',
    },
    TR_CLEAR: {
        defaultMessage: 'Clear',
        description: 'Clear form button',
        id: 'TR_CLEAR',
    },
    TR_CLOSE: {
        defaultMessage: 'Close',
        id: 'TR_CLOSE',
    },
    TR_COIN_DISCOVERY_IN_PROGRESS: {
        defaultMessage: 'Coin discovery in progress…',
        id: 'TR_COIN_DISCOVERY_IN_PROGRESS',
    },
    TR_COINS: {
        defaultMessage: 'Coins',
        id: 'TR_COINS',
    },
    TR_COINS_SETTINGS_ALSO_DEFINES: {
        defaultMessage:
            'Coins settings also defines the Discovery process when Trezor is connected. Each time you connect not remembered device, Trezor Suite needs to find out what accounts you have by going through each coin one by one. That can take between few seconds to few minutes if you allow all or too many coins.',
        id: 'TR_COINS_SETTINGS_ALSO_DEFINES',
    },
    TR_CONFIRM_ACTION_ON_YOUR: {
        defaultMessage: 'Confirm action on your "{deviceLabel}" device.',
        id: 'TR_CONFIRM_ACTION_ON_YOUR',
    },
    TR_CONFIRM_EMPTY_HIDDEN_WALLET: {
        defaultMessage: 'Confirm empty hidden wallet',
        id: 'TR_CONFIRM_EMPTY_HIDDEN_WALLET',
    },
    TR_CONFIRM_EMPTY_HIDDEN_WALLET_ON: {
        defaultMessage: 'Confirm empty hidden wallet passphrase on "{deviceLabel}" device.',
        id: 'TR_CONFIRM_EMPTY_HIDDEN_WALLET_ON',
    },
    TR_CONFIRM_PASSPHRASE: {
        defaultMessage: 'Confirm passphrase',
        id: 'TR_CONFIRM_PASSPHRASE',
    },
    TR_CONFIRM_PASSPHRASE_SOURCE: {
        defaultMessage: 'Confirm empty hidden wallet passphrase source on "{deviceLabel}" device.',
        id: 'TR_CONFIRM_PASSPHRASE_SOURCE',
    },
    TR_CONFIRM_PIN: {
        defaultMessage: 'Confirm PIN',
        id: 'TR_CONFIRM_PIN',
    },
    TR_CONFIRM_TRANSACTION_ON: {
        defaultMessage: 'Confirm transaction on "{deviceLabel}" device',
        id: 'TR_CONFIRM_TRANSACTION_ON',
    },
    TR_CONFIRMED_TX: {
        defaultMessage: 'Confirmed',
        id: 'TR_CONFIRMED_TX',
    },
    TR_CONNECT_DROPBOX: {
        defaultMessage: 'Connect Dropbox',
        id: 'TR_CONNECT_DROPBOX',
    },
    TR_CONNECT_TREZOR: {
        defaultMessage: 'Connect Trezor to continue...',
        id: 'TR_CONNECT_TREZOR',
    },
    TR_CONNECT_TREZOR_TO_CONTINUE: {
        defaultMessage: 'Connect Trezor to continue',
        id: 'TR_CONNECT_TREZOR_TO_CONTINUE',
    },
    TR_CONNECT_YOUR_DEVICE: {
        defaultMessage: 'Connect your device',
        description: 'Prompt to user to connect his device.',
        id: 'TR_CONNECT_YOUR_DEVICE',
    },
    TR_CONNECT_YOUR_DEVICE_AGAIN: {
        defaultMessage: 'Connect your device again',
        description: 'Prompt to connect device.',
        id: 'TR_CONNECT_YOUR_DEVICE_AGAIN',
    },
    TR_CONNECT_YOUR_TREZOR_TO_CHECK: {
        defaultMessage: 'Connect your Trezor to verify this address',
        id: 'TR_CONNECT_YOUR_TREZOR_TO_CHECK',
    },
    TR_CONNECTED: {
        defaultMessage: 'Connected',
        description: 'Device status',
        id: 'TR_CONNECTED',
    },
    TR_CONNECTED_BOOTLOADER: {
        defaultMessage: 'Connected (bootloader mode)',
        description: 'Device status',
        id: 'TR_CONNECTED_BOOTLOADER',
    },
    TR_CONNECTED_DEVICE_IS_IN_BOOTLOADER: {
        defaultMessage: 'Connected device is in bootloader mode. Reconnect it to continue.',
        description: 'Text that indicates that user connected device in bootloader mode',
        id: 'TR_CONNECTED_DEVICE_IS_IN_BOOTLOADER',
    },
    TR_CONNECTED_NOT_INITIALIZED: {
        defaultMessage: 'Connected (not initialized)',
        description: 'Device status',
        id: 'TR_CONNECTED_NOT_INITIALIZED',
    },
    TR_CONNECTED_SEEDLESS: {
        defaultMessage: 'Connected (seedless mode)',
        description: 'Device status',
        id: 'TR_CONNECTED_SEEDLESS',
    },
    TR_CONNECTED_UPDATE_RECOMMENDED: {
        defaultMessage: 'Connected (update recommended)',
        description: 'Device status',
        id: 'TR_CONNECTED_UPDATE_RECOMMENDED',
    },
    TR_CONNECTED_UPDATE_REQUIRED: {
        defaultMessage: 'Connected (update required)',
        description: 'Device status',
        id: 'TR_CONNECTED_UPDATE_REQUIRED',
    },
    TR_CONNECTING_DOTDOTDOT: {
        defaultMessage: 'Connecting...',
        id: 'TR_CONNECTING_DOTDOTDOT',
    },
    TR_CONNECTION_STATUS: {
        defaultMessage: 'Connection Status',
        id: 'TR_CONNECTION_STATUS',
    },
    TR_CONTACT_OUR_SUPPORT_LINK: {
        defaultMessage: 'contact our support',
        description: 'Part of sentence TR_DID_YOU_PURCHASE. Link to support',
        id: 'TR_CONTACT_OUR_SUPPORT_LINK',
    },
    TR_CONTACT_SUPPORT: {
        defaultMessage: 'Contact support',
        description: 'Button to click to contact support',
        id: 'TR_CONTACT_SUPPORT',
    },
    TR_CONTINUE: {
        defaultMessage: 'Continue',
        description: 'Continue button',
        id: 'TR_CONTINUE',
    },
    TR_COPIED: {
        defaultMessage: 'Copied!',
        id: 'TR_COPIED',
    },
    TR_COPY_TO_CLIPBOARD: {
        defaultMessage: 'Copy to clipboard',
        id: 'TR_COPY_TO_CLIPBOARD',
    },
    TR_CREATE_BACKUP: {
        defaultMessage: 'Create backup',
        id: 'TR_CREATE_BACKUP',
    },
    TR_CREATE_BACKUP_IN_3_MINUTES: {
        defaultMessage: 'Create a backup in 3 minutes',
        id: 'TR_CREATE_BACKUP_IN_3_MINUTES',
    },
    TR_CURRENCY: {
        defaultMessage: 'Currency',
        id: 'TR_CURRENCY',
    },
    TR_CUSTOM_FEE: {
        defaultMessage: 'Custom',
        description: 'fee level',
        id: 'TR_CUSTOM_FEE',
    },
    TR_CUSTOM_FEE_IS_NOT_SET: {
        defaultMessage: 'Fee is not set',
        id: 'TR_CUSTOM_FEE_IS_NOT_SET',
    },
    TR_CUSTOM_FEE_IS_NOT_VALID: {
        defaultMessage: 'Fee is not valid',
        id: 'TR_CUSTOM_FEE_IS_NOT_VALID',
    },
    TR_CUSTOM_FEE_NOT_IN_RANGE: {
        defaultMessage: 'Allowed fee is between {minFee} and {maxFee}',
        id: 'TR_CUSTOM_FEE_NOT_IN_RANGE',
    },
    TR_DEACTIVATE_ALL: {
        defaultMessage: 'Deactivate all',
        id: 'TR_DEACTIVATE_ALL',
    },
    // TR_DATA: {
    //         defaultMessage: 'Data',
    //         id: 'TR_DATA',
    // },
    // TR_DATA_IS_USUALLY_USED: {
    //         defaultMessage: 'Data is usually used when you send transactions to contracts.',
    //         id: 'TR_DATA_IS_USUALLY_USED',
    // },
    TR_DESTINATION_TAG_IS_NOT_NUMBER: {
        defaultMessage: 'Destination tag is not a number',
        id: 'TR_DESTINATION_TAG_IS_NOT_NUMBER',
    },
    TR_DETECTING_BRIDGE: {
        defaultMessage: 'Detecting Trezor Bridge instalation',
        description: 'Message to show after user clicks download bridge.',
        id: 'TR_DETECTING_BRIDGE',
    },
    TR_DEVICE: {
        defaultMessage: 'Device',
        description: 'Category in Settings',
        id: 'TR_DEVICE',
    },
    TR_DEVICE_DISCONNECTED_DURING_ACTION: {
        defaultMessage: 'Device disconnected during action',
        description: 'Error message',
        id: 'TR_DEVICE_DISCONNECTED_DURING_ACTION',
    },
    TR_DEVICE_DISCONNECTED_DURING_ACTION_DESCRIPTION: {
        defaultMessage:
            'You device disconnected during action which resulted in interuption of backup process. For security reasons you need to wipe your device now and start the backup process again.',
        description: 'Error message. Instruction what to do.',
        id: 'TR_DEVICE_DISCONNECTED_DURING_ACTION_DESCRIPTION',
    },
    TR_DEVICE_FIRMWARE_VERSION: {
        defaultMessage: 'Device firmware: {firmware}.',
        description: 'Display firmware of device',
        id: 'TR_DEVICE_FIRMWARE_VERSION',
    },
    TR_DEVICE_IS_USED_IN_OTHER_WINDOW_BUTTON: {
        defaultMessage: 'Continue',
        description: '',
        id: 'TR_DEVICE_IS_USED_IN_OTHER_WINDOW_BUTTON',
    },
    TR_DEVICE_IS_USED_IN_OTHER_WINDOW_HEADING: {
        defaultMessage: 'Device is used in other window',
        description: '',
        id: 'TR_DEVICE_IS_USED_IN_OTHER_WINDOW_HEADING',
    },
    TR_DEVICE_IS_USED_IN_OTHER_WINDOW_TEXT: {
        defaultMessage:
            'This is a big no no. Please dont use device in other window. Close all other windows or tabs that might be using your Trezor device.',
        description: '',
        id: 'TR_DEVICE_IS_USED_IN_OTHER_WINDOW_TEXT',
    },
    TR_DEVICE_LABEL: {
        defaultMessage: 'Device label: {label}.',
        description: 'Display label of device',
        id: 'TR_DEVICE_LABEL',
    },
    TR_DEVICE_LABEL_IS_DISCONNECTED: {
        defaultMessage: 'Device {deviceLabel} is disconnected',
        id: 'TR_DEVICE_LABEL_IS_DISCONNECTED',
    },
    TR_DEVICE_LABEL_IS_NOT_BACKED_UP: {
        defaultMessage: 'Device {deviceLabel} is not backed up',
        id: 'TR_DEVICE_LABEL_IS_NOT_BACKED_UP',
    },
    TR_DEVICE_LABEL_IS_NOT_CONNECTED: {
        defaultMessage: 'Device {deviceLabel} is not connected',
        id: 'TR_DEVICE_LABEL_IS_NOT_CONNECTED',
    },
    TR_DEVICE_LABEL_IS_UNAVAILABLE: {
        defaultMessage: 'Device "{deviceLabel}" is unavailable',
        id: 'TR_DEVICE_LABEL_IS_UNAVAILABLE',
    },
    TR_DEVICE_NEEDS_ATTENTION: {
        defaultMessage: 'Device needs attention',
        id: 'TR_DEVICE_NEEDS_ATTENTION',
    },
    TR_DEVICE_NOT_RECOGNIZED_TRY_INSTALLING: {
        defaultMessage: 'Device not recognized? Try installing the {link}.',
        id: 'TR_DEVICE_NOT_RECOGNIZED_TRY_INSTALLING',
    },
    TR_DEVICE_SETTINGS: {
        defaultMessage: 'Device settings',
        id: 'TR_DEVICE_SETTINGS',
    },
    TR_DEVICE_SETTINGS_BUTTON_WIPE_DEVICE: {
        defaultMessage: 'Wipe device',
        id: 'TR_DEVICE_SETTINGS_BUTTON_WIPE_DEVICE',
    },
    TR_DEVICE_SETTINGS_DEVICE_EDIT_LABEL: {
        defaultMessage: 'Edit Label',
        id: 'TR_DEVICE_SETTINGS_DEVICE_EDIT_LABEL',
    },
    TR_DEVICE_SETTINGS_DEVICE_LABEL: {
        defaultMessage: 'Device Label',
        id: 'TR_DEVICE_SETTINGS_DEVICE_LABEL',
    },
    TR_DEVICE_SETTINGS_DISPLAY_ROTATION: {
        defaultMessage: 'Display rotation',
        id: 'TR_DEVICE_SETTINGS_DISPLAY_ROTATION',
    },
    TR_DEVICE_SETTINGS_HOMESCREEN_IMAGE_SETTINGS: {
        defaultMessage: 'PNG or JPG, 144 x 144 pixels',
        id: 'TR_DEVICE_SETTINGS_HOMESCREEN_IMAGE_SETTINGS',
    },
    TR_DEVICE_SETTINGS_HOMESCREEN_SELECT_FROM_GALLERY: {
        defaultMessage: 'Select from gallery',
        id: 'TR_DEVICE_SETTINGS_HOMESCREEN_SELECT_FROM_GALLERY',
    },
    TR_DEVICE_SETTINGS_HOMESCREEN_TITLE: {
        defaultMessage: 'Homescreen background',
        id: 'TR_DEVICE_SETTINGS_HOMESCREEN_TITLE',
    },
    TR_DEVICE_SETTINGS_HOMESCREEN_UPLOAD_IMAGE: {
        defaultMessage: 'Upload image',
        id: 'TR_DEVICE_SETTINGS_HOMESCREEN_UPLOAD_IMAGE',
    },
    TR_DEVICE_SETTINGS_PASSPHRASE_DESC: {
        defaultMessage:
            'Passphrase encryption adds an extra custom word to your recovery seed. This allows you to access new wallets, each hidden behind a particular passphrase. Your old accounts will be accessible with an empty passphrase.',
        id: 'TR_DEVICE_SETTINGS_PASSPHRASE_DESC',
    },
    TR_DEVICE_SETTINGS_PASSPHRASE_DESC_MORE: {
        defaultMessage:
            'If you forget your passphrase, your wallet is lost for good. There is no way to recover your funds.',
        id: 'TR_DEVICE_SETTINGS_PASSPHRASE_DESC_MORE',
    },
    TR_DEVICE_SETTINGS_PASSPHRASE_TITLE: {
        defaultMessage: 'Passphrase',
        id: 'TR_DEVICE_SETTINGS_PASSPHRASE_TITLE',
    },
    TR_DEVICE_SETTINGS_PIN_PROTECTION_DESC: {
        defaultMessage:
            'Using PIN protection is highly recommended. PIN prevents unauthorized persons from stealing your funds even if they have physical access to your device.',
        id: 'TR_DEVICE_SETTINGS_PIN_PROTECTION_DESC',
    },
    TR_DEVICE_SETTINGS_PIN_PROTECTION_TITLE: {
        defaultMessage: 'PIN protection',
        id: 'TR_DEVICE_SETTINGS_PIN_PROTECTION_TITLE',
    },
    TR_DEVICE_YOU_RECONNECTED_IS_DIFFERENT: {
        defaultMessage:
            'Device you reconnected is different from the previous device. Connect the right one.',
        description:
            'Text that indicates that user reconnected different device than he was working with before',
        id: 'TR_DEVICE_YOU_RECONNECTED_IS_DIFFERENT',
    },
    TR_DID_YOU_PURCHASE: {
        defaultMessage:
            'Please note, that device packaging including holograms have changed over time. You can check packaging details {TR_PACKAGING_LINK}. Also be sure you made your purchase from {TR_RESELLERS_LINK}. Otherwise, the device you are holding in your hands might be a counterfeit. Please {TR_CONTACT_OUR_SUPPORT_LINK}',
        description: 'Text to display when user is unhappy with his hologram.',
        id: 'TR_DID_YOU_PURCHASE',
    },
    TR_DISCONNECT_YOUR_DEVICE: {
        defaultMessage: 'Disconnect your device',
        description: 'Prompt to disconnect device.',
        id: 'TR_DISCONNECT_YOUR_DEVICE',
    },
    TR_DISCONNECTED: {
        defaultMessage: 'Disconnected',
        description: 'Device status',
        id: 'TR_DISCONNECTED',
    },
    TR_DOCUMENTATION: {
        defaultMessage: 'documentation',
        description: 'Link to trezor documentation (wiki)',
        id: 'TR_DOCUMENTATION',
    },
    TR_DONT_HAVE_A_TREZOR: {
        defaultMessage: "Don't have a Trezor? {getOne}",
        id: 'TR_DONT_HAVE_A_TREZOR',
    },
    TR_DONT_UPGRADE_BRIDGE: {
        defaultMessage: "No, I don't want to upgrade Bridge now",
        id: 'TR_DONT_UPGRADE_BRIDGE',
    },
    TR_DOUBLE_CLICK_IT_TO_RUN_INSTALLER: {
        defaultMessage: 'Double click it to run installer',
        description: 'Instruction for installing Trezor Bridge',
        id: 'TR_DOUBLE_CLICK_IT_TO_RUN_INSTALLER',
    },
    TR_DOWNLOAD: {
        defaultMessage: 'Download',
        description: 'Download button',
        id: 'TR_DOWNLOAD',
    },
    TR_DOWNLOAD_LATEST_BRIDGE: {
        defaultMessage: 'Download latest Bridge {version}',
        id: 'TR_DOWNLOAD_LATEST_BRIDGE',
    },
    TR_EAST: {
        defaultMessage: 'East',
        id: 'TR_EAST',
    },
    TR_ENABLE_NETWORK_BUTTON: {
        defaultMessage: 'Find my {networkName} accounts',
        id: 'TR_ENABLE_NETWORK_BUTTON',
    },
    TR_ENTER_EXISTING_PASSPHRASE: {
        defaultMessage:
            'Enter existing passphrase to access existing hidden Wallet. Or enter new passphrase to create a new hidden Wallet.',
        id: 'TR_ENTER_EXISTING_PASSPHRASE',
    },
    TR_ENTER_PASSPHRASE: {
        defaultMessage: 'Enter passphrase',
        id: 'TR_ENTER_PASSPHRASE',
    },
    TR_ENTER_PASSPHRASE_ON_DEVICE: {
        defaultMessage: 'Enter passphrase on device',
        id: 'TR_ENTER_PASSPHRASE_ON_DEVICE',
    },
    TR_ENTER_PASSPHRASE_ON_DEVICE_LABEL: {
        defaultMessage: 'Enter passphrase on "{deviceLabel}" device.',
        id: 'TR_ENTER_PASSPHRASE_ON_DEVICE_LABEL',
    },
    TR_ENTER_PIN: {
        defaultMessage: 'Enter PIN',
        description: 'Button. Submit PIN',
        id: 'TR_ENTER_PIN',
    },
    TR_ENTER_PIN_HEADING: {
        defaultMessage: 'Enter PIN',
        description: '',
        id: 'TR_ENTER_PIN_HEADING',
    },
    TR_ENTER_PIN_TEXT: {
        defaultMessage:
            'Your device gets locked anytime you disconnect it. You now need to enter your PIN to continue.',
        description: '',
        id: 'TR_ENTER_PIN_TEXT',
    },
    TR_ENTER_SEED_WORDS_INSTRUCTION: {
        defaultMessage: 'Enter words from your seed in order displayed on your device.',
        description:
            'User is instructed to enter words from seed (backup) into the form in browser',
        id: 'TR_ENTER_SEED_WORDS_INSTRUCTION',
    },
    TR_ENTERED_PIN_NOT_CORRECT: {
        defaultMessage: 'Entered PIN for "{deviceLabel}" is not correct',
        id: 'TR_ENTERED_PIN_NOT_CORRECT',
    },
    TR_ESTIMATED_TIME: {
        defaultMessage: 'Estimated time',
        id: 'TR_ESTIMATED_TIME',
    },
    TR_ETH_DATA_NOT_HEX: {
        defaultMessage: 'Data is not hex',
        id: 'TR_ETH_DATA_NOT_HEX',
    },
    TR_ETH_GAS_LIMIT_NOT_NUMBER: {
        defaultMessage: 'Gas limit is not a number',
        id: 'TR_ETH_GAS_LIMIT_NOT_NUMBER',
    },
    TR_ETH_GAS_PRICE_NOT_NUMBER: {
        defaultMessage: 'Gas price is not a number',
        id: 'TR_ETH_GAS_PRICE_NOT_NUMBER',
    },
    TR_EXCHANGE_RATE: {
        defaultMessage: 'Exchange rate',
        id: 'TR_EXCHANGE_RATE',
    },
    TR_FAILED_BACKUP: {
        defaultMessage: 'Backup failed. This is serious.',
        id: 'TR_FAILED_BACKUP',
    },
    TR_FEE: {
        defaultMessage: 'Fee',
        description: 'Label in Send form',
        id: 'TR_FEE',
    },
    TR_FIAT_RATES_ARE_NOT_CURRENTLY: {
        defaultMessage: 'Fiat rates are not currently available.',
        id: 'TR_FIAT_RATES_ARE_NOT_CURRENTLY',
    },
    TR_FINAL_HEADING: {
        defaultMessage: 'Good job! All done',
        description: 'Heading in newsletter step',
        id: 'TR_FINAL_HEADING',
    },
    TR_FINAL_SUBHEADING: {
        defaultMessage:
            'You did it! Not only your Trezor is initialized and ready but you also increased your security level above the average user by going through all security steps. Good job!',
        id: 'TR_FINAL_SUBHEADING',
    },
    TR_FIND_OUT_MORE_INFO: {
        defaultMessage: 'Find out more info',
        id: 'TR_FIND_OUT_MORE_INFO',
    },
    TR_FINISH_ADVANCED_SECURITY: {
        defaultMessage: 'Finish advanced security',
        id: 'TR_FINISH_ADVANCED_SECURITY',
    },
    TR_FIRMWARE_HEADING: {
        defaultMessage: 'Firmware installation',
        description: 'Heading on firmware page',
        id: 'TR_FIRMWARE_HEADING',
    },
    TR_FIRMWARE_INSTALLED: {
        defaultMessage: 'Perfect. The newest firmware is installed. Time to continue',
        description: 'Message to display in case firmware is installed',
        id: 'TR_FIRMWARE_INSTALLED',
    },
    TR_FIRMWARE_INSTALLED_TEXT: {
        defaultMessage: 'This device has already installed firmware version: {version}',
        description: 'Text to display in case device has firmware installed but it is outdated',
        id: 'TR_FIRMWARE_INSTALLED_TEXT',
    },
    TR_FIRMWARE_SUBHEADING: {
        defaultMessage:
            'Your Trezor is shipped without firmware installed to ensure that you can get started with the latest features right away. The authenticity of the installed firmware is always checked during device start. If the firmware is not correctly signed by SatoshiLabs, your Trezor will display a warning.',
        description: 'Main text on firmware page for devices without firmware.',
        id: 'TR_FIRMWARE_SUBHEADING',
    },
    TR_FIRMWARE_VERSION: {
        defaultMessage: 'Firmware version',
        id: 'TR_FIRMWARE_VERSION',
    },
    TR_FIRST_PIN_ENTERED: {
        defaultMessage:
            'Good. You entered a new pin. But to make sure you did not make mistake, please enter it again. Look at your device now, numbers are now different.',
        description: 'Text describing what happens after user enters PIN for the first time.',
        id: 'TR_FIRST_PIN_ENTERED',
    },
    TR_FIRST_SEEN: {
        defaultMessage: 'First Seen',
        id: 'TR_FIRST_SEEN',
    },
    TR_FOR_EASIER_AND_SAFER_INPUT: {
        defaultMessage:
            'For easier and safer input you can scan recipient’s address from a QR code using your computer camera.',
        id: 'TR_FOR_EASIER_AND_SAFER_INPUT',
    },
    TR_FOUND_OK_DEVICE: {
        defaultMessage: 'Found an empty device, yay! You can continue now.',
        description: 'Case when device was connected and it is in expected state (not initialized)',
        id: 'TR_FOUND_OK_DEVICE',
    },
    // TR_GAS_LIMIT: {
    //         defaultMessage: 'Gas limit',
    //         id: 'TR_GAS_LIMIT',
    // },
    // TR_GAS_LIMIT_REFERS_TO: {
    //         defaultMessage:
    //                 'Gas limit refers to the maximum amount of gas user is willing to spend on a particular transaction. {TR_GAS_QUOTATION}. Increasing the gas limit will not get the transaction confirmed sooner. Default value for sending {gasLimitTooltipCurrency} is {gasLimitTooltipValue}.',
    //         id: 'TR_GAS_LIMIT_REFERS_TO',
    // },
    // TR_GAS_PRICE: {
    //         defaultMessage: 'Gas price',
    //         id: 'TR_GAS_PRICE',
    // },
    // TR_GAS_PRICE_QUOTATION: {
    //         defaultMessage: 'Transaction fee = gas limit * gas price',
    //         id: 'TR_GAS_PRICE_QUOTATION',
    // },
    // TR_GAS_PRICE_REFERS_TO: {
    //         defaultMessage:
    //                 'Gas price refers to the amount of ether you are willing to pay for every unit of gas, and is usually measured in “Gwei”. {TR_GAS_PRICE_QUOTATION}. Increasing the gas price will get the transaction confirmed sooner but makes it more expensive. The recommended gas price is {recommendedGasPrice} GWEI.',
    //         id: 'TR_GAS_PRICE_REFERS_TO',
    // },
    // TR_GAS_QUOTATION: {
    //         defaultMessage: 'Transaction fee = gas limit * gas price',
    //         id: 'TR_GAS_QUOTATION',
    // },
    TR_GATHERING_INFO: {
        defaultMessage: 'Gathering information, please wait...',
        id: 'TR_GATHERING_INFO',
    },
    TR_GENERAL: {
        defaultMessage: 'General',
        description: 'Category in Settings',
        id: 'TR_GENERAL',
    },
    TR_GET_ONE: {
        defaultMessage: 'Get one',
        description: 'Part of the sentence: Dont have a Trezor? Get one',
        id: 'TR_GET_ONE',
    },
    TR_GO_TO_EXTERNAL_WALLET: {
        defaultMessage: 'Go to external wallet',
        id: 'TR_GO_TO_EXTERNAL_WALLET',
    },
    TR_GO_TO_SECURITY: {
        defaultMessage: 'Continue to backup',
        description: 'Button in security page (start security setup)',
        id: 'TR_GO_TO_SECURITY',
    },
    TR_HELP_TREZOR_SUITE: {
        defaultMessage: 'Help Trezor Suite get better',
        id: 'TR_HELP_TREZOR_SUITE',
    },
    TR_HELP_TREZOR_SUITE_TEXT_1: {
        defaultMessage:
            'Help Trezor Suite become a better product by sending us {TR_HELP_TREZOR_SUITE_TEXT_1_FAT}.',
        id: 'TR_HELP_TREZOR_SUITE_TEXT_1',
    },
    TR_HELP_TREZOR_SUITE_TEXT_1_FAT: {
        defaultMessage: 'anonymous analytics data.',
        id: 'TR_HELP_TREZOR_SUITE_TEXT_1_FAT',
    },
    TR_HELP_TREZOR_SUITE_TEXT_2: {
        defaultMessage: 'Trezor Suite does NOT track any balance-related or personal data.',
        id: 'TR_HELP_TREZOR_SUITE_TEXT_2',
    },
    TR_HIDE_ADVANCED_OPTIONS: {
        defaultMessage: 'Hide advanced options',
        description: 'Hide advanced sending form',
        id: 'TR_HIDE_ADVANCED_OPTIONS',
    },
    TR_HIDE_WALLET: {
        defaultMessage: 'Hide wallet',
        id: 'TR_HIDE_WALLET',
    },
    TR_HIDE_WALLET_EXPLANATION: {
        defaultMessage: "Explanation what the 'hide wallet' button does",
        id: 'TR_HIDE_WALLET_EXPLANATION',
    },
    TR_HOLOGRAM_STEP_ACTION_NOT_OK: {
        defaultMessage: 'My hologram looks different',
        description: 'Button to click when hologram looks different',
        id: 'TR_HOLOGRAM_STEP_ACTION_NOT_OK',
    },
    TR_HOLOGRAM_STEP_ACTION_OK: {
        defaultMessage: 'My hologram is OK',
        description: 'Button to click in allright case',
        id: 'TR_HOLOGRAM_STEP_ACTION_OK',
    },
    TR_HOLOGRAM_STEP_HEADING: {
        defaultMessage: 'Hologram check',
        description: 'Heading on hologram step page',
        id: 'TR_HOLOGRAM_STEP_HEADING',
    },
    TR_HOLOGRAM_STEP_SUBHEADING: {
        defaultMessage: 'Please make sure hologram protecting your device is authentic',
        description: 'Subheading on hologram step page',
        id: 'TR_HOLOGRAM_STEP_SUBHEADING',
    },
    TR_HOW_PIN_WORKS: {
        defaultMessage: 'Not sure how PIN works?',
        id: 'TR_HOW_PIN_WORKS',
    },
    TR_I_UNDERSTAND_PASSPHRASE: {
        defaultMessage: 'I understand passphrase is not saved anywhere and can’t be restored.',
        id: 'TR_I_UNDERSTAND_PASSPHRASE',
    },
    TR_IF_YOUR_DEVICE_IS_EVER_LOST: {
        defaultMessage: 'If you lose or damage the device, your funds will be lost.',
        id: 'TR_IF_YOUR_DEVICE_IS_EVER_LOST',
    },
    TR_IMPORTED_ACCOUNT_HASH: {
        defaultMessage: 'Imported account #{number}',
        description: 'Used in auto-generated label for imported accounts',
        id: 'TR_IMPORTED_ACCOUNT_HASH',
    },
    TR_INCOMING: {
        defaultMessage: 'Incoming',
        id: 'TR_INCOMING',
    },
    TR_INSTALL: {
        defaultMessage: 'Install',
        description: 'Install button',
        id: 'TR_INSTALL',
    },
    TR_INSTALLING: {
        defaultMessage: 'Do not disconnect your device. Installing',
        description: 'Message that is visible when installing process is in progress.',
        id: 'TR_INSTALLING',
    },
    TR_INSTRUCTION_TO_SKIP: {
        defaultMessage:
            'You should skip setup and continue to wallet and check if you have any funds on this device.',
        description:
            'Instruction what to do when user knows the device he is holding was manipulated by him, not someone else.',
        id: 'TR_INSTRUCTION_TO_SKIP',
    },
    TR_IS_NOT_NEW_DEVICE: {
        defaultMessage:
            'According to your decision in a previous step, this was supposed to be a fresh device. But we were able to detect already installed firmware on it.',
        description:
            'Just a message that we show after user selects that he wants to setup device as a new one but we detect that it apparently is not',
        id: 'TR_IS_NOT_NEW_DEVICE',
    },
    TR_LABELING: {
        defaultMessage: 'Labeling',
        id: 'TR_LABELING',
    },
    TR_LANGUAGE: {
        defaultMessage: 'Language',
        id: 'TR_LANGUAGE',
    },
    TR_LEARN_MORE: {
        defaultMessage: 'Learn more',
        description: 'Link to Trezor wiki.',
        id: 'TR_LEARN_MORE',
    },
    TR_LEARN_MORE_ABOUT_LATEST_VERSION: {
        defaultMessage: 'Learn more about latest version in {TR_CHANGELOG}.',
        id: 'TR_LEARN_MORE_ABOUT_LATEST_VERSION',
    },
    TR_LEARN_MORE_LINK: {
        defaultMessage: 'Learn more.',
        description: 'Link to Trezor wiki.',
        id: 'TR_LEARN_MORE_LINK',
    },
    TR_LEGACY_ACCOUNTS: {
        defaultMessage: 'Legacy accounts',
        id: 'TR_LEGACY_ACCOUNTS',
    },
    TR_LOADING_ACCOUNT: {
        defaultMessage: 'Loading account',
        id: 'TR_LOADING_ACCOUNT',
    },
    TR_LOADING_DEVICE_DOT_DOT_DOT: {
        defaultMessage: 'Loading device...',
        id: 'TR_LOADING_DEVICE_DOT_DOT_DOT',
    },
    TR_LOADING_OTHER_ACCOUNTS: {
        defaultMessage: 'Loading other accounts...',
        id: 'TR_LOADING_OTHER_ACCOUNTS',
    },
    TR_LOADING_TRANSACTIONS: {
        defaultMessage: 'Loading transactions',
        id: 'TR_LOADING_TRANSACTIONS',
    },
    TR_LOG: {
        defaultMessage: 'Log',
        description: 'application event and error',
        id: 'TR_LOG',
    },
    TR_LOOKING_FOR_QUICK_EASY: {
        defaultMessage: 'Looking for a quick & easy way to buy BTC? We got you covered.',
        id: 'TR_LOOKING_FOR_QUICK_EASY',
    },
    TR_LTC_ADDRESS_INFO: {
        defaultMessage:
            'Litecoin changed the format of addresses. Find more info about how to convert your address on our blog. {TR_LEARN_MORE}',
        id: 'TR_LTC_ADDRESS_INFO',
    },
    TR_MARK_ALL_AS_READ: {
        defaultMessage: 'Mark all as read',
        id: 'TR_MARK_ALL_AS_READ',
    },
    TR_MAXIMUM_LENGTH_IS_9_DIGITS: {
        defaultMessage: 'Maximum length is 9 digits.',
        id: 'TR_MAXIMUM_LENGTH_IS_9_DIGITS',
    },
    TR_MESSAGE: {
        defaultMessage: 'Message',
        description: 'Used as a label for message input field in Sign and Verify form',
        id: 'TR_MESSAGE',
    },
    TR_MINED_TIME: {
        defaultMessage: 'Mined Time',
        id: 'TR_MINED_TIME',
    },
    TR_MODEL_ONE: {
        defaultMessage: 'Model one',
        description: 'Name of Trezor model 1',
        id: 'TR_MODEL_ONE',
    },
    TR_MODEL_T: {
        defaultMessage: 'Model T',
        description: 'Name of Trezor model T',
        id: 'TR_MODEL_T',
    },
    TR_MORE_WORDS_TO_ENTER: {
        defaultMessage: '{count} words to enter.',
        description: 'How many words will user need to enter before recovery is finished.',
        id: 'TR_MORE_WORDS_TO_ENTER',
    },
    TR_NAV_RECEIVE: {
        defaultMessage: 'Receive',
        description: 'Title of the navigation tab that contains the account address',
        id: 'TR_NAV_RECEIVE',
    },
    TR_NAV_SEND: {
        defaultMessage: 'Send',
        description: 'Title of the navigation tab that contains a form for sending funds',
        id: 'TR_NAV_SEND',
    },
    TR_NAV_SIGN_AND_VERIFY: {
        defaultMessage: 'Sign & Verify',
        description:
            'Title of the navigation tab that contains a form for signing and verifying messages',
        id: 'TR_NAV_SIGN_AND_VERIFY',
    },
    TR_NAV_TRANSACTIONS: {
        defaultMessage: 'Transactions',
        description: 'Title of the navigation tab that contains tx history.',
        id: 'TR_NAV_TRANSACTIONS',
    },
    TR_NEM_WALLET: {
        defaultMessage: 'NEM wallet',
        id: 'TR_NEM_WALLET',
    },
    TR_NETWORK_BITCOIN: {
        defaultMessage: 'Bitcoin',
        id: 'TR_NETWORK_BITCOIN',
    },
    TR_NETWORK_BITCOIN_CASH: {
        defaultMessage: 'Bitcoin Cash',
        id: 'TR_NETWORK_BITCOIN_CASH',
    },
    TR_NETWORK_BITCOIN_GOLD: {
        defaultMessage: 'Bitcoin Gold',
        id: 'TR_NETWORK_BITCOIN_GOLD',
    },
    TR_NETWORK_BITCOIN_TESTNET: {
        defaultMessage: 'Bitcoin Testnet',
        id: 'TR_NETWORK_BITCOIN_TESTNET',
    },
    TR_NETWORK_CARDANO: {
        defaultMessage: 'Cardano',
        id: 'TR_NETWORK_CARDANO',
    },
    TR_NETWORK_DASH: {
        defaultMessage: 'Dash',
        id: 'TR_NETWORK_DASH',
    },
    TR_NETWORK_DIGIBYTE: {
        defaultMessage: 'Digibyte',
        id: 'TR_NETWORK_DIGIBYTE',
    },
    TR_NETWORK_DOGECOIN: {
        defaultMessage: 'Dogecoin',
        id: 'TR_NETWORK_DOGECOIN',
    },
    TR_NETWORK_ETHEREUM: {
        defaultMessage: 'Ethereum',
        id: 'TR_NETWORK_ETHEREUM',
    },
    TR_NETWORK_ETHEREUM_CLASSIC: {
        defaultMessage: 'Ethereum Classic',
        id: 'TR_NETWORK_ETHEREUM_CLASSIC',
    },
    TR_NETWORK_ETHEREUM_TESTNET: {
        defaultMessage: 'Ethereum Testnet',
        id: 'TR_NETWORK_ETHEREUM_TESTNET',
    },
    TR_NETWORK_LITECOIN: {
        defaultMessage: 'Litecoin',
        id: 'TR_NETWORK_LITECOIN',
    },
    TR_NETWORK_NAMECOIN: {
        defaultMessage: 'Namecoin',
        id: 'TR_NETWORK_NAMECOIN',
    },
    TR_NETWORK_NEM: {
        defaultMessage: 'NEM',
        id: 'TR_NETWORK_NEM',
    },
    TR_NETWORK_STELLAR: {
        defaultMessage: 'Stellar',
        id: 'TR_NETWORK_STELLAR',
    },
    TR_NETWORK_TEZOS: {
        defaultMessage: 'Tezos',
        id: 'TR_NETWORK_TEZOS',
    },
    TR_NETWORK_TYPE_LEGACY: {
        defaultMessage: 'legacy',
        id: 'TR_NETWORK_TYPE_LEGACY',
    },
    TR_NETWORK_TYPE_NORMAL: {
        defaultMessage: 'normal',
        id: 'TR_NETWORK_TYPE_NORMAL',
    },
    TR_NETWORK_TYPE_SEGWIT: {
        defaultMessage: 'segwit',
        id: 'TR_NETWORK_TYPE_SEGWIT',
    },
    TR_NETWORK_UNKNOWN: {
        defaultMessage: 'unknown',
        id: 'TR_NETWORK_UNKNOWN',
    },
    TR_NETWORK_VERTCOIN: {
        defaultMessage: 'Vertcoin',
        id: 'TR_NETWORK_VERTCOIN',
    },
    TR_NETWORK_XRP: {
        defaultMessage: 'XRP',
        id: 'TR_NETWORK_XRP',
    },
    TR_NETWORK_XRP_TESTNET: {
        defaultMessage: 'XRP Testnet',
        id: 'TR_NETWORK_XRP_TESTNET',
    },
    TR_NETWORK_ZCASH: {
        defaultMessage: 'Zcash',
        id: 'TR_NETWORK_ZCASH',
    },
    TR_NEW_COMMUNICATION_TOOL: {
        defaultMessage:
            'New communication tool to facilitate the connection between your Trezor and your internet browser.',
        id: 'TR_NEW_COMMUNICATION_TOOL',
    },
    TR_NEW_TREZOR_BRIDGE_IS_AVAILABLE: {
        defaultMessage: 'New Trezor Bridge is available.',
        id: 'TR_NEW_TREZOR_BRIDGE_IS_AVAILABLE',
    },
    TR_NEW_TREZOR_FIRMWARE_IS_AVAILABLE_DOT: {
        defaultMessage: 'New Trezor firmware is available.',
        id: 'TR_NEW_TREZOR_FIRMWARE_IS_AVAILABLE_DOT',
    },
    TR_NO_PASSPHRASE_WALLET: {
        defaultMessage: 'No-passphrase wallet',
        id: 'TR_NO_PASSPHRASE_WALLET',
    },
    // TR_CUSTOM_FEE_IS_NOT_NUMBER: {
    //         defaultMessage: 'Fee is not a number',
    //         id: 'TR_CUSTOM_FEE_IS_NOT_NUMBER',
    // },
    TR_NORTH: {
        defaultMessage: 'North',
        id: 'TR_NORTH',
    },
    TR_NUM_ACCOUNTS_FIAT_VALUE: {
        defaultMessage:
            '{accountsCount} {accountsCount, plural, one {account} other {accounts}} • {fiatValue}',
        description: 'Used as title for a wallet instance in Switch Device modal',
        id: 'TR_NUM_ACCOUNTS_FIAT_VALUE',
    },
    TR_OFFLINE: {
        defaultMessage: 'Offline',
        id: 'TR_OFFLINE',
    },
    TR_ONCE_YOU_SEND_OR_RECEIVE: {
        defaultMessage:
            'Once you send or receive your first transaction it will show up here. Until then, wanna buy some crypto? Click the button below to begin your shopping spree!',
        id: 'TR_ONCE_YOU_SEND_OR_RECEIVE',
    },
    TR_ONLINE: {
        defaultMessage: 'Online',
        id: 'TR_ONLINE',
    },
    TR_OOPS_SOMETHING_WENT_WRONG: {
        defaultMessage: 'Oops! Something went wrong!',
        id: 'TR_OOPS_SOMETHING_WENT_WRONG',
    },
    TR_OUTGOING: {
        defaultMessage: 'Outgoing',
        id: 'TR_OUTGOING',
    },
    TR_PACKAGING_LINK: {
        defaultMessage: 'here',
        description: 'Part of sentence TR_DID_YOU_PURCHASE. Link to support',
        id: 'TR_PACKAGING_LINK',
    },
    TR_PASSPHRASE_CASE_SENSITIVE: {
        defaultMessage: 'Note: Passphrase is case-sensitive.',
        id: 'PASSPHRASE_CASE_SENSITIVE',
    },
    TR_PASSPHRASE_HIDDEN_WALLET: {
        defaultMessage: 'Passphrase (hidden) wallet',
        id: 'TR_PASSPHRASE_HIDDEN_WALLET',
    },
    TR_PASSPHRASE_TOO_LONG: {
        defaultMessage: 'The passphrase length has exceed the allowed limit.',
        id: 'TR_PASSPHRASE_TOO_LONG',
    },
    TR_PASSPHRASE_WALLET: {
        defaultMessage: 'Passphrase wallet',
        id: 'TR_PASSPHRASE_WALLET',
    },
    TR_PENDING: {
        defaultMessage: 'Pending',
        description: 'Pending transaction with no confirmations',
        id: 'TR_PENDING',
    },
    TR_PIN_ERROR_TROUBLESHOOT: {
        defaultMessage:
            'Are you confused, how PIN works? You can always refer to our {TR_DOCUMENTATION}',
        description: 'Troubleshooting text after user enters second PIN incorrectly.',
        id: 'TR_PIN_ERROR_TROUBLESHOOT',
    },
    TR_PIN_HEADING_FIRST: {
        defaultMessage: 'Set new PIN',
        description: 'Heading in PIN page when entering PIN for the first time',
        id: 'TR_PIN_HEADING_FIRST',
    },
    TR_PIN_HEADING_MISMATCH: {
        defaultMessage: 'PIN mismatch',
        description: 'Heading in PIN page when PIN repeated incorrectly',
        id: 'TR_PIN_HEADING_MISMATCH',
    },
    TR_PIN_HEADING_REPEAT: {
        defaultMessage: 'Repeat PIN',
        description: 'Heading in PIN page when repeating PIN',
        id: 'TR_PIN_HEADING_REPEAT',
    },
    TR_PIN_HEADING_SUCCESS: {
        defaultMessage: 'PIN enabled',
        description: 'Heading in PIN page when PIN set',
        id: 'TR_PIN_HEADING_SUCCESS',
    },
    TR_PIN_SET_SUCCESS: {
        defaultMessage: 'Purfect! Your device is now secured by pin.',
        description: 'Longer text indicating PIN was set succesfully.',
        id: 'TR_PIN_SET_SUCCESS',
    },
    TR_PIN_SUBHEADING: {
        defaultMessage: 'Protect device from unauthorized access by using a strong pin.',
        description: 'Subheading on PIN page',
        id: 'TR_PIN_SUBHEADING',
    },
    TR_PLEASE_ALLOW_YOUR_CAMERA: {
        defaultMessage: 'Please allow your camera to be able to scan a QR code.',
        id: 'TR_PLEASE_ALLOW_YOUR_CAMERA',
    },
    TR_PLEASE_CONNECT_YOUR_DEVICE: {
        defaultMessage: 'Please connect your device to continue with the verification process',
        id: 'TR_PLEASE_CONNECT_YOUR_DEVICE',
    },
    TR_PLEASE_DISABLE_PASSPHRASE: {
        defaultMessage:
            'Please disable passphrase settings to continue with the verification process.',
        id: 'TR_PLEASE_DISABLE_PASSPHRASE',
    },
    TR_PLEASE_ENABLE_PASSPHRASE: {
        defaultMessage:
            'Please enable passphrase settings to continue with the verification process.',
        id: 'TR_PLEASE_ENABLE_PASSPHRASE',
    },
    TR_PRIMARY_FIAT: {
        defaultMessage: 'Primary FIAT currency to display',
        id: 'TR_PRIMARY_FIAT',
    },
    TR_RANDOM_SEED_WORDS_DISCLAIMER: {
        defaultMessage:
            'Please note, that to maximaze security, your device will ask you to enter {count} fake words that are not part of your seed.',
        description:
            'User is instructed to enter words from seed (backup) into the form in browser',
        id: 'TR_RANDOM_SEED_WORDS_DISCLAIMER',
    },
    TR_READ_MORE: {
        defaultMessage: 'Read more',
        id: 'TR_READ_MORE',
    },
    TR_RECEIVE: {
        defaultMessage: 'Receive',
        id: 'TR_RECEIVE',
    },
    TR_RECIPIENT_ADDRESS: {
        defaultMessage: 'Recipient address',
        id: 'TR_RECIPIENT_ADDRESS',
    },
    TR_RECONNECT_HEADER: {
        defaultMessage: 'Reconnect your device',
        id: 'TR_RECONNECT_HEADER',
    },
    TR_RECONNECT_TEXT: {
        defaultMessage: 'We lost connection with your device. This might mean:',
        id: 'TR_RECONNECT_TEXT',
    },
    TR_RECONNECT_TROUBLESHOOT_BRIDGE: {
        defaultMessage: 'Trezor bridge might have stopped working, try restarting',
        description: '',
        id: 'TR_RECONNECT_TROUBLESHOOT_BRIDGE',
    },
    TR_RECONNECT_TROUBLESHOOT_CABEL: {
        defaultMessage: 'Cable is broken, try another one',
        description: '',
        id: 'TR_RECONNECT_TROUBLESHOOT_CABEL',
    },
    TR_RECONNECT_TROUBLESHOOT_CONNECTION: {
        defaultMessage: 'Device is not well connected to the cable',
        description: '',
        id: 'TR_RECONNECT_TROUBLESHOOT_CONNECTION',
    },
    TR_RECOVER_SUBHEADING: {
        defaultMessage:
            'It is possible to re-create device from bip39 backup. First of all, chose number of words of your backup.',
        description: 'Subheading in recover page. Basic info about recovery',
        id: 'TR_RECOVER_SUBHEADING',
    },
    TR_RECOVER_SUBHEADING_MODEL_T: {
        defaultMessage: 'On model T the entire recovery process is doable on device.',
        description: 'Subheading in recover page. Basic info about recovery',
        id: 'TR_RECOVER_SUBHEADING_MODEL_T',
    },
    TR_RECOVERY_ERROR: {
        defaultMessage: 'Device recovery failed with error: {error}',
        description: 'Error during recovery. For example wrong word retyped or device disconnected',
        id: 'TR_RECOVERY_ERROR',
    },
    TR_RECOVERY_SEED_IS: {
        defaultMessage:
            'Recovery seed is a list of words in a specific order which store all the information needed.',
        id: 'TR_RECOVERY_SEED_IS',
    },
    TR_RECOVERY_TYPES_DESCRIPTION: {
        defaultMessage:
            'Both methods are safe. Basic recovery uses on computer input of words in randomized order. Advanced recovery uses on-screen input to load your recovery seed. {TR_LEARN_MORE_LINK}',
        description: 'There are two methods of recovery for T1. This is a short explanation text.',
        id: 'TR_RECOVERY_TYPES_DESCRIPTION',
    },
    TR_REMEMBER_ALLOWS_YOU_TO: {
        defaultMessage:
            'Remember allows you to access any wallet in watch-only mode without connected device.',
        id: 'TR_REMEMBER_ALLOWS_YOU_TO',
    },
    TR_REMEMBER_WALLET: {
        defaultMessage: 'Remember wallet',
        id: 'TR_REMEMBER_WALLET',
    },
    TR_RESELLERS_LINK: {
        defaultMessage: 'a trusted reseller',
        description:
            'Part of sentence TR_DID_YOU_PURCHASE. Link to page with trusted resellers list',
        id: 'TR_RESELLERS_LINK',
    },
    TR_RETRY: {
        defaultMessage: 'Retry',
        description: 'Retry button',
        id: 'TR_RETRY',
    },
    TR_RETRYING_DOT_DOT: {
        defaultMessage: 'Retrying...',
        id: 'TR_RETRYING_DOT_DOT',
    },
    TR_SCAN_QR_CODE: {
        defaultMessage: 'Scan QR code',
        description: 'Title for the Scan QR modal dialog',
        id: 'TR_SCAN_QR_CODE',
    },
    TR_SECURITY_HEADING: {
        defaultMessage: 'Trezor successfully initialized!',
        description: 'Heading in security page',
        id: 'TR_SECURITY_HEADING',
    },
    TR_SECURITY_SUBHEADING: {
        defaultMessage:
            'Your Trezor has been successfully initialized and is ready to be used. Your Wallet has been successfully created and is ready to be used as well. Wheeee!',
        description: 'Text in security page',
        id: 'TR_SECURITY_SUBHEADING',
    },
    TR_SEED_MANUAL_LINK: {
        defaultMessage: 'recovery seed',
        description: 'Link. Part of TR_BACKUP_SUBHEADING_1',
        id: 'TR_SEED_MANUAL_LINK',
    },
    TR_SELECT_DEVICE: {
        defaultMessage: 'Select device',
        id: 'TR_SELECT_DEVICE',
    },
    TR_SELECT_PASSPHRASE_SOURCE: {
        defaultMessage: 'Select passphrase source on "{deviceLabel}" device.',
        id: 'TR_SELECT_PASSPHRASE_SOURCE',
    },
    TR_SELECT_WALLET_TO_ACCESS: {
        defaultMessage: 'Select a wallet to access',
        id: 'TR_SELECT_WALLET_TO_ACCESS',
    },
    TR_SELECT_YOUR_DEVICE_HEADING: {
        defaultMessage: 'Select your device',
        description: 'Heading on select your device page',
        id: 'TR_SELECT_YOUR_DEVICE_HEADING',
    },
    TR_SEND: {
        defaultMessage: 'Send {amount}',
        id: 'TR_SEND',
    },
    TR_SEND_NETWORK: {
        defaultMessage: 'Send {network}',
        id: 'TR_SEND_NETWORK',
    },
    TR_SEND_NETWORK_AND_TOKENS: {
        defaultMessage: 'Send {network} and tokens',
        id: 'TR_SEND_NETWORK_AND_TOKENS',
    },
    TR_SENT_TO_SELF: {
        defaultMessage: '(Sent to self)',
        id: 'TR_SENT_TO_SELF',
    },
    // TR_SET_MAX: {
    //         defaultMessage: 'Set max',
    //         description: 'Used for setting maximum amount in Send form',
    //         id: 'TR_SET_MAX',
    // },
    TR_SET_PIN: {
        defaultMessage: 'Set pin',
        description: 'Button text',
        id: 'TR_SET_PIN',
    },
    TR_SET_UP_NEW_PIN: {
        defaultMessage: 'Set up new PIN',
        id: 'TR_SET_UP_NEW_PIN',
    },
    TR_SET_UP_STRONG_PIN_TO_PROTECT: {
        defaultMessage:
            'Set up a strong PIN to protect your device from unauthorized access. The keypad layout is displayed on your connected Trezor device.',
        id: 'TR_SET_UP_STRONG_PIN_TO_PROTECT',
    },
    TR_SETTINGS: {
        defaultMessage: 'Settings',
        id: 'TR_SETTINGS',
    },
    TR_SHOW_ADDRESS_I_WILL_TAKE_THE_RISK: {
        defaultMessage: 'Show address, I will take the risk',
        id: 'TR_SHOW_ADDRESS_I_WILL_TAKE_THE_RISK',
    },
    TR_SHOW_ADVANCED_OPTIONS: {
        defaultMessage: 'Show advanced options',
        description: 'Shows advanced sending form',
        id: 'TR_SHOW_ADVANCED_OPTIONS',
    },
    TR_SHOW_DETAILS: {
        defaultMessage: 'Show details',
        id: 'TR_SHOW_DETAILS',
    },
    TR_SHOW_DETAILS_IN_BLOCK_EXPLORER: {
        defaultMessage: 'Show details in Block Explorer',
        id: 'TR_SHOW_DETAILS_IN_BLOCK_EXPLORER',
    },
    TR_SHOW_OLDER_NEWS: {
        defaultMessage: 'Show older news',
        id: 'TR_SHOW_OLDER_NEWS',
    },
    TR_SHOW_ON_TREZOR: {
        defaultMessage: 'Show on Trezor',
        id: 'TR_SHOW_ON_TREZOR',
    },
    TR_SHOW_UNVERIFIED_ADDRESS: {
        defaultMessage: 'Show unverified address',
        id: 'TR_SHOW_UNVERIFIED_ADDRESS',
    },
    TR_SIGN: {
        defaultMessage: 'Sign',
        description: 'Sign button in Sign and Verify form',
        id: 'TR_SIGN',
    },
    TR_SIGN_MESSAGE: {
        defaultMessage: 'Sign Message',
        description: 'Header for the Sign and Verify form',
        id: 'TR_SIGN_MESSAGE',
    },
    // TODO: Toast notification
    // TR_SIGN_MESSAGE_ERROR: {
    //         defaultMessage: 'Failed to sign message',
    //         id: 'TR_SIGN_MESSAGE_ERROR',
    // },
    TR_SIGNATURE: {
        defaultMessage: 'Signature',
        description: 'Used as a label for signature input field in Sign and Verify form',
        id: 'TR_SIGNATURE',
    },
    // TODO: Toast notification
    // TR_SIGNATURE_IS_VALID: {
    //         defaultMessage: 'Signature is valid',
    //         id: 'TR_SIGNATURE_IS_VALID',
    // },
    TR_SKIP: {
        defaultMessage: 'Skip',
        description: 'Button. Skip one step',
        id: 'TR_SKIP',
    },
    TR_SKIP_ALL: {
        defaultMessage: 'Skip onboarding',
        description: 'Button. Skip the entire onboarding process.',
        id: 'TR_SKIP_ALL',
    },
    TR_SKIP_ONBOARDING_HEADING: {
        defaultMessage: 'Skipping onboarding? One more thing…',
        id: 'TR_SKIP_ONBOARDING_HEADING',
    },
    TR_SKIP_ONBOARDING_TEXT: {
        defaultMessage:
            'If your device is initialiazed and you used Wallet or Suite before, that’s great! Did you initialize Trezor yourself? You should be the one doing it. If not, it might be dangerous.',
        id: 'TR_SKIP_ONBOARDING_TEXT',
    },
    TR_SKIP_SECURITY: {
        defaultMessage: 'Skip backup and PIN',
        description: 'Button in security page (skip security setup)',
        id: 'TR_SKIP_SECURITY',
    },
    TR_SOLVE_ISSUE: {
        defaultMessage: 'Solve issue',
        id: 'TR_SOLVE_ISSUE',
    },
    TR_SOUTH: {
        defaultMessage: 'South',
        id: 'TR_SOUTH',
    },
    TR_START_AGAIN: {
        defaultMessage: 'Start again',
        description: 'Button text',
        id: 'TR_START_AGAIN',
    },
    TR_START_BACKUP: {
        defaultMessage: 'Start backup',
        description: 'Button text',
        id: 'TR_START_BACKUP',
    },
    TR_START_RECOVERY: {
        defaultMessage: 'Start recovery',
        description: 'Button.',
        id: 'TR_START_RECOVERY',
    },
    TR_STATUS: {
        defaultMessage: 'Status',
        id: 'TR_STATUS',
    },
    TR_STATUS_UNKNOWN: {
        defaultMessage: 'Status unknown',
        description: 'Device status',
        id: 'TR_STATUS_UNKNOWN',
    },
    TR_STELLAR_WALLET: {
        defaultMessage: 'Stellar wallet',
        id: 'TR_STELLAR_WALLET',
    },
    TR_SUITE_VERSION: {
        defaultMessage: 'Suite version',
        id: 'TR_SUITE_VERSION',
    },
    TR_SUPPORT: {
        defaultMessage: 'Support',
        id: 'TR_SUPPORT',
    },
    TR_SWITCH_DEVICE: {
        defaultMessage: 'Switch Device',
        id: 'TR_SWITCH_DEVICE',
    },
    TR_TAKE_ME_BACK_TO_WALLET: {
        defaultMessage: 'Take me back to the wallet',
        id: 'TR_TAKE_ME_BACK_TO_WALLET',
    },
    TR_TESTNET_COINS: {
        defaultMessage: 'Testnet coins',
        id: 'TR_TESTNET_COINS',
    },
    TR_TESTNET_COINS_EXPLAINED: {
        defaultMessage:
            'Testnet coins dont have any value but you still may use them to learn and experiment.',
        id: 'TR_TESTNET_COINS_EXPLAINED',
    },
    TR_TEZOS_WALLET: {
        defaultMessage: 'Tezos wallet',
        id: 'TR_TEZOS_WALLET',
    },
    TR_THE_PIN_LAYOUT_IS_DISPLAYED: {
        defaultMessage: 'The PIN layout is displayed on your Trezor.',
        id: 'TR_THE_PIN_LAYOUT_IS_DISPLAYED',
    },
    TR_THIS_HIDDEN_WALLET_IS_EMPTY: {
        defaultMessage:
            'This hidden Wallet is empty. To make sure you are in the correct Wallet, confirm Passphrase',
        id: 'TR_THIS_HIDDEN_WALLET_IS_EMPTY',
    },
    TR_THIS_HIDDEN_WALLET_IS_EMPTY_SOURCE: {
        defaultMessage:
            'This hidden Wallet is empty. To make sure you are in the correct Wallet, select Passphrase source.',
        id: 'TR_THIS_HIDDEN_WALLET_IS_EMPTY_SOURCE',
    },
    TR_THIS_IS_PLACE_TO_SEE_ALL: {
        defaultMessage:
            'This is a place to see all your devices. You can further set them up in Settings but here you can switch between devices and see their statuses.',
        id: 'TR_THIS_IS_PLACE_TO_SEE_ALL',
    },
    TR_TO_ACCESS_STANDARD_NO_PASSPHRASE: {
        defaultMessage: 'To access standard (no-passphrase) Wallet click the button below.',
        id: 'TR_TO_ACCESS_STANDARD_NO_PASSPHRASE',
    },
    TR_TO_FIND_YOUR_ACCOUNTS_AND: {
        defaultMessage:
            'To find your accounts and funds we need to perform a coin discovery which will discover all your coins.',
        id: 'TR_TO_FIND_YOUR_ACCOUNTS_AND',
    },
    TR_TO_LABEL: {
        defaultMessage: 'To',
        description: "Label for recepeint's address",
        id: 'TR_TO_LABEL',
    },
    TR_TO_PREVENT_PHISHING_ATTACKS_COMMA: {
        defaultMessage:
            'To prevent phishing attacks, you should verify the address on your Trezor first. {claim}',
        id: 'TR_TO_PREVENT_PHISHING_ATTACKS_COMMA',
    },
    TR_TOS_INFORMATION: {
        defaultMessage:
            'Oh, by the way, we had to pay a hell lot of money to our lawyers to create some {TR_TOS_LINK}',
        id: 'TR_HELP_TREZOR_SUITE_TEXT',
    },
    TR_TOS_LINK: {
        defaultMessage: 'Terms & Conditions.',
        id: 'TR_TOS_LINK',
    },
    TR_TOTAL_INPUT: {
        defaultMessage: 'Total Input',
        id: 'TR_TOTAL_INPUT',
    },
    TR_TOTAL_OUTPUT: {
        defaultMessage: 'Total Output',
        id: 'TR_TOTAL_OUTPUT',
    },
    TR_TOTAL_PORTFOLIO_VALUE: {
        defaultMessage: 'Total portfolio value',
        id: 'TR_TOTAL_PORTFOLIO_VALUE',
    },
    TR_TRANSACTION_DETAILS: {
        defaultMessage: 'Transaction details',
        id: 'TR_TRANSACTION_DETAILS',
    },
    TR_TRANSACTION_ID: {
        defaultMessage: 'Transaction ID',
        id: 'TR_TRANSACTION_ID',
    },
    TR_TREZOR: {
        defaultMessage: 'Trezor',
        description: 'Link in header navigation',
        id: 'TR_TREZOR',
    },
    TR_TREZOR_BRIDGE_IS_NOT_RUNNING: {
        defaultMessage: 'Trezor Bridge is not running',
        description: '',
        id: 'TR_TREZOR_BRIDGE_IS_NOT_RUNNING',
    },
    TR_TREZOR_BRIDGE_IS_RUNNING_VERSION: {
        defaultMessage: 'Trezor Bridge is running. Version: {version}',
        description: '',
        id: 'TR_TREZOR_BRIDGE_IS_RUNNING_VERSION',
    },
    TR_TRY_AGAIN: {
        defaultMessage: 'Try again',
        description: 'Try to run the process again',
        id: 'TR_TRY_AGAIN',
    },
    TR_TX_CONFIRMATIONS: {
        defaultMessage:
            '{confirmationsCount} {confirmationsCount, plural, one {confirmation} other {confirmations}}',
        id: 'TR_TX_CONFIRMATIONS',
    },
    TR_TX_CURRENT_VALUE: {
        defaultMessage: 'Current Value',
        id: 'TR_TX_CURRENT_VALUE',
    },
    TR_TX_FEE: {
        defaultMessage: 'Fee',
        id: 'TR_TX_FEE',
    },
    TR_TX_HISTORICAL_VALUE_DATE: {
        defaultMessage: 'Historical Value ({date})',
        id: 'TR_TX_HISTORICAL_VALUE_DATE',
    },
    TR_TX_TYPE: {
        defaultMessage: 'Type',
        id: 'TR_TX_TYPE',
    },
    TR_UNAVAILABLE: {
        defaultMessage: 'Unavailable',
        description: 'Device status',
        id: 'TR_UNAVAILABLE',
    },
    TR_UNCONFIRMED_TX: {
        defaultMessage: 'Unconfirmed',
        id: 'TR_UNCONFIRMED_TX',
    },
    TR_UNDISCOVERED_WALLET: {
        defaultMessage: 'Undiscovered wallet',
        id: 'TR_UNDISCOVERED_WALLET',
    },
    TR_UNKNOWN: {
        defaultMessage: 'Unknown',
        id: 'TR_UNKNOWN',
    },
    TR_UNKNOWN_CONFIRMATION_TIME: {
        defaultMessage: 'unknown',
        id: 'TR_UNKNOWN_CONFIRMATION_TIME',
    },
    TR_UNKNOWN_TRANSACTION: {
        defaultMessage: '(Unknown transaction)',
        id: 'TR_UNKNOWN_TRANSACTION',
    },
    TR_UNKOWN_ERROR_SEE_CONSOLE: {
        defaultMessage: 'Unknown error. See console logs for details.',
        id: 'TR_UNKOWN_ERROR_SEE_CONSOLE',
    },
    TR_UNLOCK: {
        defaultMessage: 'Unlock',
        id: 'TR_UNLOCK',
    },
    TR_UNREADABLE: {
        defaultMessage: 'Unreadable',
        description: 'Device status',
        id: 'TR_UNREADABLE',
    },
    TR_UNVERIFIED_ADDRESS_COMMA_CONNECT: {
        defaultMessage: 'Unverified address, connect your Trezor to verify it',
        id: 'TR_UNVERIFIED_ADDRESS_COMMA_CONNECT',
    },
    TR_UNVERIFIED_ADDRESS_COMMA_SHOW: {
        defaultMessage: 'Unverified address, show on Trezor.',
        id: 'TR_UNVERIFIED_ADDRESS_COMMA_SHOW',
    },
    TR_UPLOAD_IMAGE: {
        defaultMessage: 'Upload Image',
        id: 'TR_UPLOAD_IMAGE',
    },
    TR_USED_IN_ANOTHER_WINDOW: {
        defaultMessage: 'Used in other window',
        description: 'Device status',
        id: 'TR_USED_IN_ANOTHER_WINDOW',
    },
    TR_USER_HAS_NOT_WORKED_WITH_THIS_DEVICE: {
        defaultMessage: 'It is a brand new device, just unpacked',
        description: 'Option to click when troubleshooting initialized device.',
        id: 'TR_USER_HAS_NOT_WORKED_WITH_THIS_DEVICE',
    },
    TR_USER_HAS_NOT_WORKED_WITH_THIS_DEVICE_INSTRUCTIONS: {
        defaultMessage:
            'In that case you should immediately contact Trezor support with detailed information on your purchase and refrain from using this device.',
        description: 'What to do if device is already initialized but not by user.',
        id: 'TR_USER_HAS_NOT_WORKED_WITH_THIS_DEVICE_INSTRUCTIONS',
    },
    TR_USER_HAS_WORKED_WITH_THIS_DEVICE: {
        defaultMessage: 'I have worked with it before',
        description: 'Option to click when troubleshooting initialized device.',
        id: 'TR_USER_HAS_WORKED_WITH_THIS_DEVICE',
    },
    TR_VALUES: {
        defaultMessage: 'Values',
        id: 'TR_VALUES',
    },
    TR_VERIFY: {
        defaultMessage: 'Verify',
        description: 'Verify button in Sign and Verify form',
        id: 'TR_VERIFY',
    },
    TR_VERIFY_MESSAGE: {
        defaultMessage: 'Verify Message',
        description: 'Header for the Sign and Verify form',
        id: 'TR_VERIFY_MESSAGE',
    },
    // TODO: Toast notification
    // TR_VERIFY_MESSAGE_ERROR: {
    //         defaultMessage: 'Failed to verify message',
    //         id: 'TR_VERIFY_MESSAGE_ERROR',
    // },
    // TR_VERIFY_MESSAGE_SUCCESS: {
    //         defaultMessage: 'Message has been successfully verified',
    //         id: 'TR_VERIFY_MESSAGE_SUCCESS',
    // },
    // TR_VERIFYING_ADDRESS_ERROR: {
    //         defaultMessage: 'Verifying address error',
    //         id: 'TR_VERIFYING_ADDRESS_ERROR',
    // },
    TR_VERSION_IS_LOADING: {
        defaultMessage: 'Version is loading',
        id: 'TR_VERSION_IS_LOADING',
    },
    TR_WAIT_FOR_FILE_TO_DOWNLOAD: {
        defaultMessage: 'Wait for file to download',
        description: 'Instruction for installing Trezor Bridge',
        id: 'TR_WAIT_FOR_FILE_TO_DOWNLOAD',
    },
    TR_WAIT_FOR_REBOOT: {
        defaultMessage: 'Wait for your device to reboot',
        description: 'Info what is happening with users device.',
        id: 'TR_WAIT_FOR_REBOOT',
    },
    TR_WALLET: {
        defaultMessage: 'Wallet',
        description: 'Category in Settings',
        id: 'TR_WALLET',
    },
    TR_WALLET_DUPLICATE_DESC: {
        defaultMessage: 'The hidden wallet that you are trying to create already exists',
        id: 'TR_WALLET_DUPLICATE_DESC',
    },
    TR_WALLET_DUPLICATE_RETRY: {
        defaultMessage: 'Try again with different passphrase',
        id: 'TR_WALLET_DUPLICATE_RETRY',
    },
    TR_WALLET_DUPLICATE_SWITCH: {
        defaultMessage: 'Switch to existing wallet',
        id: 'TR_WALLET_DUPLICATE_SWITCH',
    },
    TR_WALLET_DUPLICATE_TITLE: {
        defaultMessage: 'Passphrase duplicated',
        id: 'TR_WALLET_DUPLICATE_TITLE',
    },
    TR_WAS_USED_IN_ANOTHER_WINDOW: {
        defaultMessage: 'Reload session',
        description: 'Device status',
        id: 'TR_WAS_USED_IN_ANOTHER_WINDOW',
    },
    TR_WELCOME_MODAL_HEADING: {
        defaultMessage: 'Welcome to Trezor Suite!',
        id: 'TR_WELCOME_MODAL_HEADING',
    },
    TR_WELCOME_MODAL_TEXT: {
        defaultMessage: 'The one place for all your crypto matters.',
        id: 'TR_WELCOME_MODAL_TEXT',
    },
    TR_WELCOME_TO_TREZOR: {
        defaultMessage: 'First-time user or an ol’ Trezor fella?',
        id: 'TR_WELCOME_TO_TREZOR',
    },
    TR_WELCOME_TO_TREZOR_TEXT: {
        defaultMessage: 'Choose your path and let the Trezor Force be with you!.',
        id: 'TR_WELCOME_TO_TREZOR_TEXT',
    },
    TR_WEST: {
        defaultMessage: 'West',
        id: 'TR_WEST',
    },
    TR_WHAT_IS_PASSPHRASE: {
        defaultMessage: 'What is passphrase',
        id: 'TR_WHAT_IS_PASSPHRASE',
    },
    TR_WHAT_TO_DO_NOW: {
        defaultMessage: 'What to do now',
        id: 'TR_WHAT_TO_DO_NOW',
    },
    TR_WHATS_NEW: {
        defaultMessage: "What's new",
        id: 'TR_WHATS_NEW',
    },
    TR_WIPING_YOUR_DEVICE: {
        defaultMessage:
            'Wiping the device removes all its information. Only wipe your device if you have your device if you have your recovery seed at hand or there are no funds stored on this device.',
        id: 'TR_WIPING_YOUR_DEVICE',
    },
    TR_WORDS: {
        defaultMessage: '{count} words',
        description: 'Number of words. For example: 12 words',
        id: 'TR_WORDS',
    },
    TR_XRP_DESTINATION_TAG: {
        defaultMessage: 'Destination tag',
        id: 'TR_XRP_DESTINATION_TAG',
    },
    TR_XRP_RESERVE_INFO: {
        defaultMessage:
            'Ripple addresses require a minimum balance of {minBalance} XRP to activate and maintain the account. {TR_LEARN_MORE}',
        id: 'TR_XRP_RESERVE_INFO',
    },
    // TR_XRP_DESTINATION_TAG_EXPLAINED: {
    //         defaultMessage:
    //                 'Destination tag is an arbitrary number which serves as a unique identifier of your transaction. Some services may require this to process your transaction.',
    //         id: 'TR_XRP_DESTINATION_TAG_EXPLAINED',
    // },
    TR_YOU_WERE_DISCONNECTED_DOT: {
        defaultMessage: 'You were disconnected.',
        id: 'TR_YOU_WERE_DISCONNECTED_DOT',
    },
    TR_YOUR_CURRENT_FIRMWARE: {
        defaultMessage: 'Your current firmware version is {version}',
        id: 'TR_YOUR_CURRENT_FIRMWARE',
    },
    TR_YOUR_CURRENT_VERSION: {
        defaultMessage: 'Your current Suite version is 1.2.0',
        id: 'TR_YOUR_CURRENT_VERSION',
    },
    TR_YOUR_TREZOR_IS_NOT_BACKED_UP: {
        defaultMessage: 'Your Trezor is not backed up.',
        id: 'TR_YOUR_TREZOR_IS_NOT_BACKED_UP',
    },
    TR_YOUR_WALLET_IS_READY_WHAT: {
        defaultMessage: 'Your Wallet is ready. What to do now?',
        id: 'TR_YOUR_WALLET_IS_READY_WHAT',
    },
<<<<<<< HEAD
    TR_MODAL_CONFIRM_TX_TITLE: {
        id: 'TR_MODAL_CONFIRM_TX_TITLE',
        defaultMessage: 'Confirm transaction',
    },
    TR_MODAL_CONFIRM_TX_BUTTON: {
        id: 'TR_MODAL_CONFIRM_TX_BUTTON',
        defaultMessage: 'Confirm transaction',
    },
    TR_ADDRESS_FROM: {
        id: 'TR_ADDRESS_FROM',
        defaultMessage: 'From',
    },
    TR_EDIT: {
        id: 'TR_EDIT',
        defaultMessage: 'Edit',
    },
    TR_GAS_PRICE: {
        id: 'TR_GAS_PRICE',
        defaultMessage: 'Gas price',
    },
    TR_SEND_REVIEW_TRANSACTION: {
        id: 'TR_SEND_REVIEW_TRANSACTION',
        defaultMessage: 'Review Transaction',
    },
    TR_TO: {
        id: 'TR_TO',
        defaultMessage: 'To',
=======
    TR_RECIPIENT_ADDRESS_TOOLTIP: {
        id: 'TR_RECIPIENT_ADDRESS_TOOLTIP',
        defaultMessage: 'TR_RECIPIENT_ADDRESS_TOOLTIP',
    },
    TR_SEND_DATA_TOOLTIP: {
        id: 'TR_SEND_DATA_TOOLTIP',
        defaultMessage: 'TR_SEND_DATA_TOOLTIP',
    },
    TR_SEND_GAS_LIMIT_TOOLTIP: {
        id: 'TR_SEND_GAS_LIMIT_TOOLTIP',
        defaultMessage: 'TR_SEND_GAS_LIMIT_TOOLTIP',
    },
    TR_SEND_GAS_PRICE_TOOLTIP: {
        id: 'TR_SEND_GAS_PRICE_TOOLTIP',
        defaultMessage: 'TR_SEND_GAS_PRICE_TOOLTIP',
    },
    TR_XRP_DESTINATION_TAG_TOOLTIP: {
        id: 'TR_XRP_DESTINATION_TAG_TOOLTIP',
        defaultMessage: 'TR_XRP_DESTINATION_TAG_TOOLTIP',
    },
    TR_SEND_FEE_TOOLTIP: {
        id: 'TR_SEND_FEE_TOOLTIP',
        defaultMessage: 'TR_SEND_FEE_TOOLTIP',
    },
    TR_SEND_AMOUNT_TOOLTIP: {
        id: 'TR_SEND_AMOUNT_TOOLTIP',
        defaultMessage: 'TR_SEND_AMOUNT_TOOLTIP',
>>>>>>> 52aa3baa
    },
});

export default definedMessages;<|MERGE_RESOLUTION|>--- conflicted
+++ resolved
@@ -1981,7 +1981,6 @@
         defaultMessage: 'Your Wallet is ready. What to do now?',
         id: 'TR_YOUR_WALLET_IS_READY_WHAT',
     },
-<<<<<<< HEAD
     TR_MODAL_CONFIRM_TX_TITLE: {
         id: 'TR_MODAL_CONFIRM_TX_TITLE',
         defaultMessage: 'Confirm transaction',
@@ -2009,7 +2008,6 @@
     TR_TO: {
         id: 'TR_TO',
         defaultMessage: 'To',
-=======
     TR_RECIPIENT_ADDRESS_TOOLTIP: {
         id: 'TR_RECIPIENT_ADDRESS_TOOLTIP',
         defaultMessage: 'TR_RECIPIENT_ADDRESS_TOOLTIP',
@@ -2037,7 +2035,6 @@
     TR_SEND_AMOUNT_TOOLTIP: {
         id: 'TR_SEND_AMOUNT_TOOLTIP',
         defaultMessage: 'TR_SEND_AMOUNT_TOOLTIP',
->>>>>>> 52aa3baa
     },
 });
 
