import { defineMessages } from 'react-intl';

const definedMessages = defineMessages({
    TR_XRP_CANNOT_SEND_TO_MYSELF: {
        defaultMessage: 'Cannot send to myself',
        id: 'CANNOT_SEND_TO_MYSELF',
    },
    TR_XRP_CANNOT_SEND_LESS_THAN_RESERVE: {
        defaultMessage: 'Not enough XRP above the required unspendable reserve ({reserve} XRP)',
        id: 'TR_XRP_CANNOT_SEND_LESS_THAN_RESERVE',
    },
    TR_3RD_PARTY_WALLETS: {
        defaultMessage: '3rd party wallets',
        id: 'TR_3RD_PARTY_WALLETS',
    },
    TR_3RD_PARTY_WALLETS_DESC: {
        defaultMessage:
            'These coins are supported by Trezor but only in 3rd party wallets. These coins cannot be managed by Trezor Suite or Wallet.',
        id: 'TR_3RD_PARTY_WALLETS_DESC',
    },
    TR_404_DESCRIPTION: {
        defaultMessage: 'Well… something is broken. Please proceed to Dashboard.',
        id: 'TR_404_DESCRIPTION',
    },
    TR_404_GO_TO_DASHBOARD: {
        defaultMessage: 'Go to Dashboard now!',
        id: 'TR_404_GO_TO_DASHBOARD',
    },
    TR_404_TITLE: {
        defaultMessage: 'Error 404',
        id: 'TR_404_TITLE',
    },
    TR_ACCESS_HIDDEN_WALLET: {
        defaultMessage: 'Access Hidden Wallet',
        id: 'TR_ACCESS_HIDDEN_WALLET',
    },
    TR_ACCESS_STANDARD_WALLET: {
        defaultMessage: 'Access standard Wallet',
        id: 'TR_ACCESS_STANDARD_WALLET',
    },
    TR_ACCOUNT_ENABLE_PASSPHRASE: {
        defaultMessage: 'Enable passphrase',
        id: 'TR_ACCOUNT_ENABLE_PASSPHRASE',
    },
    TR_ACCOUNT_EXCEPTION_AUTH_ERROR: {
        defaultMessage: 'Authorization error.',
        id: 'TR_ACCOUNT_EXCEPTION_AUTH_ERROR',
    },
    TR_ACCOUNT_EXCEPTION_AUTH_ERROR_DESC: {
        defaultMessage: 'You are not allowed to work with this device. Wrong PIN entered.',
        id: 'TR_ACCOUNT_EXCEPTION_AUTH_ERROR_DESC',
    },
    TR_ACCOUNT_EXCEPTION_DISCOVERY_EMPTY: {
        defaultMessage: 'There are no coins enabled in settings.',
        id: 'TR_ACCOUNT_EXCEPTION_DISCOVERY_EMPTY',
    },
    TR_ACCOUNT_EXCEPTION_DISCOVERY_EMPTY_DESC: {
        defaultMessage:
            'It’s so empty here. Can’t even describe the emptiness I’m feelin’ here… You can either add new account (that will enable selected coin) or enable any coin in Settings.',
        id: 'TR_ACCOUNT_EXCEPTION_DISCOVERY_EMPTY_DESC',
    },
    TR_ACCOUNT_EXCEPTION_DISCOVERY_ERROR: {
        defaultMessage: 'Discovery error.',
        id: 'TR_ACCOUNT_EXCEPTION_DISCOVERY_ERROR',
    },
    TR_ACCOUNT_EXCEPTION_NOT_ENABLED: {
        defaultMessage: '{networkName} not enabled in settings.',
        id: 'TR_ACCOUNT_EXCEPTION_NOT_ENABLED',
    },
    TR_ACCOUNT_EXCEPTION_NOT_EXIST: {
        defaultMessage: 'Account does not exist',
        id: 'TR_ACCOUNT_EXCEPTION_NOT_EXIST',
    },
    TR_ACCOUNT_HASH: {
        defaultMessage: 'Account #{number}',
        description: 'Used in auto-generated account label',
        id: 'TR_ACCOUNT_HASH',
    },
    TR_ACCOUNT_IMPORTED_ANNOUNCEMENT: {
        defaultMessage:
            'A watch-only account is a public address you’ve imported into your wallet, allowing the wallet to watch for outputs but not spend them.',
        id: 'TR_ACCOUNT_IMPORTED_ANNOUNCEMENT',
    },
    TR_ACCOUNT_IS_EMPTY: {
        defaultMessage: 'The account is empty',
        id: 'TR_ACCOUNT_IS_EMPTY',
    },
    TR_ACCOUNT_PASSPHRASE_DISABLED: {
        defaultMessage: 'Change passphrase settings to use this device',
        id: 'TR_ACCOUNT_PASSPHRASE_DISABLED',
    },
    TR_APPS_BUTTON: {
        defaultMessage: 'Apps',
        description: 'Button in secondary responsive menu',
        id: 'TR_APPS_BUTTON',
    },
    TR_ACQUIRE_DEVICE: {
        defaultMessage: 'Acquire device',
        description:
            'call-to-action to use device in current window when it is used in other window',
        id: 'TR_ACQUIRE_DEVICE',
    },
    TR_ACQUIRE_DEVICE_DESCRIPTION: {
        defaultMessage:
            'Please close the tab in your browser or click the button below to acquire the device since Trezor can be only used in one session.',
        id: 'TR_ACQUIRE_DEVICE_DESCRIPTION',
    },
    TR_ACQUIRE_DEVICE_TITLE: {
        defaultMessage: 'Trezor is being used in a browser',
        id: 'TR_ACQUIRE_DEVICE_TITLE',
    },
    TR_ACTIVATE_ALL: {
        defaultMessage: 'Activate all',
        id: 'TR_ACTIVATE_ALL',
    },
    TR_ADD_ACCOUNT: {
        defaultMessage: 'Add account',
        id: 'TR_ADD_ACCOUNT',
    },
    TR_ADD_WALLET: {
        defaultMessage: 'Add wallet',
        id: 'TR_ADD_WALLET',
    },
    TR_ADDITIONAL_SECURITY_FEATURES: {
        defaultMessage: 'Additional security features are waiting to be done.',
        id: 'TR_ADDITIONAL_SECURITY_FEATURES',
    },
    // TR_ADD_RECIPIENT: {
    //         defaultMessage: 'Add recipient',
    //         id: 'TR_ADD_RECIPIENT',
    // },
    TR_ADDRESS: {
        defaultMessage: 'Address',
        description: 'Used as label for receive/send address input',
        id: 'TR_ADDRESS',
    },
    TR_ADDRESS_IS_NOT_SET: {
        defaultMessage: 'Address is not set',
        id: 'TR_ADDRESS_IS_NOT_SET',
    },
    TR_ADDRESS_IS_NOT_VALID: {
        defaultMessage: 'Address is not valid',
        id: 'TR_ADDRESS_IS_NOT_VALID',
    },
    TR_ADDRESS_MODAL_BTC_DESCRIPTION: {
        defaultMessage:
            'Try to always use a fresh address as a prerequisite to keep your transactions and accounts untrackable by anyone else than you.',
        id: 'TR_ADDRESS_MODAL_BTC_DESCRIPTION',
    },
    TR_ADDRESS_MODAL_CHECK_ON_TREZOR: {
        defaultMessage: 'Check on your Trezor now',
        id: 'TR_ADDRESS_MODAL_CHECK_ON_TREZOR',
    },
    TR_ADDRESS_MODAL_CHECK_ON_TREZOR_DESC: {
        defaultMessage:
            'For even more security you can check the receive address on your Trezor to make sure nobody hacked your Wallet.',
        id: 'TR_ADDRESS_MODAL_CHECK_ON_TREZOR_DESC',
    },
    TR_ADDRESS_MODAL_CLIPBOARD: {
        defaultMessage: 'Copy address',
        id: 'TR_ADDRESS_MODAL_CLIPBOARD',
    },
    TR_ADDRESS_MODAL_TITLE: {
        defaultMessage: '{networkName} receive address',
        id: 'TR_ADDRESS_MODAL_TITLE',
    },
    TR_XPUB_MODAL_CLIPBOARD: {
        defaultMessage: 'Copy public key',
        id: 'TR_XPUB_MODAL_CLIPBOARD',
    },
    TR_XPUB_MODAL_TITLE: {
        defaultMessage: '{networkName} Account {accountIndex} public key (XPUB)',
        id: 'TR_XPUB_MODAL_TITLE',
    },
    TR_ADVANCED_RECOVERY: {
        defaultMessage: 'advanced recovery',
        description: 'Enter words via obfuscated pin matrix, recovery takes about 5 minutes.',
        id: 'TR_ADVANCED_RECOVERY',
    },
    TR_ADVANCED_RECOVERY_OPTION: {
        defaultMessage: 'Advanced recovery',
        description: 'Button for selecting advanced recovery option',
        id: 'TR_ADVANCED_RECOVERY_OPTION',
    },

    TR_ADVANCED_SETTINGS: {
        defaultMessage: 'Advanced settings',
        description: 'Shows advanced sending form',
        id: 'TR_ADVANCED_SETTINGS',
    },
    TR_ALLOW_ANALYTICS: {
        defaultMessage: 'Allow anonymous data storing',
        id: 'TR_ALLOW_ANALYTICS',
    },
    TR_ALLOW_ANALYTICS_DESCRIPTION: {
        defaultMessage:
            'Trezor Suite does NOT track any balance-related or personal data, all anonymously',
        id: 'TR_ALLOW_ANALYTICS_DESCRIPTION',
    },
    TR_AMOUNT: {
        defaultMessage: 'Amount',
        id: 'TR_AMOUNT',
    },
    TR_AMOUNT_IS_NOT_ENOUGH: {
        defaultMessage: 'Not enough funds',
        id: 'TR_AMOUNT_IS_NOT_ENOUGH',
    },
    TR_AMOUNT_IS_NOT_IN_RANGE_DECIMALS: {
        defaultMessage: 'Maximum {decimals} decimals allowed',
        id: 'TR_AMOUNT_IS_NOT_IN_RANGE_DECIMALS',
    },
    TR_AMOUNT_IS_NOT_NUMBER: {
        defaultMessage: 'Amount is not a number',
        id: 'TR_AMOUNT_IS_NOT_NUMBER',
    },
    TR_AMOUNT_IS_NOT_SET: {
        defaultMessage: 'Amount is not set',
        id: 'TR_AMOUNT_IS_NOT_SET',
    },
    TR_ASSETS: {
        defaultMessage: 'Assets',
        id: 'TR_ASSETS',
    },
    TR_ATTENTION_COLON_THE_LOG_CONTAINS: {
        defaultMessage:
            'Attention: The log contains your XPUBs. Anyone with your XPUBs can see your account history.',
        id: 'TR_ATTENTION_COLON_THE_LOG_CONTAINS',
    },
    TR_AUTH_CONFIRM_FAILED_RETRY: {
        defaultMessage: 'Retry',
        id: 'TR_AUTH_CONFIRM_FAILED_RETRY',
    },
    TR_AUTH_CONFIRM_FAILED_TITLE: {
        defaultMessage: 'Passphrase mismatch!',
        id: 'TR_AUTH_CONFIRM_FAILED_TITLE',
    },
    TR_AUTHENTICATING_DEVICE: {
        defaultMessage: 'Authenticating device...',
        id: 'TR_AUTHENTICATING_DEVICE',
    },
    TR_BACK: {
        defaultMessage: 'Back',
        description: 'Back button',
        id: 'TR_BACK',
    },
    TR_BACKEND_CONNECT: {
        defaultMessage: 'Connect',
        id: 'TR_BACKEND_CONNECT',
    },
    TR_BACKEND_DISCONNECTED: {
        defaultMessage: 'Backend is disconnected',
        id: 'TR_BACKEND_DISCONNECTED',
    },
    TR_BACKGROUND_GALLERY: {
        defaultMessage: 'Homescreen background gallery',
        id: 'TR_BACKGROUND_GALLERY',
    },
    TR_BACKUP: {
        defaultMessage: 'Backup',
        id: 'TR_BACKUP',
    },
    TR_BACKUP_FAILED: {
        defaultMessage:
            'Backup failed and your Wallet is not backed up. You can still use it without any problems but highly recommend you following the link and see how to successfully create a backup.',
        id: 'TR_BACKUP_FAILED',
    },
    TR_BACKUP_FINISHED_BUTTON: {
        defaultMessage: 'My recovery card is safe',
        description: 'Exit button after backup is finished',
        id: 'TR_BACKUP_FINISHED_BUTTON',
    },
    TR_BACKUP_FINISHED_TEXT: {
        defaultMessage:
            'Backup is now on your recovery seed card. Once again dont lose it and keep it private!',
        description: 'Text that appears after backup is finished',
        id: 'TR_BACKUP_FINISHED_TEXT',
    },
    TR_BACKUP_RECOVERY_SEED: {
        defaultMessage: 'Backup (Recovery seed)',
        id: 'TR_BACKUP_RECOVERY_SEED',
    },
    TR_BACKUP_SUBHEADING_1: {
        defaultMessage:
            'Backup seed consisting of words is the ultimate key to your Wallet and all the important data. Trezor will generate the seed and you should write it down and store it securely.',
        description: 'Explanation what recovery seed is',
        id: 'TR_BACKUP_SUBHEADING_1',
    },
    TR_BASIC_RECOVERY: {
        defaultMessage: 'basic recovery',
        id: 'TR_BASIC_RECOVERY',
    },
    TR_BASIC_RECOVERY_OPTION: {
        defaultMessage: 'Enter words on your computer, recovery takes about 2 minutes.',
        description: 'Enter words on your computer, recovery takes about 2 minutes.',
        id: 'TR_BASIC_RECOVERY_OPTION',
    },
    TR_SELECT_CONCRETE_RECOVERY_TYPE: {
        id: 'TR_SELECT_CONCRETE_RECOVERY_TYPE',
        defaultMessage: 'Select {recoveryType}',
        description:
            '{recoveryType} stands for either TR_BASIC_RECOVERY or TR_ADVANCED_RECOVERY. Used as button description',
    },
    TR_BCH_ADDRESS_INFO: {
        defaultMessage:
            'Bitcoin Cash changed the format of addresses to cashaddr. Use external tool to convert legacy addresses to the new format. {TR_LEARN_MORE}',
        id: 'TR_BCH_ADDRESS_INFO',
    },
    TR_BEGIN: {
        defaultMessage: "Let's begin!",
        id: 'TR_BEGIN',
    },
    TR_BRIDGE_SUBHEADING: {
        defaultMessage:
            'Trezor Bridge is a communication tool to facilitate the connection between your Trezor and your internet browser.',
        description: 'Description what Trezor Bridge is',
        id: 'TR_BRIDGE_SUBHEADING',
    },
    TR_BUY: {
        defaultMessage: 'Buy',
        id: 'TR_BUY',
    },
    TR_CAMERA_NOT_RECOGNIZED: {
        defaultMessage: 'The camera was not recognized.',
        id: 'TR_CAMERA_NOT_RECOGNIZED',
    },
    TR_CAMERA_PERMISSION_DENIED: {
        defaultMessage: 'Permission to access the camera was denied.',
        id: 'TR_CAMERA_PERMISSION_DENIED',
    },
    TR_CANNOT_SEND_TO_MYSELF: {
        defaultMessage: 'Cannot send to myself',
        id: 'CANNOT_SEND_TO_MYSELF',
    },
    TR_CHANGELOG: {
        defaultMessage: 'Changelog',
        description: 'Part of the sentence: Learn more about latest version in {TR_CHANGELOG}.',
        id: 'TR_CHANGELOG',
    },
    TR_CHECK_FOR_DEVICES: {
        defaultMessage: 'Check for devices',
        id: 'TR_CHECK_FOR_DEVICES',
    },
    TR_CHECK_FOR_UPDATES: {
        defaultMessage: 'Check for updates',
        id: 'TR_CHECK_FOR_UPDATES',
    },
    TR_CHECK_PGP_SIGNATURE: {
        defaultMessage: 'Check PGP signature',
        id: 'TR_CHECK_PGP_SIGNATURE',
    },
    TR_CHECK_RECOVERY_SEED: {
        defaultMessage: 'Check recovery seed',
        id: 'TR_CHECK_RECOVERY_SEED',
    },
    TR_CHECK_SEED: {
        defaultMessage: 'Check seed',
        id: 'TR_CHECK_SEED',
    },
    TR_CHECK_YOUR_DEVICE: {
        defaultMessage: 'Check your device',
        description: 'Placeholder in seed input asking user to pay attention to his device',
        id: 'TR_CHECK_YOUR_DEVICE',
    },
    TR_CHOOSE_BETWEEN_NO_PASSPHRASE: {
        defaultMessage: 'Choose between no-passphrase or hidden wallet with passphrase.',
        id: 'TR_CHOOSE_BETWEEN_NO_PASSPHRASE',
    },
    TR_CLEAR: {
        defaultMessage: 'Clear',
        description: 'Clear form button',
        id: 'TR_CLEAR',
    },
    TR_CLOSE: {
        defaultMessage: 'Close',
        id: 'TR_CLOSE',
    },
    TR_COIN_DISCOVERY_IN_PROGRESS: {
        defaultMessage: 'Coin discovery in progress…',
        id: 'TR_COIN_DISCOVERY_IN_PROGRESS',
    },
    TR_COINS: {
        defaultMessage: 'Coins',
        id: 'TR_COINS',
    },
    TR_COINS_SETTINGS_ALSO_DEFINES: {
        defaultMessage:
            'Coins settings also defines the Discovery process when Trezor is connected. Each time you connect not remembered device, Trezor Suite needs to find out what accounts you have by going through each coin one by one. That can take between few seconds to few minutes if you allow all or too many coins.',
        id: 'TR_COINS_SETTINGS_ALSO_DEFINES',
    },
    TR_CONFIRM_ACTION_ON_YOUR: {
        defaultMessage: 'Confirm action on your "{deviceLabel}" device.',
        id: 'TR_CONFIRM_ACTION_ON_YOUR',
    },
    TR_CONFIRM_EMPTY_HIDDEN_WALLET: {
        defaultMessage: 'Confirm empty hidden wallet',
        id: 'TR_CONFIRM_EMPTY_HIDDEN_WALLET',
    },
    TR_CONFIRM_EMPTY_HIDDEN_WALLET_ON: {
        defaultMessage: 'Confirm empty hidden wallet passphrase on "{deviceLabel}" device.',
        id: 'TR_CONFIRM_EMPTY_HIDDEN_WALLET_ON',
    },
    TR_CONFIRM_PASSPHRASE: {
        defaultMessage: 'Confirm passphrase',
        id: 'TR_CONFIRM_PASSPHRASE',
    },
    TR_CONFIRM_PASSPHRASE_SOURCE: {
        defaultMessage: 'Confirm empty hidden wallet passphrase source on "{deviceLabel}" device.',
        id: 'TR_CONFIRM_PASSPHRASE_SOURCE',
    },
    TR_CONFIRM_PIN: {
        defaultMessage: 'Confirm PIN',
        id: 'TR_CONFIRM_PIN',
    },
    TR_CONFIRMED_TX: {
        defaultMessage: 'Confirmed',
        id: 'TR_CONFIRMED_TX',
    },
    TR_CONNECT_DROPBOX: {
        defaultMessage: 'Connect Dropbox',
        id: 'TR_CONNECT_DROPBOX',
    },
    TR_CONNECT_TREZOR: {
        defaultMessage: 'Connect Trezor to continue...',
        id: 'TR_CONNECT_TREZOR',
    },
    TR_CONNECT_YOUR_DEVICE: {
        defaultMessage: 'Connect your device',
        description: 'Prompt to user to connect his device.',
        id: 'TR_CONNECT_YOUR_DEVICE',
    },
    TR_CONNECT_YOUR_DEVICE_AGAIN: {
        defaultMessage: 'Connect your device again',
        description: 'Prompt to connect device.',
        id: 'TR_CONNECT_YOUR_DEVICE_AGAIN',
    },
    TR_CONNECT_YOUR_TREZOR_TO_CHECK: {
        defaultMessage: 'Connect your Trezor to verify this address',
        id: 'TR_CONNECT_YOUR_TREZOR_TO_CHECK',
    },
    TR_CONNECTED: {
        defaultMessage: 'Connected',
        description: 'Device status',
        id: 'TR_CONNECTED',
    },
    TR_CONNECTED_BOOTLOADER: {
        defaultMessage: 'Connected (bootloader mode)',
        description: 'Device status',
        id: 'TR_CONNECTED_BOOTLOADER',
    },
    TR_CONNECTED_DEVICE_IS_IN_BOOTLOADER: {
        defaultMessage: 'Connected device is in bootloader mode. Reconnect it to continue.',
        description: 'Text that indicates that user connected device in bootloader mode',
        id: 'TR_CONNECTED_DEVICE_IS_IN_BOOTLOADER',
    },
    TR_CONNECTED_NOT_INITIALIZED: {
        defaultMessage: 'Connected (not initialized)',
        description: 'Device status',
        id: 'TR_CONNECTED_NOT_INITIALIZED',
    },
    TR_CONNECTED_SEEDLESS: {
        defaultMessage: 'Connected (seedless mode)',
        description: 'Device status',
        id: 'TR_CONNECTED_SEEDLESS',
    },
    TR_CONNECTED_UPDATE_RECOMMENDED: {
        defaultMessage: 'Connected (update recommended)',
        description: 'Device status',
        id: 'TR_CONNECTED_UPDATE_RECOMMENDED',
    },
    TR_CONNECTED_UPDATE_REQUIRED: {
        defaultMessage: 'Connected (update required)',
        description: 'Device status',
        id: 'TR_CONNECTED_UPDATE_REQUIRED',
    },
    TR_CONNECTING_DOTDOTDOT: {
        defaultMessage: 'Connecting...',
        id: 'TR_CONNECTING_DOTDOTDOT',
    },
    TR_CONNECTION_STATUS: {
        defaultMessage: 'Connection Status',
        id: 'TR_CONNECTION_STATUS',
    },
    TR_CONTACT_OUR_SUPPORT_LINK: {
        defaultMessage: 'contact our support',
        description: 'Part of sentence TR_DID_YOU_PURCHASE. Link to support',
        id: 'TR_CONTACT_OUR_SUPPORT_LINK',
    },
    TR_CONTACT_SUPPORT: {
        defaultMessage: 'Contact support',
        description: 'Button to click to contact support',
        id: 'TR_CONTACT_SUPPORT',
    },
    TR_CONTINUE: {
        defaultMessage: 'Continue',
        description: 'Continue button',
        id: 'TR_CONTINUE',
    },
    TR_COPY_TO_CLIPBOARD: {
        defaultMessage: 'Copy to clipboard',
        id: 'TR_COPY_TO_CLIPBOARD',
    },
    TR_CREATE_BACKUP: {
        defaultMessage: 'Create backup',
        id: 'TR_CREATE_BACKUP',
    },
    TR_CURRENCY: {
        defaultMessage: 'Currency',
        id: 'TR_CURRENCY',
    },
    TR_CUSTOM_FEE: {
        defaultMessage: 'Custom',
        description: 'fee level',
        id: 'TR_CUSTOM_FEE',
    },
    TR_CUSTOM_FEE_IS_NOT_SET: {
        defaultMessage: 'Fee is not set',
        id: 'TR_CUSTOM_FEE_IS_NOT_SET',
    },
    TR_CUSTOM_FEE_IS_NOT_VALID: {
        defaultMessage: 'Fee is not valid',
        id: 'TR_CUSTOM_FEE_IS_NOT_VALID',
    },
    TR_CUSTOM_FEE_NOT_IN_RANGE: {
        defaultMessage: 'Allowed fee is between {minFee} and {maxFee}',
        id: 'TR_CUSTOM_FEE_NOT_IN_RANGE',
    },
    TR_DEACTIVATE_ALL: {
        defaultMessage: 'Deactivate all',
        id: 'TR_DEACTIVATE_ALL',
    },
    // TR_DATA: {
    //         defaultMessage: 'Data',
    //         id: 'TR_DATA',
    // },
    // TR_DATA_IS_USUALLY_USED: {
    //         defaultMessage: 'Data is usually used when you send transactions to contracts.',
    //         id: 'TR_DATA_IS_USUALLY_USED',
    // },
    TR_DESTINATION_TAG_IS_NOT_NUMBER: {
        defaultMessage: 'Destination tag is not a number',
        id: 'TR_DESTINATION_TAG_IS_NOT_NUMBER',
    },
    TR_DETECTING_BRIDGE: {
        defaultMessage: 'Detecting Trezor Bridge instalation',
        description: 'Message to show after user clicks download bridge.',
        id: 'TR_DETECTING_BRIDGE',
    },
    TR_DEVICE: {
        defaultMessage: 'Device',
        description: 'Category in Settings',
        id: 'TR_DEVICE',
    },
    TR_DEVICE_DISCONNECTED_DURING_ACTION: {
        defaultMessage: 'Device disconnected during action',
        description: 'Error message',
        id: 'TR_DEVICE_DISCONNECTED_DURING_ACTION',
    },
    TR_DEVICE_DISCONNECTED_DURING_ACTION_DESCRIPTION: {
        defaultMessage:
            'You device disconnected during action which resulted in interuption of backup process. For security reasons you need to wipe your device now and start the backup process again.',
        description: 'Error message. Instruction what to do.',
        id: 'TR_DEVICE_DISCONNECTED_DURING_ACTION_DESCRIPTION',
    },
    TR_DEVICE_FIRMWARE_VERSION: {
        defaultMessage: 'Device firmware: {firmware}.',
        description: 'Display firmware of device',
        id: 'TR_DEVICE_FIRMWARE_VERSION',
    },
    TR_DEVICE_IS_USED_IN_OTHER_WINDOW_BUTTON: {
        defaultMessage: 'Continue',
        description: '',
        id: 'TR_DEVICE_IS_USED_IN_OTHER_WINDOW_BUTTON',
    },
    TR_DEVICE_IS_USED_IN_OTHER_WINDOW_HEADING: {
        defaultMessage: 'Device is used in other window',
        description: '',
        id: 'TR_DEVICE_IS_USED_IN_OTHER_WINDOW_HEADING',
    },
    TR_DEVICE_IS_USED_IN_OTHER_WINDOW_TEXT: {
        defaultMessage:
            'This is a big no no. Please dont use device in other window. Close all other windows or tabs that might be using your Trezor device.',
        description: '',
        id: 'TR_DEVICE_IS_USED_IN_OTHER_WINDOW_TEXT',
    },
    TR_DEVICE_LABEL: {
        defaultMessage: 'Device label: {label}.',
        description: 'Display label of device',
        id: 'TR_DEVICE_LABEL',
    },
    TR_DEVICE_LABEL_IS_DISCONNECTED: {
        defaultMessage: 'Device {deviceLabel} is disconnected',
        id: 'TR_DEVICE_LABEL_IS_DISCONNECTED',
    },
    TR_DEVICE_LABEL_IS_NOT_BACKED_UP: {
        defaultMessage: 'Device {deviceLabel} is not backed up',
        id: 'TR_DEVICE_LABEL_IS_NOT_BACKED_UP',
    },
    TR_DEVICE_LABEL_IS_NOT_CONNECTED: {
        defaultMessage: 'Device {deviceLabel} is not connected',
        id: 'TR_DEVICE_LABEL_IS_NOT_CONNECTED',
    },
    TR_DEVICE_LABEL_IS_UNAVAILABLE: {
        defaultMessage: 'Device "{deviceLabel}" is unavailable',
        id: 'TR_DEVICE_LABEL_IS_UNAVAILABLE',
    },
    TR_DEVICE_NEEDS_ATTENTION: {
        defaultMessage: 'Device needs attention',
        id: 'TR_DEVICE_NEEDS_ATTENTION',
    },
    TR_DEVICE_NOT_RECOGNIZED_TRY_INSTALLING: {
        defaultMessage: 'Device not recognized? Try installing the {link}.',
        id: 'TR_DEVICE_NOT_RECOGNIZED_TRY_INSTALLING',
    },
    TR_DEVICE_SETTINGS: {
        defaultMessage: 'Device settings',
        id: 'TR_DEVICE_SETTINGS',
    },
    TR_DEVICE_SETTINGS_BUTTON_WIPE_DEVICE: {
        defaultMessage: 'Wipe device',
        id: 'TR_DEVICE_SETTINGS_BUTTON_WIPE_DEVICE',
    },
    TR_DEVICE_SETTINGS_DEVICE_EDIT_LABEL: {
        defaultMessage: 'Edit Label',
        id: 'TR_DEVICE_SETTINGS_DEVICE_EDIT_LABEL',
    },
    TR_DEVICE_SETTINGS_DEVICE_LABEL: {
        defaultMessage: 'Device Label',
        id: 'TR_DEVICE_SETTINGS_DEVICE_LABEL',
    },
    TR_DEVICE_SETTINGS_DISPLAY_ROTATION: {
        defaultMessage: 'Display rotation',
        id: 'TR_DEVICE_SETTINGS_DISPLAY_ROTATION',
    },
    TR_DEVICE_SETTINGS_HOMESCREEN_IMAGE_SETTINGS: {
        defaultMessage: 'PNG or JPG, 144 x 144 pixels',
        id: 'TR_DEVICE_SETTINGS_HOMESCREEN_IMAGE_SETTINGS',
    },
    TR_DEVICE_SETTINGS_HOMESCREEN_SELECT_FROM_GALLERY: {
        defaultMessage: 'Select from gallery',
        id: 'TR_DEVICE_SETTINGS_HOMESCREEN_SELECT_FROM_GALLERY',
    },
    TR_DEVICE_SETTINGS_HOMESCREEN_TITLE: {
        defaultMessage: 'Homescreen background',
        id: 'TR_DEVICE_SETTINGS_HOMESCREEN_TITLE',
    },
    TR_DEVICE_SETTINGS_HOMESCREEN_UPLOAD_IMAGE: {
        defaultMessage: 'Upload image',
        id: 'TR_DEVICE_SETTINGS_HOMESCREEN_UPLOAD_IMAGE',
    },
    TR_DEVICE_SETTINGS_PASSPHRASE_DESC: {
        defaultMessage:
            'Passphrase encryption adds an extra custom word to your recovery seed. This allows you to access new wallets, each hidden behind a particular passphrase. Your old accounts will be accessible with an empty passphrase.',
        id: 'TR_DEVICE_SETTINGS_PASSPHRASE_DESC',
    },
    TR_DEVICE_SETTINGS_PASSPHRASE_DESC_MORE: {
        defaultMessage:
            'If you forget your passphrase, your wallet is lost for good. There is no way to recover your funds.',
        id: 'TR_DEVICE_SETTINGS_PASSPHRASE_DESC_MORE',
    },
    TR_DEVICE_SETTINGS_PASSPHRASE_TITLE: {
        defaultMessage: 'Passphrase',
        id: 'TR_DEVICE_SETTINGS_PASSPHRASE_TITLE',
    },
    TR_DEVICE_SETTINGS_PIN_PROTECTION_DESC: {
        defaultMessage:
            'Using PIN protection is highly recommended. PIN prevents unauthorized persons from stealing your funds even if they have physical access to your device.',
        id: 'TR_DEVICE_SETTINGS_PIN_PROTECTION_DESC',
    },
    TR_DEVICE_SETTINGS_PIN_PROTECTION_TITLE: {
        defaultMessage: 'PIN protection',
        id: 'TR_DEVICE_SETTINGS_PIN_PROTECTION_TITLE',
    },
    TR_DEVICE_YOU_RECONNECTED_IS_DIFFERENT: {
        defaultMessage:
            'Device you reconnected is different from the previous device. Connect the right one.',
        description:
            'Text that indicates that user reconnected different device than he was working with before',
        id: 'TR_DEVICE_YOU_RECONNECTED_IS_DIFFERENT',
    },
    TR_DID_YOU_PURCHASE: {
        defaultMessage:
            'Please note, that device packaging including holograms have changed over time. You can check packaging details {TR_PACKAGING_LINK}. Also be sure you made your purchase from {TR_RESELLERS_LINK}. Otherwise, the device you are holding in your hands might be a counterfeit. Please {TR_CONTACT_OUR_SUPPORT_LINK}',
        description: 'Text to display when user is unhappy with his hologram.',
        id: 'TR_DID_YOU_PURCHASE',
    },
    TR_DISCONNECT_YOUR_DEVICE: {
        defaultMessage: 'Disconnect your device',
        description: 'Prompt to disconnect device.',
        id: 'TR_DISCONNECT_YOUR_DEVICE',
    },
    TR_DISCONNECTED: {
        defaultMessage: 'Disconnected',
        description: 'Device status',
        id: 'TR_DISCONNECTED',
    },
    TR_DOCUMENTATION: {
        defaultMessage: 'documentation',
        description: 'Link to trezor documentation (wiki)',
        id: 'TR_DOCUMENTATION',
    },
    TR_DOUBLE_CLICK_IT_TO_RUN_INSTALLER: {
        defaultMessage: 'Double click it to run installer',
        description: 'Instruction for installing Trezor Bridge',
        id: 'TR_DOUBLE_CLICK_IT_TO_RUN_INSTALLER',
    },
    TR_DOWNLOAD: {
        defaultMessage: 'Download',
        description: 'Download button',
        id: 'TR_DOWNLOAD',
    },
    TR_DOWNLOAD_LATEST_BRIDGE: {
        defaultMessage: 'Download latest Bridge {version}',
        id: 'TR_DOWNLOAD_LATEST_BRIDGE',
    },
    TR_EAST: {
        defaultMessage: 'East',
        id: 'TR_EAST',
    },
    TR_ENABLE_NETWORK_BUTTON: {
        defaultMessage: 'Find my {networkName} accounts',
        id: 'TR_ENABLE_NETWORK_BUTTON',
    },
    TR_ENTER_EXISTING_PASSPHRASE: {
        defaultMessage:
            'Enter existing passphrase to access existing hidden Wallet. Or enter new passphrase to create a new hidden Wallet.',
        id: 'TR_ENTER_EXISTING_PASSPHRASE',
    },
    TR_ENTER_PASSPHRASE: {
        defaultMessage: 'Enter passphrase',
        id: 'TR_ENTER_PASSPHRASE',
    },
    TR_ENTER_PASSPHRASE_ON_DEVICE: {
        defaultMessage: 'Enter passphrase on device',
        id: 'TR_ENTER_PASSPHRASE_ON_DEVICE',
    },
    TR_ENTER_PASSPHRASE_ON_DEVICE_LABEL: {
        defaultMessage: 'Enter passphrase on "{deviceLabel}" device.',
        id: 'TR_ENTER_PASSPHRASE_ON_DEVICE_LABEL',
    },
    TR_ENTER_PIN: {
        defaultMessage: 'Enter PIN',
        description: 'Button. Submit PIN',
        id: 'TR_ENTER_PIN',
    },
    TR_ENTER_SEED_WORDS_INSTRUCTION: {
        defaultMessage: 'Enter words from your seed in order displayed on your device.',
        description:
            'User is instructed to enter words from seed (backup) into the form in browser',
        id: 'TR_ENTER_SEED_WORDS_INSTRUCTION',
    },
    TR_ENTERED_PIN_NOT_CORRECT: {
        defaultMessage: 'Entered PIN for "{deviceLabel}" is not correct',
        id: 'TR_ENTERED_PIN_NOT_CORRECT',
    },
    TR_ESTIMATED_TIME: {
        defaultMessage: 'Estimated time',
        id: 'TR_ESTIMATED_TIME',
    },
    TR_ETH_DATA_NOT_HEX: {
        defaultMessage: 'Data is not hex',
        id: 'TR_ETH_DATA_NOT_HEX',
    },
    TR_ETH_GAS_LIMIT_NOT_NUMBER: {
        defaultMessage: 'Gas limit is not a number',
        id: 'TR_ETH_GAS_LIMIT_NOT_NUMBER',
    },
    TR_ETH_GAS_PRICE_NOT_NUMBER: {
        defaultMessage: 'Gas price is not a number',
        id: 'TR_ETH_GAS_PRICE_NOT_NUMBER',
    },
    TR_EXCHANGE_RATE: {
        defaultMessage: 'Exchange rate (7d)',
        id: 'TR_EXCHANGE_RATE',
    },
    TR_FAILED_BACKUP: {
        defaultMessage: 'Backup failed. This is serious.',
        id: 'TR_FAILED_BACKUP',
    },
    TR_FEE: {
        defaultMessage: 'Fee',
        description: 'Label in Send form',
        id: 'TR_FEE',
    },
    TR_FIAT_RATES_ARE_NOT_CURRENTLY: {
        defaultMessage: 'Fiat rates are not currently available.',
        id: 'TR_FIAT_RATES_ARE_NOT_CURRENTLY',
    },
    TR_FINAL_HEADING: {
        defaultMessage: 'Good job! All done',
        description: 'Heading in newsletter step',
        id: 'TR_FINAL_HEADING',
    },
    TR_FINAL_SUBHEADING: {
        defaultMessage:
            'You did it! Not only your Trezor is initialized and ready but you also increased your security level above the average user by going through all security steps. Good job!',
        id: 'TR_FINAL_SUBHEADING',
    },
    TR_FIND_OUT_MORE_INFO: {
        defaultMessage: 'Find out more info',
        id: 'TR_FIND_OUT_MORE_INFO',
    },
    TR_FINISH_ADVANCED_SECURITY: {
        defaultMessage: 'Finish advanced security',
        id: 'TR_FINISH_ADVANCED_SECURITY',
    },
    TR_FIRMWARE_HEADING: {
        defaultMessage: 'Firmware installation',
        description: 'Heading on firmware page',
        id: 'TR_FIRMWARE_HEADING',
    },
    TR_FIRMWARE_INSTALLED: {
        defaultMessage: 'Perfect. The newest firmware is installed. Time to continue',
        description: 'Message to display in case firmware is installed',
        id: 'TR_FIRMWARE_INSTALLED',
    },
    TR_FIRMWARE_INSTALLED_TEXT: {
        defaultMessage: 'This device has already installed firmware version: {version}',
        description: 'Text to display in case device has firmware installed but it is outdated',
        id: 'TR_FIRMWARE_INSTALLED_TEXT',
    },
    TR_FIRMWARE_SUBHEADING: {
        defaultMessage:
            'Your Trezor is shipped without firmware installed to ensure that you can get started with the latest features right away. The authenticity of the installed firmware is always checked during device start. If the firmware is not correctly signed by SatoshiLabs, your Trezor will display a warning.',
        description: 'Main text on firmware page for devices without firmware.',
        id: 'TR_FIRMWARE_SUBHEADING',
    },
    TR_FIRMWARE_VERSION: {
        defaultMessage: 'Firmware version',
        id: 'TR_FIRMWARE_VERSION',
    },
    TR_FIRST_SEEN: {
        defaultMessage: 'First Seen',
        id: 'TR_FIRST_SEEN',
    },
    TR_FOR_EASIER_AND_SAFER_INPUT: {
        defaultMessage:
            'For easier and safer input you can scan recipient’s address from a QR code using your computer camera.',
        id: 'TR_FOR_EASIER_AND_SAFER_INPUT',
    },
    TR_FOUND_OK_DEVICE: {
        defaultMessage: 'Found an empty device, yay! You can continue now.',
        description: 'Case when device was connected and it is in expected state (not initialized)',
        id: 'TR_FOUND_OK_DEVICE',
    },
    TR_GAS_LIMIT: {
        defaultMessage: 'Gas limit',
        id: 'TR_GAS_LIMIT',
    },
    // TR_GAS_LIMIT_REFERS_TO: {
    //         defaultMessage:
    //                 'Gas limit refers to the maximum amount of gas user is willing to spend on a particular transaction. {TR_GAS_QUOTATION}. Increasing the gas limit will not get the transaction confirmed sooner. Default value for sending {gasLimitTooltipCurrency} is {gasLimitTooltipValue}.',
    //         id: 'TR_GAS_LIMIT_REFERS_TO',
    // },
    // TR_GAS_PRICE: {
    //         defaultMessage: 'Gas price',
    //         id: 'TR_GAS_PRICE',
    // },
    // TR_GAS_PRICE_QUOTATION: {
    //         defaultMessage: 'Transaction fee = gas limit * gas price',
    //         id: 'TR_GAS_PRICE_QUOTATION',
    // },
    // TR_GAS_PRICE_REFERS_TO: {
    //         defaultMessage:
    //                 'Gas price refers to the amount of ether you are willing to pay for every unit of gas, and is usually measured in “Gwei”. {TR_GAS_PRICE_QUOTATION}. Increasing the gas price will get the transaction confirmed sooner but makes it more expensive. The recommended gas price is {recommendedGasPrice} GWEI.',
    //         id: 'TR_GAS_PRICE_REFERS_TO',
    // },
    // TR_GAS_QUOTATION: {
    //         defaultMessage: 'Transaction fee = gas limit * gas price',
    //         id: 'TR_GAS_QUOTATION',
    // },
    TR_GATHERING_INFO: {
        defaultMessage: 'Gathering information, please wait...',
        id: 'TR_GATHERING_INFO',
    },
    TR_GENERAL: {
        defaultMessage: 'General',
        description: 'Category in Settings',
        id: 'TR_GENERAL',
    },
    TR_GO_TO_EXTERNAL_WALLET: {
        defaultMessage: 'Go to external wallet',
        id: 'TR_GO_TO_EXTERNAL_WALLET',
    },
    TR_GO_TO_SECURITY: {
        defaultMessage: 'Continue to backup',
        description: 'Button in security page (start security setup)',
        id: 'TR_GO_TO_SECURITY',
    },
    TR_HELP_TREZOR_SUITE: {
        defaultMessage: 'Help Trezor Suite get better',
        id: 'TR_HELP_TREZOR_SUITE',
    },
    TR_HELP_TREZOR_SUITE_TEXT_1: {
        defaultMessage:
            'Help Trezor Suite become a better product by sending us {TR_HELP_TREZOR_SUITE_TEXT_1_FAT}.',
        id: 'TR_HELP_TREZOR_SUITE_TEXT_1',
    },
    TR_HELP_TREZOR_SUITE_TEXT_1_FAT: {
        defaultMessage: 'anonymous analytics data.',
        id: 'TR_HELP_TREZOR_SUITE_TEXT_1_FAT',
    },
    TR_HELP_TREZOR_SUITE_TEXT_2: {
        defaultMessage: 'Trezor Suite does NOT track any balance-related or personal data.',
        id: 'TR_HELP_TREZOR_SUITE_TEXT_2',
    },
    TR_HIDE_ADVANCED_OPTIONS: {
        defaultMessage: 'Hide advanced options',
        description: 'Hide advanced sending form',
        id: 'TR_HIDE_ADVANCED_OPTIONS',
    },
    TR_EJECT_WALLET: {
        defaultMessage: 'Eject wallet',
        id: 'TR_EJECT_WALLET',
    },
    TR_EJECT_WALLET_EXPLANATION: {
        defaultMessage: "Explanation what the 'eject wallet' button does",
        id: 'TR_EJECT_WALLET_EXPLANATION',
    },
    TR_HOLOGRAM_STEP_ACTION_NOT_OK: {
        defaultMessage: 'My hologram looks different',
        description: 'Button to click when hologram looks different',
        id: 'TR_HOLOGRAM_STEP_ACTION_NOT_OK',
    },
    TR_HOLOGRAM_STEP_ACTION_OK: {
        defaultMessage: 'My hologram is OK',
        description: 'Button to click in allright case',
        id: 'TR_HOLOGRAM_STEP_ACTION_OK',
    },
    TR_HOLOGRAM_STEP_HEADING: {
        defaultMessage: 'Hologram check',
        description: 'Heading on hologram step page',
        id: 'TR_HOLOGRAM_STEP_HEADING',
    },
    TR_HOLOGRAM_STEP_SUBHEADING: {
        defaultMessage: 'Please make sure hologram protecting your device is authentic',
        description: 'Subheading on hologram step page',
        id: 'TR_HOLOGRAM_STEP_SUBHEADING',
    },
    TR_HOW_PIN_WORKS: {
        defaultMessage: 'Not sure how PIN works?',
        id: 'TR_HOW_PIN_WORKS',
    },
    TR_I_UNDERSTAND_PASSPHRASE: {
        defaultMessage: 'I understand passphrase is not saved anywhere and can’t be restored.',
        id: 'TR_I_UNDERSTAND_PASSPHRASE',
    },
    TR_IF_YOUR_DEVICE_IS_EVER_LOST: {
        defaultMessage: 'If you lose or damage the device, your funds will be lost.',
        id: 'TR_IF_YOUR_DEVICE_IS_EVER_LOST',
    },
    TR_IMPORTED_ACCOUNT_HASH: {
        defaultMessage: 'Imported account #{number}',
        description: 'Used in auto-generated label for imported accounts',
        id: 'TR_IMPORTED_ACCOUNT_HASH',
    },
    TR_INCOMING: {
        defaultMessage: 'Incoming',
        id: 'TR_INCOMING',
    },
    TR_INSTALL: {
        defaultMessage: 'Install',
        description: 'Install button',
        id: 'TR_INSTALL',
    },
    TR_DO_NOT_DISCONNECT: {
        defaultMessage: 'Do not disconnect your device. Installing',
        description: 'Message that is visible when installing process is in progress.',
        id: 'TR_DO_NOT_DISCONNECT',
    },
    TR_INSTRUCTION_TO_SKIP: {
        defaultMessage:
            'You should skip setup and continue to wallet and check if you have any funds on this device.',
        description:
            'Instruction what to do when user knows the device he is holding was manipulated by him, not someone else.',
        id: 'TR_INSTRUCTION_TO_SKIP',
    },
    TR_IS_NOT_NEW_DEVICE_HEADING: {
        defaultMessage: 'Device does not appear to be that new',
        id: 'TR_IS_NOT_NEW_DEVICE_HEADING',
    },
    TR_IS_NOT_NEW_DEVICE: {
        defaultMessage:
            'According to your decision in a previous step, this was supposed to be a fresh device. But we were able to detect already installed firmware on it.',
        description:
            'Just a message that we show after user selects that he wants to setup device as a new one but we detect that it apparently is not',
        id: 'TR_IS_NOT_NEW_DEVICE',
    },
    TR_LABELING: {
        defaultMessage: 'Labeling',
        id: 'TR_LABELING',
    },
    TR_LANGUAGE: {
        defaultMessage: 'Language',
        id: 'TR_LANGUAGE',
    },
    TR_LEARN_MORE: {
        defaultMessage: 'Learn more',
        description: 'Link to Trezor wiki.',
        id: 'TR_LEARN_MORE',
    },
    TR_LEARN_MORE_LINK: {
        defaultMessage: 'Learn more.',
        description: 'Link to Trezor wiki.',
        id: 'TR_LEARN_MORE_LINK',
    },
    TR_SEGWIT_ACCOUNTS: {
        defaultMessage: 'Segwit accounts',
        id: 'TR_SEGWIT_ACCOUNTS',
    },
    TR_LEGACY_ACCOUNTS: {
        defaultMessage: 'Legacy accounts',
        id: 'TR_LEGACY_ACCOUNTS',
    },
    TR_LOADING_ACCOUNT: {
        defaultMessage: 'Loading account',
        id: 'TR_LOADING_ACCOUNT',
    },
    TR_LOADING_DEVICE_DOT_DOT_DOT: {
        defaultMessage: 'Loading device...',
        id: 'TR_LOADING_DEVICE_DOT_DOT_DOT',
    },
    TR_LOADING_OTHER_ACCOUNTS: {
        defaultMessage: 'Loading other accounts...',
        id: 'TR_LOADING_OTHER_ACCOUNTS',
    },
    TR_LOADING_TRANSACTIONS: {
        defaultMessage: 'Loading transactions',
        id: 'TR_LOADING_TRANSACTIONS',
    },
    TR_LOG: {
        defaultMessage: 'Log',
        description: 'application event and error',
        id: 'TR_LOG',
    },
    TR_LOOKING_FOR_QUICK_EASY: {
        defaultMessage: 'Looking for a quick & easy way to buy BTC? We got you covered.',
        id: 'TR_LOOKING_FOR_QUICK_EASY',
    },
    TR_LTC_ADDRESS_INFO: {
        defaultMessage:
            'Litecoin changed the format of addresses. Find more info about how to convert your address on our blog. {TR_LEARN_MORE}',
        id: 'TR_LTC_ADDRESS_INFO',
    },
    TR_MARK_ALL_AS_READ: {
        defaultMessage: 'Mark all as read',
        id: 'TR_MARK_ALL_AS_READ',
    },
    TR_MAXIMUM_LENGTH_IS_9_DIGITS: {
        defaultMessage: 'Maximum length is 9 digits.',
        id: 'TR_MAXIMUM_LENGTH_IS_9_DIGITS',
    },
    TR_MESSAGE: {
        defaultMessage: 'Message',
        description: 'Used as a label for message input field in Sign and Verify form',
        id: 'TR_MESSAGE',
    },
    TR_MINED_TIME: {
        defaultMessage: 'Mined Time',
        id: 'TR_MINED_TIME',
    },
    TR_MODEL_ONE: {
        defaultMessage: 'Model one',
        description: 'Name of Trezor model 1',
        id: 'TR_MODEL_ONE',
    },
    TR_MODEL_ONE_DESC: {
        defaultMessage: 'Two buttons and a mono-chromatic screen',
        description: 'Description of Trezor model 1',
        id: 'TR_MODEL_ONE_DESC',
    },
    TR_MODEL_T: {
        defaultMessage: 'Model T',
        description: 'Name of Trezor model T',
        id: 'TR_MODEL_T',
    },
    TR_MODEL_T_DESC: {
        defaultMessage: 'Full-color touch-screen display',
        description: 'Description of Trezor model T',
        id: 'TR_MODEL_T_DESC',
    },
    TR_NAV_RECEIVE: {
        defaultMessage: 'Receive',
        description: 'Title of the navigation tab that contains the account address',
        id: 'TR_NAV_RECEIVE',
    },
    TR_NAV_SEND: {
        defaultMessage: 'Send',
        description: 'Title of the navigation tab that contains a form for sending funds',
        id: 'TR_NAV_SEND',
    },
    TR_NAV_DETAILS: {
        defaultMessage: 'Account details',
        id: 'TR_NAV_DETAILS',
    },
    TR_NAV_SIGN_AND_VERIFY: {
        defaultMessage: 'Sign & Verify',
        description:
            'Title of the navigation tab that contains a form for signing and verifying messages',
        id: 'TR_NAV_SIGN_AND_VERIFY',
    },
    TR_NAV_TRANSACTIONS: {
        defaultMessage: 'Transactions',
        description: 'Title of the navigation tab that contains tx history.',
        id: 'TR_NAV_TRANSACTIONS',
    },
    TR_NETWORK_BITCOIN: {
        defaultMessage: 'Bitcoin',
        id: 'TR_NETWORK_BITCOIN',
    },
    TR_NETWORK_BITCOIN_CASH: {
        defaultMessage: 'Bitcoin Cash',
        id: 'TR_NETWORK_BITCOIN_CASH',
    },
    TR_NETWORK_BITCOIN_GOLD: {
        defaultMessage: 'Bitcoin Gold',
        id: 'TR_NETWORK_BITCOIN_GOLD',
    },
    TR_NETWORK_BITCOIN_TESTNET: {
        defaultMessage: 'Bitcoin Testnet',
        id: 'TR_NETWORK_BITCOIN_TESTNET',
    },
    TR_NETWORK_CARDANO: {
        defaultMessage: 'Cardano',
        id: 'TR_NETWORK_CARDANO',
    },
    TR_NETWORK_DASH: {
        defaultMessage: 'Dash',
        id: 'TR_NETWORK_DASH',
    },
    TR_NETWORK_DIGIBYTE: {
        defaultMessage: 'Digibyte',
        id: 'TR_NETWORK_DIGIBYTE',
    },
    TR_NETWORK_DOGECOIN: {
        defaultMessage: 'Dogecoin',
        id: 'TR_NETWORK_DOGECOIN',
    },
    TR_NETWORK_ETHEREUM: {
        defaultMessage: 'Ethereum',
        id: 'TR_NETWORK_ETHEREUM',
    },
    TR_NETWORK_ETHEREUM_CLASSIC: {
        defaultMessage: 'Ethereum Classic',
        id: 'TR_NETWORK_ETHEREUM_CLASSIC',
    },
    TR_NETWORK_ETHEREUM_TESTNET: {
        defaultMessage: 'Ethereum Testnet',
        id: 'TR_NETWORK_ETHEREUM_TESTNET',
    },
    TR_NETWORK_LITECOIN: {
        defaultMessage: 'Litecoin',
        id: 'TR_NETWORK_LITECOIN',
    },
    TR_NETWORK_NAMECOIN: {
        defaultMessage: 'Namecoin',
        id: 'TR_NETWORK_NAMECOIN',
    },
    TR_NETWORK_NEM: {
        defaultMessage: 'NEM',
        id: 'TR_NETWORK_NEM',
    },
    TR_NETWORK_STELLAR: {
        defaultMessage: 'Stellar',
        id: 'TR_NETWORK_STELLAR',
    },
    TR_NETWORK_TEZOS: {
        defaultMessage: 'Tezos',
        id: 'TR_NETWORK_TEZOS',
    },
    TR_NETWORK_UNKNOWN: {
        defaultMessage: 'unknown',
        id: 'TR_NETWORK_UNKNOWN',
    },
    TR_NETWORK_VERTCOIN: {
        defaultMessage: 'Vertcoin',
        id: 'TR_NETWORK_VERTCOIN',
    },
    TR_NETWORK_XRP: {
        defaultMessage: 'XRP',
        id: 'TR_NETWORK_XRP',
    },
    TR_NETWORK_XRP_TESTNET: {
        defaultMessage: 'XRP Testnet',
        id: 'TR_NETWORK_XRP_TESTNET',
    },
    TR_NETWORK_ZCASH: {
        defaultMessage: 'Zcash',
        id: 'TR_NETWORK_ZCASH',
    },
    TR_NEW_COMMUNICATION_TOOL: {
        defaultMessage:
            'New communication tool to facilitate the connection between your Trezor and your internet browser.',
        id: 'TR_NEW_COMMUNICATION_TOOL',
    },
    TR_NEW_TREZOR_BRIDGE_IS_AVAILABLE: {
        defaultMessage: 'New Trezor Bridge is available.',
        id: 'TR_NEW_TREZOR_BRIDGE_IS_AVAILABLE',
    },
    TR_NEW_TREZOR_FIRMWARE_IS_AVAILABLE_DOT: {
        defaultMessage: 'New Trezor firmware is available.',
        id: 'TR_NEW_TREZOR_FIRMWARE_IS_AVAILABLE_DOT',
    },
    TR_NO_PASSPHRASE_WALLET: {
        defaultMessage: 'No-passphrase wallet',
        id: 'TR_NO_PASSPHRASE_WALLET',
    },
    // TR_CUSTOM_FEE_IS_NOT_NUMBER: {
    //         defaultMessage: 'Fee is not a number',
    //         id: 'TR_CUSTOM_FEE_IS_NOT_NUMBER',
    // },
    TR_NORTH: {
        defaultMessage: 'North',
        id: 'TR_NORTH',
    },
    TR_NUM_ACCOUNTS_FIAT_VALUE: {
        defaultMessage:
            '{accountsCount} {accountsCount, plural, one {account} other {accounts}} • {fiatValue}',
        description: 'Used as title for a wallet instance in Switch Device modal',
        id: 'TR_NUM_ACCOUNTS_FIAT_VALUE',
    },
    TR_OFFLINE: {
        defaultMessage: 'Offline',
        id: 'TR_OFFLINE',
    },
    TR_ONCE_YOU_SEND_OR_RECEIVE: {
        defaultMessage:
            'Once you send or receive your first transaction it will show up here. Until then, wanna buy some crypto? Click the button below to begin your shopping spree!',
        id: 'TR_ONCE_YOU_SEND_OR_RECEIVE',
    },
    TR_ONLINE: {
        defaultMessage: 'Online',
        id: 'TR_ONLINE',
    },
    TR_OOPS_SOMETHING_WENT_WRONG: {
        defaultMessage: 'Oops! Something went wrong!',
        id: 'TR_OOPS_SOMETHING_WENT_WRONG',
    },
    TR_OUTGOING: {
        defaultMessage: 'Outgoing',
        id: 'TR_OUTGOING',
    },
    TR_PACKAGING_LINK: {
        defaultMessage: 'here',
        description: 'Part of sentence TR_DID_YOU_PURCHASE. Link to support',
        id: 'TR_PACKAGING_LINK',
    },
    TR_PASSPHRASE_CASE_SENSITIVE: {
        defaultMessage: 'Note: Passphrase is case-sensitive.',
        id: 'PASSPHRASE_CASE_SENSITIVE',
    },
    TR_PASSPHRASE_HIDDEN_WALLET: {
        defaultMessage: 'Passphrase (hidden) wallet',
        id: 'TR_PASSPHRASE_HIDDEN_WALLET',
    },
    TR_PASSPHRASE_TOO_LONG: {
        defaultMessage: 'The passphrase length has exceed the allowed limit.',
        id: 'TR_PASSPHRASE_TOO_LONG',
    },
    TR_PASSPHRASE_WALLET: {
        defaultMessage: 'Passphrase wallet #{id}',
        id: 'TR_PASSPHRASE_WALLET',
    },
    TR_PENDING: {
        defaultMessage: 'Pending',
        description: 'Pending transaction with no confirmations',
        id: 'TR_PENDING',
    },
    TR_PIN_ERROR_TROUBLESHOOT: {
        defaultMessage:
            'Are you confused, how PIN works? You can always refer to our {TR_DOCUMENTATION}',
        description: 'Troubleshooting text after user enters second PIN incorrectly.',
        id: 'TR_PIN_ERROR_TROUBLESHOOT',
    },
    TR_PIN_HEADING_FIRST: {
        defaultMessage: 'Set new PIN',
        description: 'Heading in PIN page when entering PIN for the first time',
        id: 'TR_PIN_HEADING_FIRST',
    },
    TR_PIN_HEADING_MISMATCH: {
        defaultMessage: 'PIN mismatch',
        description: 'Heading in PIN page when PIN repeated incorrectly',
        id: 'TR_PIN_HEADING_MISMATCH',
    },
    TR_PIN_HEADING_REPEAT: {
        defaultMessage: 'Repeat PIN',
        description: 'Heading in PIN page when repeating PIN',
        id: 'TR_PIN_HEADING_REPEAT',
    },
    TR_PIN_HEADING_SUCCESS: {
        defaultMessage: 'PIN enabled',
        description: 'Heading in PIN page when PIN set',
        id: 'TR_PIN_HEADING_SUCCESS',
    },
    TR_PIN_SET_SUCCESS: {
        defaultMessage: 'Purfect! Your device is now secured by pin.',
        description: 'Longer text indicating PIN was set succesfully.',
        id: 'TR_PIN_SET_SUCCESS',
    },
    TR_PIN_SUBHEADING: {
        defaultMessage: 'Protect device from unauthorized access by using a strong pin.',
        description: 'Subheading on PIN page',
        id: 'TR_PIN_SUBHEADING',
    },
    TR_PLEASE_ALLOW_YOUR_CAMERA: {
        defaultMessage: 'Please allow your camera to be able to scan a QR code.',
        id: 'TR_PLEASE_ALLOW_YOUR_CAMERA',
    },
    TR_PLEASE_CONNECT_YOUR_DEVICE: {
        defaultMessage: 'Please connect your device to continue with the verification process',
        id: 'TR_PLEASE_CONNECT_YOUR_DEVICE',
    },
    TR_PLEASE_ENABLE_PASSPHRASE: {
        defaultMessage:
            'Please enable passphrase settings to continue with the verification process.',
        id: 'TR_PLEASE_ENABLE_PASSPHRASE',
    },
    TR_PRIMARY_FIAT: {
        defaultMessage: 'Primary FIAT currency to display',
        id: 'TR_PRIMARY_FIAT',
    },
    TR_RANDOM_SEED_WORDS_DISCLAIMER: {
        defaultMessage:
            'You might be asked to retype some words that are not part of your recovery seed.',
        description:
            'User is instructed to enter words from seed (backup) into the form in browser',
        id: 'TR_RANDOM_SEED_WORDS_DISCLAIMER',
    },
    TR_READ_MORE: {
        defaultMessage: 'Read more',
        id: 'TR_READ_MORE',
    },
    TR_RECEIVE: {
        defaultMessage: 'Receive',
        id: 'TR_RECEIVE',
    },
    TR_RECIPIENT_ADDRESS: {
        defaultMessage: 'Recipient address',
        id: 'TR_RECIPIENT_ADDRESS',
    },
    TR_RECONNECT_HEADER: {
        defaultMessage: 'Reconnect your device',
        id: 'TR_RECONNECT_HEADER',
    },
    TR_RECONNECT_TEXT: {
        defaultMessage: 'We lost connection with your device. This might mean:',
        id: 'TR_RECONNECT_TEXT',
    },
    TR_RECONNECT_TROUBLESHOOT_BRIDGE: {
        defaultMessage: 'Trezor bridge might have stopped working, try restarting',
        description: '',
        id: 'TR_RECONNECT_TROUBLESHOOT_BRIDGE',
    },
    TR_RECONNECT_TROUBLESHOOT_CABEL: {
        defaultMessage: 'Cable is broken, try another one',
        description: '',
        id: 'TR_RECONNECT_TROUBLESHOOT_CABEL',
    },
    TR_RECONNECT_TROUBLESHOOT_CONNECTION: {
        defaultMessage: 'Device is not well connected to the cable',
        description: '',
        id: 'TR_RECONNECT_TROUBLESHOOT_CONNECTION',
    },
    TR_RECOVER_SUBHEADING: {
        defaultMessage:
            'It is possible to re-create device from bip39 backup. First of all, chose number of words of your backup.',
        description: 'Subheading in recover page. Basic info about recovery',
        id: 'TR_RECOVER_SUBHEADING',
    },
    TR_RECOVER_SUBHEADING_MODEL_T: {
        defaultMessage: 'On model T the entire recovery process is doable on device.',
        description: 'Subheading in recover page. Basic info about recovery',
        id: 'TR_RECOVER_SUBHEADING_MODEL_T',
    },
    TR_RECOVERY_ERROR: {
        defaultMessage: 'Device recovery failed with error: {error}',
        description: 'Error during recovery. For example wrong word retyped or device disconnected',
        id: 'TR_RECOVERY_ERROR',
    },
    TR_RECOVERY_SEED_IS: {
        defaultMessage:
            'Recovery seed is a list of words in a specific order which store all the information needed.',
        id: 'TR_RECOVERY_SEED_IS',
    },
    TR_RECOVERY_TYPES_DESCRIPTION: {
        defaultMessage:
            'Both methods are safe. Basic recovery uses on computer input of words in randomized order. Advanced recovery uses on-screen input to load your recovery seed. {TR_LEARN_MORE_LINK}',
        description: 'There are two methods of recovery for T1. This is a short explanation text.',
        id: 'TR_RECOVERY_TYPES_DESCRIPTION',
    },
    TR_REMEMBER_ALLOWS_YOU_TO: {
        defaultMessage:
            'Remember allows you to access any wallet in watch-only mode without connected device.',
        id: 'TR_REMEMBER_ALLOWS_YOU_TO',
    },
    TR_REMEMBER_WALLET: {
        defaultMessage: 'Remember wallet',
        id: 'TR_REMEMBER_WALLET',
    },
    TR_RESELLERS_LINK: {
        defaultMessage: 'a trusted reseller',
        description:
            'Part of sentence TR_DID_YOU_PURCHASE. Link to page with trusted resellers list',
        id: 'TR_RESELLERS_LINK',
    },
    TR_RETRY: {
        defaultMessage: 'Retry',
        description: 'Retry button',
        id: 'TR_RETRY',
    },
    TR_RETRYING_DOT_DOT: {
        defaultMessage: 'Retrying...',
        id: 'TR_RETRYING_DOT_DOT',
    },
    TR_SCAN_QR_CODE: {
        defaultMessage: 'Scan QR code',
        description: 'Title for the Scan QR modal dialog',
        id: 'TR_SCAN_QR_CODE',
    },
    TR_SECURITY_HEADING: {
        defaultMessage: 'Trezor successfully initialized!',
        description: 'Heading in security page',
        id: 'TR_SECURITY_HEADING',
    },
    TR_SECURITY_SUBHEADING: {
        defaultMessage:
            'Your Trezor has been successfully initialized and is ready to be used. Your Wallet has been successfully created and is ready to be used as well. Wheeee!',
        description: 'Text in security page',
        id: 'TR_SECURITY_SUBHEADING',
    },
    TR_SEED_MANUAL_LINK: {
        defaultMessage: 'recovery seed',
        description: 'Link. Part of TR_BACKUP_SUBHEADING_1',
        id: 'TR_SEED_MANUAL_LINK',
    },
    TR_SELECT_DEVICE: {
        defaultMessage: 'Select device',
        id: 'TR_SELECT_DEVICE',
    },
    TR_SELECT_PASSPHRASE_SOURCE: {
        defaultMessage: 'Select passphrase source on "{deviceLabel}" device.',
        id: 'TR_SELECT_PASSPHRASE_SOURCE',
    },
    TR_SELECT_WALLET_TO_ACCESS: {
        defaultMessage: 'Select a wallet to access',
        id: 'TR_SELECT_WALLET_TO_ACCESS',
    },
    TR_SELECT_YOUR_DEVICE_HEADING: {
        defaultMessage: 'Select your device',
        description: 'Heading on select your device page',
        id: 'TR_SELECT_YOUR_DEVICE_HEADING',
    },
    TR_SEND: {
        defaultMessage: 'Send',
        id: 'TR_SEND',
    },
    TR_SEND_NETWORK: {
        defaultMessage: 'Send {network}',
        id: 'TR_SEND_NETWORK',
    },
    TR_SEND_NETWORK_AND_TOKENS: {
        defaultMessage: 'Send {network} and tokens',
        id: 'TR_SEND_NETWORK_AND_TOKENS',
    },
    TR_SENT_TO_SELF: {
        defaultMessage: '(Sent to self)',
        id: 'TR_SENT_TO_SELF',
    },
    // TR_SET_MAX: {
    //         defaultMessage: 'Set max',
    //         description: 'Used for setting maximum amount in Send form',
    //         id: 'TR_SET_MAX',
    // },
    TR_SET_PIN: {
        defaultMessage: 'Set pin',
        description: 'Button text',
        id: 'TR_SET_PIN',
    },
    TR_SET_UP_NEW_PIN: {
        defaultMessage: 'Set up new PIN',
        id: 'TR_SET_UP_NEW_PIN',
    },
    TR_CONFIRM_NEW_PIN: {
        defaultMessage: 'Confirm new PIN',
        id: 'TR_CONFIRM_NEW_PIN',
    },
    TR_ENTER_CURRENT_PIN: {
        defaultMessage: 'Enter current PIN',
        id: 'TR_ENTER_CURRENT_PIN',
    },
    TR_WRONG_PIN_ENTERED: {
        defaultMessage: 'You entered wrong PIN',
        id: 'TR_WRONG_PIN_ENTERED',
    },
    TR_WRONG_PIN_ENTERED_DESCRIPTION: {
        defaultMessage: 'Did you notice that matrix on your device has changed?',
        id: 'TR_WRONG_PIN_ENTERED_DESCRIPTION',
    },
    TR_SET_UP_STRONG_PIN_TO_PROTECT: {
        defaultMessage:
            'Set up a strong PIN to protect your device from unauthorized access. The keypad layout is displayed on your connected Trezor device.',
        id: 'TR_SET_UP_STRONG_PIN_TO_PROTECT',
    },
    TR_SETTINGS: {
        defaultMessage: 'Settings',
        id: 'TR_SETTINGS',
    },
    TR_SHOW_ADDRESS_ANYWAY: {
        defaultMessage: 'Show address anyway',
        id: 'TR_SHOW_ADDRESS_ANYWAY',
    },
    TR_SHOW_ADVANCED_OPTIONS: {
        defaultMessage: 'Show advanced options',
        description: 'Shows advanced sending form',
        id: 'TR_SHOW_ADVANCED_OPTIONS',
    },
    TR_SHOW_DETAILS: {
        defaultMessage: 'Show details',
        id: 'TR_SHOW_DETAILS',
    },
    TR_SHOW_DETAILS_IN_BLOCK_EXPLORER: {
        defaultMessage: 'Show details in Block Explorer',
        id: 'TR_SHOW_DETAILS_IN_BLOCK_EXPLORER',
    },
    TR_SHOW_OLDER_NEWS: {
        defaultMessage: 'Show older news',
        id: 'TR_SHOW_OLDER_NEWS',
    },
    TR_SHOW_ON_TREZOR: {
        defaultMessage: 'Show on Trezor',
        id: 'TR_SHOW_ON_TREZOR',
    },
    TR_SHOW_UNVERIFIED_ADDRESS: {
        defaultMessage: 'Show unverified address',
        id: 'TR_SHOW_UNVERIFIED_ADDRESS',
    },
    TR_SIGN: {
        defaultMessage: 'Sign',
        description: 'Sign button in Sign and Verify form',
        id: 'TR_SIGN',
    },
    TR_SIGN_MESSAGE: {
        defaultMessage: 'Sign Message',
        description: 'Header for the Sign and Verify form',
        id: 'TR_SIGN_MESSAGE',
    },
    // TODO: Toast notification
    // TR_SIGN_MESSAGE_ERROR: {
    //         defaultMessage: 'Failed to sign message',
    //         id: 'TR_SIGN_MESSAGE_ERROR',
    // },
    TR_SIGNATURE: {
        defaultMessage: 'Signature',
        description: 'Used as a label for signature input field in Sign and Verify form',
        id: 'TR_SIGNATURE',
    },
    // TODO: Toast notification
    // TR_SIGNATURE_IS_VALID: {
    //         defaultMessage: 'Signature is valid',
    //         id: 'TR_SIGNATURE_IS_VALID',
    // },
    TR_SKIP: {
        defaultMessage: 'Skip',
        description: 'Button. Skip one step',
        id: 'TR_SKIP',
    },
    TR_SKIP_ALL: {
        defaultMessage: 'Skip onboarding',
        description: 'Button. Skip the entire onboarding process.',
        id: 'TR_SKIP_ALL',
    },
    TR_SKIP_ONBOARDING_HEADING: {
        defaultMessage: 'Skipping onboarding? One more thing…',
        id: 'TR_SKIP_ONBOARDING_HEADING',
    },
    TR_SKIP_ONBOARDING_TEXT: {
        defaultMessage:
            'If your device is initialiazed and you used Wallet or Suite before, that’s great! Did you initialize Trezor yourself? You should be the one doing it. If not, it might be dangerous.',
        id: 'TR_SKIP_ONBOARDING_TEXT',
    },
    TR_SKIP_SECURITY: {
        defaultMessage: 'Skip backup and PIN',
        description: 'Button in security page (skip security setup)',
        id: 'TR_SKIP_SECURITY',
    },
    TR_SOLVE_ISSUE: {
        defaultMessage: 'Solve issue',
        id: 'TR_SOLVE_ISSUE',
    },
    TR_SOUTH: {
        defaultMessage: 'South',
        id: 'TR_SOUTH',
    },
    TR_START_AGAIN: {
        defaultMessage: 'Start again',
        description: 'Button text',
        id: 'TR_START_AGAIN',
    },
    TR_START_BACKUP: {
        defaultMessage: 'Start backup',
        description: 'Button text',
        id: 'TR_START_BACKUP',
    },
    TR_START_RECOVERY: {
        defaultMessage: 'Start recovery',
        description: 'Button.',
        id: 'TR_START_RECOVERY',
    },
    TR_START: {
        defaultMessage: 'Start',
        id: 'TR_START',
    },
    TR_STATUS: {
        defaultMessage: 'Status',
        id: 'TR_STATUS',
    },
    TR_STATUS_UNKNOWN: {
        defaultMessage: 'Status unknown',
        description: 'Device status',
        id: 'TR_STATUS_UNKNOWN',
    },
    TR_SUITE_VERSION: {
        defaultMessage: 'Suite version',
        id: 'TR_SUITE_VERSION',
    },
    TR_SUPPORT: {
        defaultMessage: 'Support',
        id: 'TR_SUPPORT',
    },
    TR_SWITCH_DEVICE: {
        defaultMessage: 'Switch Device',
        id: 'TR_SWITCH_DEVICE',
    },
    TR_TAKE_ME_BACK_TO_WALLET: {
        defaultMessage: 'Take me back to the wallet',
        id: 'TR_TAKE_ME_BACK_TO_WALLET',
    },
    TR_TESTNET_COINS: {
        defaultMessage: 'Testnet coins',
        id: 'TR_TESTNET_COINS',
    },
    TR_TESTNET_COINS_EXPLAINED: {
        defaultMessage:
            'Testnet coins dont have any value but you still may use them to learn and experiment.',
        id: 'TR_TESTNET_COINS_EXPLAINED',
    },
    TR_THE_PIN_LAYOUT_IS_DISPLAYED: {
        defaultMessage: 'The PIN layout is displayed on your Trezor.',
        id: 'TR_THE_PIN_LAYOUT_IS_DISPLAYED',
    },
    TR_THIS_HIDDEN_WALLET_IS_EMPTY: {
        defaultMessage:
            'This hidden Wallet is empty. To make sure you are in the correct Wallet, confirm Passphrase',
        id: 'TR_THIS_HIDDEN_WALLET_IS_EMPTY',
    },
    TR_THIS_HIDDEN_WALLET_IS_EMPTY_SOURCE: {
        defaultMessage:
            'This hidden Wallet is empty. To make sure you are in the correct Wallet, select Passphrase source.',
        id: 'TR_THIS_HIDDEN_WALLET_IS_EMPTY_SOURCE',
    },
    TR_THIS_IS_PLACE_TO_SEE_ALL: {
        defaultMessage:
            'This is a place to see all your devices. You can further set them up in Settings but here you can switch between devices and see their statuses.',
        id: 'TR_THIS_IS_PLACE_TO_SEE_ALL',
    },
    TR_TO_ACCESS_STANDARD_NO_PASSPHRASE: {
        defaultMessage: 'To access standard (no-passphrase) Wallet click the button below.',
        id: 'TR_TO_ACCESS_STANDARD_NO_PASSPHRASE',
    },
    TR_TO_FIND_YOUR_ACCOUNTS_AND: {
        defaultMessage:
            'To find your accounts and funds we need to perform a coin discovery which will discover all your coins.',
        id: 'TR_TO_FIND_YOUR_ACCOUNTS_AND',
    },
    TR_TO_PREVENT_PHISHING_ATTACKS_COMMA: {
        defaultMessage:
            'To prevent phishing attacks, you should verify the address on your Trezor first. {claim}',
        id: 'TR_TO_PREVENT_PHISHING_ATTACKS_COMMA',
    },
    TR_TOS_INFORMATION: {
        defaultMessage:
            'Oh, by the way, we had to pay a hell lot of money to our lawyers to create some {TR_TOS_LINK}',
        id: 'TR_HELP_TREZOR_SUITE_TEXT',
    },
    TR_TOS_LINK: {
        defaultMessage: 'Terms & Conditions.',
        id: 'TR_TOS_LINK',
    },
    TR_TOTAL_INPUT: {
        defaultMessage: 'Total Input',
        id: 'TR_TOTAL_INPUT',
    },
    TR_TOTAL_OUTPUT: {
        defaultMessage: 'Total Output',
        id: 'TR_TOTAL_OUTPUT',
    },
    TR_TOTAL_PORTFOLIO_VALUE: {
        defaultMessage: 'Total portfolio value',
        id: 'TR_TOTAL_PORTFOLIO_VALUE',
    },
    TR_TRANSACTION_DETAILS: {
        defaultMessage: 'Transaction details',
        id: 'TR_TRANSACTION_DETAILS',
    },
    TR_TRANSACTION_ID: {
        defaultMessage: 'Transaction ID',
        id: 'TR_TRANSACTION_ID',
    },
    TR_TREZOR: {
        defaultMessage: 'Trezor',
        description: 'Link in header navigation',
        id: 'TR_TREZOR',
    },
    TR_TREZOR_BRIDGE_IS_NOT_RUNNING: {
        defaultMessage: 'Trezor Bridge is not running',
        description: '',
        id: 'TR_TREZOR_BRIDGE_IS_NOT_RUNNING',
    },
    TR_TREZOR_BRIDGE_IS_RUNNING_VERSION: {
        defaultMessage: 'Trezor Bridge is running. Version: {version}',
        description: '',
        id: 'TR_TREZOR_BRIDGE_IS_RUNNING_VERSION',
    },
    TR_TRY_AGAIN: {
        defaultMessage: 'Try again',
        description: 'Try to run the process again',
        id: 'TR_TRY_AGAIN',
    },
    TR_TX_CONFIRMATIONS: {
        defaultMessage:
            '{confirmationsCount} {confirmationsCount, plural, one {confirmation} other {confirmations}}',
        id: 'TR_TX_CONFIRMATIONS',
    },
    TR_TX_CURRENT_VALUE: {
        defaultMessage: 'Current Value',
        id: 'TR_TX_CURRENT_VALUE',
    },
    TR_TX_FEE: {
        defaultMessage: 'Fee',
        id: 'TR_TX_FEE',
    },
    TR_TX_HISTORICAL_VALUE_DATE: {
        defaultMessage: 'Historical Value ({date})',
        id: 'TR_TX_HISTORICAL_VALUE_DATE',
    },
    TR_TX_TYPE: {
        defaultMessage: 'Type',
        id: 'TR_TX_TYPE',
    },
    TR_UNAVAILABLE: {
        defaultMessage: 'Unavailable',
        description: 'Device status',
        id: 'TR_UNAVAILABLE',
    },
    TR_UNCONFIRMED_TX: {
        defaultMessage: 'Unconfirmed',
        id: 'TR_UNCONFIRMED_TX',
    },
    TR_UNDISCOVERED_WALLET: {
        defaultMessage: 'Undiscovered wallet',
        id: 'TR_UNDISCOVERED_WALLET',
    },
    TR_UNKNOWN: {
        defaultMessage: 'Unknown',
        id: 'TR_UNKNOWN',
    },
    TR_UNKNOWN_CONFIRMATION_TIME: {
        defaultMessage: 'unknown',
        id: 'TR_UNKNOWN_CONFIRMATION_TIME',
    },
    TR_UNKNOWN_TRANSACTION: {
        defaultMessage: 'Unknown transaction',
        id: 'TR_UNKNOWN_TRANSACTION',
    },
    TR_UNKNOWN_ERROR_SEE_CONSOLE: {
        defaultMessage: 'Unknown error. See console logs for details.',
        id: 'TR_UNKNOWN_ERROR_SEE_CONSOLE',
    },
    TR_UNLOCK: {
        defaultMessage: 'Unlock',
        id: 'TR_UNLOCK',
    },
    TR_UNREADABLE: {
        defaultMessage: 'Unreadable',
        description: 'Device status',
        id: 'TR_UNREADABLE',
    },
    TR_UNACQUIRED: {
        defaultMessage: 'Unrecognized device',
        description: 'Device status',
        id: 'TR_UNACQUIRED',
    },
    TR_UNVERIFIED_ADDRESS_COMMA_CONNECT: {
        defaultMessage: 'Unverified address, connect your Trezor to verify it',
        id: 'TR_UNVERIFIED_ADDRESS_COMMA_CONNECT',
    },
    TR_UNVERIFIED_ADDRESS_COMMA_SHOW: {
        defaultMessage: 'Unverified address, show on Trezor.',
        id: 'TR_UNVERIFIED_ADDRESS_COMMA_SHOW',
    },
    TR_UPLOAD_IMAGE: {
        defaultMessage: 'Upload Image',
        id: 'TR_UPLOAD_IMAGE',
    },
    TR_USED_IN_ANOTHER_WINDOW: {
        defaultMessage: 'Used in other window',
        description: 'Device status',
        id: 'TR_USED_IN_ANOTHER_WINDOW',
    },
    TR_USER_HAS_NOT_WORKED_WITH_THIS_DEVICE: {
        defaultMessage: 'It is a brand new device, just unpacked',
        description: 'Option to click when troubleshooting initialized device.',
        id: 'TR_USER_HAS_NOT_WORKED_WITH_THIS_DEVICE',
    },
    TR_USER_HAS_NOT_WORKED_WITH_THIS_DEVICE_INSTRUCTIONS: {
        defaultMessage:
            'In that case you should immediately contact Trezor support with detailed information on your purchase and refrain from using this device.',
        description: 'What to do if device is already initialized but not by user.',
        id: 'TR_USER_HAS_NOT_WORKED_WITH_THIS_DEVICE_INSTRUCTIONS',
    },
    TR_USER_HAS_WORKED_WITH_THIS_DEVICE: {
        defaultMessage: 'I have worked with it before',
        description: 'Option to click when troubleshooting initialized device.',
        id: 'TR_USER_HAS_WORKED_WITH_THIS_DEVICE',
    },
    TR_VALUES: {
        defaultMessage: 'Values',
        id: 'TR_VALUES',
    },
    TR_VERIFY: {
        defaultMessage: 'Verify',
        description: 'Verify button in Sign and Verify form',
        id: 'TR_VERIFY',
    },
    TR_VERIFY_MESSAGE: {
        defaultMessage: 'Verify Message',
        description: 'Header for the Sign and Verify form',
        id: 'TR_VERIFY_MESSAGE',
    },
    // TODO: Toast notification
    // TR_VERIFY_MESSAGE_ERROR: {
    //         defaultMessage: 'Failed to verify message',
    //         id: 'TR_VERIFY_MESSAGE_ERROR',
    // },
    // TR_VERIFY_MESSAGE_SUCCESS: {
    //         defaultMessage: 'Message has been successfully verified',
    //         id: 'TR_VERIFY_MESSAGE_SUCCESS',
    // },
    // TR_VERIFYING_ADDRESS_ERROR: {
    //         defaultMessage: 'Verifying address error',
    //         id: 'TR_VERIFYING_ADDRESS_ERROR',
    // },
    TR_WAIT_FOR_FILE_TO_DOWNLOAD: {
        defaultMessage: 'Wait for file to download',
        description: 'Instruction for installing Trezor Bridge',
        id: 'TR_WAIT_FOR_FILE_TO_DOWNLOAD',
    },
    TR_WAIT_FOR_REBOOT: {
        defaultMessage: 'Wait for your device to reboot',
        description: 'Info what is happening with users device.',
        id: 'TR_WAIT_FOR_REBOOT',
    },
    TR_WALLET_DUPLICATE_DESC: {
        defaultMessage: 'The hidden wallet that you are trying to create already exists',
        id: 'TR_WALLET_DUPLICATE_DESC',
    },
    TR_WALLET_DUPLICATE_RETRY: {
        defaultMessage: 'Try again with different passphrase',
        id: 'TR_WALLET_DUPLICATE_RETRY',
    },
    TR_WALLET_DUPLICATE_SWITCH: {
        defaultMessage: 'Switch to existing wallet',
        id: 'TR_WALLET_DUPLICATE_SWITCH',
    },
    TR_WALLET_DUPLICATE_TITLE: {
        defaultMessage: 'Passphrase duplicated',
        id: 'TR_WALLET_DUPLICATE_TITLE',
    },
    TR_WAS_USED_IN_ANOTHER_WINDOW: {
        defaultMessage: 'Reload session',
        description: 'Device status',
        id: 'TR_WAS_USED_IN_ANOTHER_WINDOW',
    },
    TR_WELCOME_MODAL_HEADING: {
        defaultMessage: 'Welcome to Trezor Suite!',
        id: 'TR_WELCOME_MODAL_HEADING',
    },
    TR_WELCOME_MODAL_TEXT: {
        defaultMessage: 'The one place for all your crypto matters.',
        id: 'TR_WELCOME_MODAL_TEXT',
    },
    TR_WELCOME_TO_TREZOR: {
        defaultMessage: 'First-time user or an ol’ Trezor fella?',
        id: 'TR_WELCOME_TO_TREZOR',
    },
    TR_WELCOME_TO_TREZOR_TEXT: {
        defaultMessage: 'Choose your path and let the Trezor Force be with you!.',
        id: 'TR_WELCOME_TO_TREZOR_TEXT',
    },
    TR_WEST: {
        defaultMessage: 'West',
        id: 'TR_WEST',
    },
    TR_WHAT_IS_PASSPHRASE: {
        defaultMessage: 'What is passphrase',
        id: 'TR_WHAT_IS_PASSPHRASE',
    },
    TR_WHAT_TO_DO_NOW: {
        defaultMessage: 'What to do now',
        id: 'TR_WHAT_TO_DO_NOW',
    },
    TR_WHATS_NEW: {
        defaultMessage: "What's new",
        id: 'TR_WHATS_NEW',
    },
    TR_WIPING_YOUR_DEVICE: {
        defaultMessage:
            'Wiping the device removes all its information. Only wipe your device if you have your device if you have your recovery seed at hand or there are no funds stored on this device.',
        id: 'TR_WIPING_YOUR_DEVICE',
    },
    TR_WORDS: {
        defaultMessage: '{count} words',
        description: 'Number of words. For example: 12 words',
        id: 'TR_WORDS',
    },
    TR_XRP_DESTINATION_TAG: {
        defaultMessage: 'Destination tag',
        id: 'TR_XRP_DESTINATION_TAG',
    },
    TR_XRP_RESERVE_INFO: {
        defaultMessage:
            'Ripple addresses require a minimum balance of {minBalance} XRP to activate and maintain the account. {TR_LEARN_MORE}',
        id: 'TR_XRP_RESERVE_INFO',
    },
    // TR_XRP_DESTINATION_TAG_EXPLAINED: {
    //         defaultMessage:
    //                 'Destination tag is an arbitrary number which serves as a unique identifier of your transaction. Some services may require this to process your transaction.',
    //         id: 'TR_XRP_DESTINATION_TAG_EXPLAINED',
    // },
    TR_YOU_WERE_DISCONNECTED_DOT: {
        defaultMessage: 'You were disconnected.',
        id: 'TR_YOU_WERE_DISCONNECTED_DOT',
    },
    TR_YOUR_CURRENT_FIRMWARE: {
        defaultMessage: 'Your current firmware version is {version}',
        id: 'TR_YOUR_CURRENT_FIRMWARE',
    },
    TR_YOUR_CURRENT_VERSION: {
        defaultMessage: 'Your current Suite version is "{version}"',
        id: 'TR_YOUR_CURRENT_VERSION',
    },
    TR_YOUR_TREZOR_IS_NOT_BACKED_UP: {
        defaultMessage: 'Your Trezor is not backed up.',
        id: 'TR_YOUR_TREZOR_IS_NOT_BACKED_UP',
    },
    TR_YOUR_WALLET_IS_READY_WHAT: {
        defaultMessage: 'Your Wallet is ready. What to do now?',
        id: 'TR_YOUR_WALLET_IS_READY_WHAT',
    },
    TR_MODAL_CONFIRM_TX_TITLE: {
        id: 'TR_MODAL_CONFIRM_TX_TITLE',
        defaultMessage: 'Confirm transaction',
    },
    TR_MODAL_CONFIRM_TX_BUTTON: {
        id: 'TR_MODAL_CONFIRM_TX_BUTTON',
        defaultMessage: 'Confirm transaction',
    },
    TR_ADDRESS_FROM: {
        id: 'TR_ADDRESS_FROM',
        defaultMessage: 'From',
    },
    TR_EDIT: {
        id: 'TR_EDIT',
        defaultMessage: 'Edit',
    },
    TR_GAS_PRICE: {
        id: 'TR_GAS_PRICE',
        defaultMessage: 'Gas price',
    },
    TR_SEND_REVIEW_TRANSACTION: {
        id: 'TR_SEND_REVIEW_TRANSACTION',
        defaultMessage: 'Review Transaction',
    },
    TR_TO: {
        id: 'TR_TO',
        defaultMessage: 'To',
    },
    TR_RECIPIENT_ADDRESS_TOOLTIP: {
        id: 'TR_RECIPIENT_ADDRESS_TOOLTIP',
        defaultMessage: 'TR_RECIPIENT_ADDRESS_TOOLTIP',
    },
    TR_SEND_DATA_TOOLTIP: {
        id: 'TR_SEND_DATA_TOOLTIP',
        defaultMessage: 'TR_SEND_DATA_TOOLTIP',
    },
    TR_SEND_GAS_LIMIT_TOOLTIP: {
        id: 'TR_SEND_GAS_LIMIT_TOOLTIP',
        defaultMessage: 'TR_SEND_GAS_LIMIT_TOOLTIP',
    },
    TR_SEND_GAS_PRICE_TOOLTIP: {
        id: 'TR_SEND_GAS_PRICE_TOOLTIP',
        defaultMessage: 'TR_SEND_GAS_PRICE_TOOLTIP',
    },
    TR_XRP_DESTINATION_TAG_TOOLTIP: {
        id: 'TR_XRP_DESTINATION_TAG_TOOLTIP',
        defaultMessage: 'TR_XRP_DESTINATION_TAG_TOOLTIP',
    },
    TR_SEND_FEE_TOOLTIP: {
        id: 'TR_SEND_FEE_TOOLTIP',
        defaultMessage: 'TR_SEND_FEE_TOOLTIP',
    },
    TR_SEND_AMOUNT_TOOLTIP: {
        id: 'TR_SEND_AMOUNT_TOOLTIP',
        defaultMessage: 'TR_SEND_AMOUNT_TOOLTIP',
    },
    TR_PIN_MISMATCH_HEADING: {
        id: 'TR_PIN_MISMATCH_HEADING',
        defaultMessage: 'Pin mismatch',
    },
    TR_PIN_MISMATCH_TEXT: {
        id: 'TR_PIN_MISMATCH_TEXT',
        defaultMessage: 'Pin mismatch text',
    },
    TR_SHOW_LOG: {
        id: 'TR_SHOW_LOG',
        defaultMessage: 'Show log',
    },
    TR_ACCOUNT_DETAILS_HEADER: {
        id: 'TR_ACCOUNT_DETAILS_HEADER',
        defaultMessage: 'Account Details',
    },
    TR_ACCOUNT_DETAILS_TYPE_HEADER: {
        id: 'TR_ACCOUNT_DETAILS_TYPE_HEADER',
        defaultMessage: 'Account type',
    },
    TR_ACCOUNT_DETAILS_TYPE_BECH32: {
        id: 'TR_ACCOUNT_DETAILS_TYPE_BECH32',
        defaultMessage:
            'Bech32 uses the most modern addresses for smallest transaction fees. Be aware that it may not be compatible with old bitcoin services.',
    },
    TR_ACCOUNT_DETAILS_TYPE_P2SH: {
        id: 'TR_ACCOUNT_DETAILS_TYPE_P2SH',
        defaultMessage:
            'Pay to script hash (P2SH) is an advanced type of transaction used in Bitcoin and other similar crypto currencies. Unlike P2PKH, it allows sender to commit funds to a hash of an arbitrary valid script.',
    },
    TR_ACCOUNT_DETAILS_TYPE_P2PKH: {
        id: 'TR_ACCOUNT_DETAILS_TYPE_P2PKH',
        defaultMessage:
            'Legacy Pay-to-Public-Key-Hash (P2PKH) is the basic type of transaction used in Bitcoin and other similar crypto currencies.',
    },
    TR_ACCOUNT_DETAILS_XPUB_HEADER: {
        id: 'TR_ACCOUNT_DETAILS_XPUB_HEADER',
        defaultMessage: 'Public key (XPUB)',
    },
    TR_ACCOUNT_DETAILS_XPUB: {
        id: 'TR_ACCOUNT_DETAILS_XPUB',
        defaultMessage:
            'Be careful with your account public key (XPUB). When you expose your public key to a third party, you allow them to see your entire transaction history.',
    },
    TR_ACCOUNT_DETAILS_XPUB_BUTTON: {
        id: 'TR_ACCOUNT_DETAILS_XPUB_BUTTON',
        defaultMessage: 'Show public key',
    },
    TR_ACCOUNT_TYPE_NORMAL: {
        id: 'TR_ACCOUNT_TYPE_NORMAL',
        defaultMessage: 'Normal',
    },
    TR_ACCOUNT_TYPE_SEGWIT: {
        id: 'TR_ACCOUNT_TYPE_SEGWIT',
        defaultMessage: 'SegWit',
    },
    TR_ACCOUNT_TYPE_LEGACY: {
        id: 'TR_ACCOUNT_TYPE_LEGACY',
        defaultMessage: 'Legacy',
    },
    TR_ACCOUNT_TYPE_BECH32: {
        id: 'TR_ACCOUNT_TYPE_BECH32',
        defaultMessage: 'Bech32',
    },
    TR_ACCOUNT_TYPE_P2SH: {
        id: 'TR_ACCOUNT_TYPE_P2SH',
        defaultMessage: 'P2SH',
    },
    TR_ACCOUNT_TYPE_P2PKH: {
        id: 'TR_ACCOUNT_TYPE_P2PKH',
        defaultMessage: 'P2PKH',
    },
    TOAST_ACQUIRE_ERROR: {
        id: 'TOAST_ACQUIRE_ERROR',
        defaultMessage: 'Acquire error {error}',
    },
    TOAST_AUTH_FAILED: {
        id: 'TOAST_AUTH_FAILED',
        defaultMessage: 'Authorization error: {error}',
    },
    TOAST_AUTH_CONFIRM_ERROR: {
        id: 'TOAST_AUTH_CONFIRM_ERROR',
        defaultMessage: 'Passphrase confirmation error: {error}',
    },
    TOAST_AUTH_CONFIRM_ERROR_DEFAULT: {
        id: 'TOAST_AUTH_CONFIRM_ERROR_DEFAULT',
        defaultMessage: 'Invalid passphrase',
    },
    TOAST_DISCOVERY_ERROR: {
        id: 'TOAST_DISCOVERY_ERROR',
        defaultMessage: 'Account discovery error {error}',
    },
    TOAST_BACKUP_FAILED: {
        id: 'TOAST_BACKUP_FAILED',
        defaultMessage: 'Backup failed',
    },
    TOAST_BACKUP_SUCCESS: {
        id: 'TOAST_BACKUP_SUCCESS',
        defaultMessage: 'Backup success',
    },
    TOAST_SETTINGS_APPLIED: {
        id: 'TOAST_SETTINGS_APPLIED',
        defaultMessage: 'Settings applied',
    },
    TOAST_PIN_CHANGED: {
        id: 'TOAST_PIN_CHANGED',
        defaultMessage: 'Pin changed',
    },
    TOAST_DEVICE_WIPED: {
        id: 'TOAST_DEVICE_WIPED',
        defaultMessage: 'Device wiped',
    },
    TOAST_COPY_TO_CLIPBOARD: {
        id: 'TOAST_COPY_TO_CLIPBOARD',
        defaultMessage: 'Copied to clipboard',
    },
    TOAST_TX_SENT: {
        id: 'TOAST_TX_SENT',
        defaultMessage: '{amount} sent from {account}',
    },
    TOAST_TX_RECEIVED: {
        id: 'TOAST_TX_RECEIVED',
        defaultMessage: '{amount} received on {account}',
    },
    TOAST_TX_CONFIRMED: {
        id: 'TOAST_TX_CONFIRMED',
        defaultMessage: 'Transaction {amount} on {account} successfully confirmed',
    },
    TOAST_TX_BUTTON: {
        id: 'TOAST_TX_BUTTON',
        defaultMessage: 'View details',
    },
    TOAST_SIGN_TX_ERROR: {
        id: 'TOAST_SIGN_TX_ERROR',
        defaultMessage: 'Sign transaction error: {error}',
    },
    TOAST_VERIFY_ADDRESS_ERROR: {
        id: 'TOAST_VERIFY_ADDRESS_ERROR',
        defaultMessage: 'Verify address error: {error}',
    },
    TOAST_SIGN_MESSAGE_ERROR: {
        id: 'TOAST_SIGN_MESSAGE_ERROR',
        defaultMessage: 'Sign message error: {error}',
    },
    TOAST_VERIFY_MESSAGE_ERROR: {
        id: 'TOAST_VERIFY_MESSAGE_ERROR',
        defaultMessage: 'Verify message error: {error}',
    },
    TOAST_GENERIC_ERROR: {
        id: 'TOAST_GENERIC_ERROR',
        defaultMessage: 'Error: {error}',
    },
    TR_RECIPIENT: {
        id: 'TR_RECIPIENT',
        defaultMessage: 'Recipient',
    },
    TR_SCAN: {
        id: 'TR_SCAN',
        defaultMessage: 'Scan',
    },
    TR_REMOVE: {
        id: 'TR_REMOVE',
        defaultMessage: 'Remove',
    },
    LOCKTIME_TITLE: {
        id: 'LOCKTIME_TITLE',
        defaultMessage: 'Add Locktime',
    },
    LOCKTIME_DESCRIPTION: {
        id: 'LOCKTIME_DESCRIPTION',
        defaultMessage: 'Allows you to postpone the transaction by set value (time or block)',
    },
    REPLACE_BY_FEE_TITLE: {
        id: 'REPLACE_BY_FEE_TITLE',
        defaultMessage: 'Replace by fee (RBF)',
    },
    REPLACE_BY_FEE_DESCRIPTION: {
        id: 'REPLACE_BY_FEE_DESCRIPTION',
        defaultMessage:
            'RBF allows to bump fee later in case you want the transaction to be mined faster',
    },
    REFRESH: {
        id: 'REFRESH',
        defaultMessage: 'Refresh',
    },
    NOTIFICATIONS_TITLE: {
        id: 'NOTIFICATIONS_TITLE',
        defaultMessage: 'Notifications',
    },
    NOTIFICATIONS_EMPTY_TITLE: {
        id: 'NOTIFICATIONS_EMPTY_TITLE',
        defaultMessage: 'No notifications to show',
    },
    NOTIFICATIONS_EMPTY_DESC: {
        id: 'NOTIFICATIONS_EMPTY_DESC',
        defaultMessage:
            'Here you will see all important notifications once they happen. For now, there’s nothing to see.',
    },
    LABELING_ACCOUNT: {
        id: 'LABELING_ACCOUNT',
        defaultMessage: 'Account #{index}',
    },
    LABELING_ACCOUNT_WITH_TYPE: {
        id: 'LABELING_ACCOUNT_WITH_TYPE',
        defaultMessage: 'Account #{index} ({type})',
    },
    TR_DISCREET_TOOLTIP: {
        id: 'TR_DISCREET_TOOLTIP',
        defaultMessage: '[FIX THIS TEXT] This is a descreeeet mode',
    },
    TX_CONFIRMATIONS_EXPLAIN: {
        id: 'TX_CONFIRMATIONS_EXPLAIN',
        defaultMessage: 'TODO TODO TODO ExPlAnAtIoN',
    },
    TR_LAST_UPDATE: {
        id: 'TR_LAST_UPDATE',
        defaultMessage: 'Last update: {value}',
    },
    TR_LIVE: {
        id: 'TR_LIVE',
        defaultMessage: 'Live',
    },
    TR_NUMBER_OF_TRANSACTIONS: {
        id: 'TR_NUMBER_OF_TRANSACTIONS',
        defaultMessage: 'Number of transactions',
    },
    TR_N_TRANSACTIONS: {
        id: 'TR_N_TRANSACTIONS',
        defaultMessage: '{value} {value, plural, one {transaction} other {transactions}}',
    },
    TR_TREZOR_BRIDGE_DOWNLOAD: {
        id: 'TR_TREZOR_BRIDGE_DOWNLOAD',
        defaultMessage: 'Trezor Bridge Download',
    },
    TR_CURRENTLY_INSTALLED_TREZOR: {
        id: 'TR_CURRENTLY_INSTALLED_TREZOR',
        defaultMessage: 'Currently installed: Trezor Bridge {version}',
    },
    EVENT_DEVICE_CONNECT: {
        id: 'EVENT_DEVICE_CONNECT',
        defaultMessage: 'Device {label} connected',
    },
    EVENT_DEVICE_CONNECT_UNACQUIRED: {
        id: 'EVENT_DEVICE_CONNECT_UNACQUIRED',
        defaultMessage: '{label} connected',
    },
    EVENT_WALLET_CREATED: {
        id: 'EVENT_WALLET_CREATED',
        defaultMessage: '{walletLabel} created',
    },
    TR_WIPE_DEVICE_HEADING: {
        id: 'TR_WIPE_DEVICE_HEADING',
        defaultMessage: 'Before you wipe your device…',
    },
    TR_WIPE_DEVICE_TEXT: {
        id: 'TR_WIPE_DEVICE_TEXT',
        defaultMessage:
            'Wiping the device removes all its content. Only wipe your device if you have your recovery seed with you or when there are no assets on the device.',
    },
    TR_WIPE_DEVICE_CHECKBOX_1_TITLE: {
        id: 'TR_WIPE_DEVICE_CHECKBOX_1_TITLE',
        defaultMessage: 'I understand this action deletes all data on the device',
    },
    TR_WIPE_DEVICE_CHECKBOX_1_DESCRIPTION: {
        id: 'TR_WIPE_DEVICE_CHECKBOX_1_DESCRIPTION',
        defaultMessage:
            'Device will be completely wiped. All data and history will be deleted. You will need a recovery seed to recover your wallet.',
    },
    TR_WIPE_DEVICE_CHECKBOX_2_TITLE: {
        id: 'TR_WIPE_DEVICE_CHECKBOX_2_TITLE',
        defaultMessage: 'I understand this action does not affect my funds',
    },
    TR_WIPE_DEVICE_CHECKBOX_2_DESCRIPTION: {
        id: 'TR_WIPE_DEVICE_CHECKBOX_2_DESCRIPTION',
        defaultMessage:
            'Your assets are safe only if you have created a recovery seed. Make sure you have your seed or you know where you keep it.',
    },
    TR_CANCEL: {
        id: 'TR_CANCEL',
        defaultMessage: 'Cancel',
    },
    TR_SEND_DATA: {
        id: 'TR_SEND_DATA',
        defaultMessage: 'Data',
    },
    TR_FOLLOW_INSTRUCTIONS_ON_DEVICE: {
        id: 'TR_FOLLOW_INSTRUCTIONS_ON_DEVICE',
        defaultMessage: 'Follow instructions on your device',
    },
    TR_ADVANCED_RECOVERY_TEXT: {
        id: 'TR_ADVANCED_RECOVERY_TEXT',
        defaultMessage:
            'Words need to be entered according to the matrix on device but clicking on buttons below.',
    },
    TR_ADVANCED_RECOVERY_NOT_SURE: {
        id: 'TR_ADVANCED_RECOVERY_NOT_SURE',
        defaultMessage: 'Not sure how advanced method works?',
    },
    TR_CHECK_RECOVERY_SEED_DESC_T1: {
        id: 'TR_CHECK_RECOVERY_SEED_DESC_T1',
        defaultMessage:
            'Your wallet backup, the recovery seed, is entered on your computer (host) and your device shows which word to type. You will also be asked to enter words not in your seed, that is a security meassure to ensure nobody can read what key is being pressed.',
    },
    TR_SELECT_NUMBER_OF_WORDS: {
        id: 'TR_SELECT_NUMBER_OF_WORDS',
        defaultMessage: 'Select number of words in your seed.',
    },
    TR_YOU_EITHER_HAVE_T1: {
        id: 'TR_YOU_EITHER_HAVE_T1',
        defaultMessage: 'You either have a seed containing 12, 18 or 24 words. ',
    },
    TR_YOU_EITHER_HAVE_T2: {
        id: 'TR_YOU_EITHER_HAVE_T2',
        defaultMessage: 'You either have a seed containing 12, 18, 20, 24, 33 words. ',
    },
    TR_ENTER_ALL_WORDS_IN_CORRECT: {
        id: 'TR_ENTER_ALL_WORDS_IN_CORRECT',
        defaultMessage: 'Enter all words in the correct order',
    },
    TR_ON_YOUR_COMPUTER_ENTER: {
        id: 'TR_ON_YOUR_COMPUTER_ENTER',
        defaultMessage:
            'On your computer enter each word carefully according to the order showed on device.',
    },
    TR_CHECK_RECOVERY_SEED_DESC_T2: {
        id: 'TR_CHECK_RECOVERY_SEED_DESC_T2',
        defaultMessage:
            'Your wallet backup, the recovery seed, is entered entirely on the Trezor Model T, through the device screen. We avoid passing any of your sensitive information to a potentially insecure computer or web browser.',
    },
    TR_USING_TOUCHSCREEN: {
        id: 'TR_USING_TOUCHSCREEN',
        defaultMessage:
            'Using the touchscreen display you enter all the words in the correct order until completed.',
    },
    TR_CHOSE_RECOVERY_TYPE: {
        id: 'TR_CHOSE_RECOVERY_TYPE',
        defaultMessage: 'Chose recovery type',
    },
    TR_ALL_THE_WORDS: {
        id: 'TR_ALL_THE_WORDS',
        defaultMessage:
            'All the words are entered only on the device as a extra security feature. Please enter all the words in the correct order carefully.',
    },
    TR_SEED_CHECK_SUCCESS_TITLE: {
        id: 'TR_SEED_CHECK_SUCCESS_TITLE',
        defaultMessage: 'Backup seed successfully checked!',
    },
    TR_SEED_CHECK_SUCCESS_DESC: {
        id: 'TR_SEED_CHECK_SUCCESS_DESC',
        defaultMessage:
            'Your seed is valid and has just been successfully checked. Please take great care of it and/or hide it back where you are goint to find it.',
    },
    TR_SEED_CHECK_FAIL_TITLE: {
        id: 'TR_SEED_CHECK_FAIL_TITLE',
        defaultMessage: 'Seed check failed',
    },
    TR_WORD_DOES_NOT_EXIST: {
        id: 'TR_WORD_DOES_NOT_EXIST',
        defaultMessage: 'Word "{word}" does not exist in bip39 word list.',
        description:
            'In recovery or dry run, appears when user types a string that is not a substring of any word included in bip39 word list.',
    },
    TR_BACKSPACE: {
        id: 'TR_BACKSPACE',
        defaultMessage: 'Backspace',
        description: 'Keyboard key',
    },
    TR_DRY_RUN_CHECK_ITEM_TITLE: {
        id: 'TR_DRY_RUN_CHECK_ITEM_TITLE',
        defaultMessage: 'I understand this is only check and it won’t affect my seed',
    },
    TR_DRY_RUN_CHECK_ITEM_DESCRIPTION: {
        id: 'TR_DRY_RUN_CHECK_ITEM_DESCRIPTION',
        defaultMessage:
            'To learn more about why and how to do a backup seed, please visit our blog post where we explain the process.',
    },
    TR_WHAT_IS_DRY_RUN: {
        id: 'TR_WHAT_IS_DRY_RUN',
        defaultMessage: 'what is dry run',
    },
    TR_ACCOUNT_TYPE: {
        id: 'TR_ACCOUNT_TYPE',
        defaultMessage: 'Account Type',
    },
    TR_CRYPTOCURRENCY: {
        id: 'TR_CRYPTOCURRENCY',
        defaultMessage: 'Cryptocurrency',
    },
    TR_COIN_SETTINGS: {
        id: 'TR_COIN_SETTINGS',
        defaultMessage: 'Coin settings',
    },
    FW_CAPABILITY_NO_CAPABILITY: {
        id: 'FW_CAPABILITY_NO_CAPABILITY',
        defaultMessage: 'Not supported',
        description: 'Firmware with missing capability (eg: LTC on Bitcoin-only FW, XRP on T1...)',
    },
    FW_CAPABILITY_NO_CAPABILITY_DESC: {
        id: 'FW_CAPABILITY_NO_CAPABILITY_DESC',
        defaultMessage: 'Firmware does not have capability to work with {networkName}',
    },
    FW_CAPABILITY_NO_SUPPORT: {
        id: 'FW_CAPABILITY_NO_SUPPORT',
        defaultMessage: 'Not supported',
        description:
            'Similar to missing capability but tested on different level (coin info is missing in trezor-connect)',
    },
    FW_CAPABILITY_UPDATE_REQUIRED: {
        id: 'FW_CAPABILITY_UPDATE_REQUIRED',
        defaultMessage: 'Update required',
        description: 'Firmware is too OLD use this coin',
    },
    FW_CAPABILITY_UPDATE_REQUIRED_DESC: {
        id: 'FW_CAPABILITY_UPDATE_REQUIRED_DESC',
        defaultMessage: 'Firmware needs to be updated to work with {networkName}',
    },
    FW_CAPABILITY_CONNECT_OUTDATED: {
        id: 'FW_CAPABILITY_CONNECT_OUTDATED',
        defaultMessage: 'Application update required',
        description: 'Firmware is too NEW use this coin (trezor-connect is outdated)',
    },
    MODAL_ADD_ACCOUNT_TITLE: {
        id: 'MODAL_ADD_ACCOUNT_TITLE',
        defaultMessage: 'Add new account',
    },
    MODAL_ADD_ACCOUNT_DESC: {
        id: 'MODAL_ADD_ACCOUNT_DESC',
        defaultMessage:
            'Explanation how account works and some other info that is useful for a new user and does not annoy hard core user.',
    },
    MODAL_ADD_ACCOUNT_NETWORK_MAINNET: {
        id: 'MODAL_ADD_ACCOUNT_NETWORK_MAINNET',
        defaultMessage: 'Main networks',
    },
    MODAL_ADD_ACCOUNT_NETWORK_TESTNET: {
        id: 'MODAL_ADD_ACCOUNT_NETWORK_TESTNET',
        defaultMessage: 'Testnet networks',
    },
    MODAL_ADD_ACCOUNT_NETWORK_EXTERNAL: {
        id: 'MODAL_ADD_ACCOUNT_NETWORK_EXTERNAL',
        defaultMessage: 'External networks',
    },
    MODAL_ADD_ACCOUNT_NEM_WALLET: {
        id: 'MODAL_ADD_ACCOUNT_NEM_WALLET',
        defaultMessage: 'NEM wallet',
    },
    MODAL_ADD_ACCOUNT_STELLAR_WALLET: {
        id: 'MODAL_ADD_ACCOUNT_STELLAR_WALLET',
        defaultMessage: 'Stellar wallet',
    },
    MODAL_ADD_ACCOUNT_CARDANO_WALLET: {
        id: 'MODAL_ADD_ACCOUNT_CARDANO_WALLET',
        defaultMessage: 'Cardano wallet',
    },
    MODAL_ADD_ACCOUNT_TEZOS_WALLET: {
        id: 'MODAL_ADD_ACCOUNT_TEZOS_WALLET',
        defaultMessage: 'Tezos wallet',
    },
    MODAL_ADD_ACCOUNT_NETWORK_EXTERNAL_DESC: {
        id: 'MODAL_ADD_ACCOUNT_NETWORK_EXTERNAL_DESC',
        defaultMessage:
            'This coin is only accessible via an external wallet. It is supported by Trezor but not by Trezor Suite app.',
    },
    MODAL_ADD_ACCOUNT_PREVIOUS_EMPTY: {
        id: 'MODAL_ADD_ACCOUNT_PREVIOUS_EMPTY',
        defaultMessage: 'Previous account is empty',
    },
    MODAL_ADD_ACCOUNT_LIMIT_EXCEEDED: {
        id: 'MODAL_ADD_ACCOUNT_LIMIT_EXCEEDED',
        defaultMessage: 'Account index is greater than 10',
    },
    TR_SELECT_MODEL: {
        id: 'TR_SELECT_MODEL',
        defaultMessage: 'Select {model}',
        descrition: '{model} is translation -eiter TR_MODEL_T or TR_MODEL_ONE',
    },
    TR_MODELS_DESC: {
        id: 'TR_MODELS_DESC',
        defaultMessage:
            'Trezor One features two buttons and a monochromatic screen, Trezor T is the high-end model featuring touch-screen display.',
    },
    TR_INSTALL_BTC_ONLY: {
        id: 'TR_INSTALL_BTC_ONLY',
        defaultMessage: 'Install bitcoin-only firmware',
    },
    TR_INSTALL_FULL: {
        id: 'TR_INSTALL_FULL',
        defaultMessage: 'Install full-featured firmware',
    },
    TR_DEVICE_IN_RECOVERY_MODE: {
        id: 'TR_DEVICE_IN_RECOVERY_MODE',
        defaultMessage: 'Your device is in recovery mode.',
    },
    TR_SUITE_STORAGE: {
        id: 'TR_SUITE_STORAGE',
        defaultMessage: 'Suite Storage',
    },
    TR_CLEAR_STORAGE: {
        id: 'TR_CLEAR_STORAGE',
        defaultMessage: 'Clear storage',
    },
    TR_STORAGE_CLEARED: {
        id: 'TR_STORAGE_CLEARED',
        defaultMessage: 'Storage cleared!',
    },
    TR_CLEAR_STORAGE_DESCRIPTION: {
        id: 'TR_CLEAR_STORAGE_DESCRIPTION',
        defaultMessage:
            'If you are experiencing problems, clearing the storage is a good first step to try to resolve the issue. During this process the app will restart itself.',
    },
    TR_CHOOSE_WALLET: {
        id: 'TR_CHOOSE_WALLET',
        defaultMessage: 'Choose wallet',
    },
    TR_TO_ACCESS_OTHER_WALLETS: {
        id: 'TR_TO_ACCESS_OTHER_WALLETS',
        defaultMessage: 'To access other wallets please connect your device.',
    },
    TR_TO_ADD_NEW_ACCOUNT_PLEASE_CONNECT: {
        id: 'TR_TO_ADD_NEW_ACCOUNT_PLEASE_CONNECT',
        defaultMessage: 'To add new account please connect your device.',
    },
    TR_EJECT_HEADING: {
        id: 'TR_EJECT_HEADING',
        defaultMessage: 'Eject',
        description: 'Heading above col with "eject wallet" buttons in switch wallets modal',
    },
    TR_REMEMBER_HEADING: {
        id: 'TR_REMEMBER_HEADING',
        defaultMessage: 'Remember',
        description: 'Heading above col with "remember wallet" buttons in switch wallets modal',
    },
    TR_SKIP_ONBOARDING: {
        id: 'TR_SKIP_ONBOARDING',
        defaultMessage: 'Skip onboarding',
    },
    TR_MY_DEVICE_IS_INITIALIZED: {
        id: 'TR_MY_DEVICE_IS_INITIALIZED',
        defaultMessage: 'My device is initialized and I used Wallet or Suite before',
    },
    TR_I_HAVE_INITIALIZED_DEVICE: {
        id: 'TR_I_HAVE_INITIALIZED_DEVICE',
        defaultMessage: 'I have initialized device',
    },
    TR_BEGIN_ONBOARDING: {
        id: 'TR_BEGIN_ONBOARDING',
        defaultMessage: 'Begin onboarding',
    },
    TR_I_WANT_TO_BE_GUIDED_THROUGH: {
        id: 'TR_I_WANT_TO_BE_GUIDED_THROUGH',
        defaultMessage: 'I want to be guided through onboarding process',
    },
    TR_IM_NEW_TO_ALL_THIS: {
        id: 'TR_IM_NEW_TO_ALL_THIS',
        defaultMessage: "I'm new to all this",
    },
    RECEIVE_TITLE: {
        id: 'RECEIVE_TITLE',
        defaultMessage: 'Receive {symbol}',
    },
    SEND_TITLE: {
        id: 'SEND_TITLE',
        defaultMessage: 'Send {symbol}',
    },
    RECEIVE_DESC_BITCOIN: {
        id: 'RECEIVE_DESC_BITCOIN',
        defaultMessage:
            'To receive any funds you need to get a fresh receive address. It is advised to always use a fresh one as this prevents anyone else to track your transactions. You can reuse an address but we recommend not doing it unless it is necessary.',
    },
    RECEIVE_DESC_ETHEREUM: {
        id: 'RECEIVE_DESC_ETHEREUM',
        defaultMessage: 'Use this address to receive tokens as well.',
    },
    RECEIVE_ADDRESS_FRESH: {
        id: 'RECEIVE_ADDRESS_FRESH',
        defaultMessage: 'Fresh address',
    },
    RECEIVE_ADDRESS: {
        id: 'RECEIVE_ADDRESS',
        defaultMessage: 'Fresh address',
        description: 'Alternative title for alt-coins',
    },
    RECEIVE_ADDRESS_REVEAL: {
        id: 'RECEIVE_ADDRESS_REVEAL',
        defaultMessage: 'Reveal full address',
    },
    RECEIVE_ADDRESS_LIMIT_EXCEEDED: {
        id: 'RECEIVE_ADDRESS_LIMIT_EXCEEDED',
        defaultMessage: 'Limit exceeded...',
    },
    RECEIVE_TABLE_PATH: {
        id: 'RECEIVE_TABLE_PATH',
        defaultMessage: 'Path',
    },
    RECEIVE_TABLE_ADDRESS: {
        id: 'RECEIVE_TABLE_ADDRESS',
        defaultMessage: 'Address',
    },
    RECEIVE_TABLE_RECEIVED: {
        id: 'RECEIVE_TABLE_RECEIVED',
        defaultMessage: 'Total received',
    },
    RECEIVE_TABLE_NOT_USED: {
        id: 'RECEIVE_TABLE_NOT_USED',
        defaultMessage: 'Not used yet',
    },
    TR_SHOW_MORE: {
        defaultMessage: 'Show more',
        description: 'Show more used address',
        id: 'TR_SHOW_MORE',
    },
    TR_SHOW_LESS: {
        defaultMessage: 'Show less',
        description: 'Show less used address',
        id: 'TR_SHOW_LESS',
    },
    TR_DASHBOARD_NEWS_ERROR: {
        defaultMessage: 'Error while fetching the news',
        id: 'TR_DASHBOARD_NEWS_ERROR',
    },
    TR_RECOVERY_SEED_IS_OFFLINE: {
        id: 'TR_RECOVERY_SEED_IS_OFFLINE',
        defaultMessage: 'Recovery seed is an offline backup of your device',
    },
    TR_BACKUP_NOW: {
        id: 'TR_BACKUP_NOW',
        defaultMessage: 'Backup now',
    },
    TR_BACKUP_SEED_CREATED_SUCCESSFULLY: {
        id: 'TR_BACKUP_SEED_CREATED_SUCCESSFULLY',
        defaultMessage: 'Backup seed created successfully!',
    },
    TR_CHECK_SEED_IN_SETTINGS: {
        id: 'TR_CHECK_SEED_IN_SETTINGS',
        defaultMessage: 'Check seed in Settings',
    },
    TR_ENABLE_PIN: {
        id: 'TR_ENABLE_PIN',
        defaultMessage: 'Enable PIN',
    },
    TR_SET_STRONG_PIN_NUMBER_AGAINST: {
        id: 'TR_SET_STRONG_PIN_NUMBER_AGAINST',
        defaultMessage: 'Set strong PIN number against unauthorized access',
    },
    TR_CHANGE_PIN_IN_SETTINGS: {
        id: 'TR_CHANGE_PIN_IN_SETTINGS',
        defaultMessage: 'Change PIN in Settings',
    },
    'TR_DEVICE_PROTECTED_BY_PIN!': {
        id: 'TR_DEVICE_PROTECTED_BY_PIN!',
        defaultMessage: 'Device protected by PIN!',
    },
    TR_ENABLE_PASSPHRASE_DESCRIPTION: {
        id: 'TR_ENABLE_PASSPHRASE_DESCRIPTION',
        defaultMessage: 'Enable passphrase description',
    },
    TR_ENABLE_PASSPHRASE: {
        id: 'TR_ENABLE_PASSPHRASE',
        defaultMessage: 'Enable passphrase',
    },
    TR_PASSPHRASE: {
        id: 'TR_PASSPHRASE',
        defaultMessage: 'Passphrase',
    },
    TR_PASSPHRASE_PROTECTION_ENABLED: {
        id: 'TR_PASSPHRASE_PROTECTION_ENABLED',
        defaultMessage: 'Passphrase protection enabled!',
    },
    TR_CREATE_HIDDEN_WALLET: {
        id: 'TR_CREATE_HIDDEN_WALLET',
        defaultMessage: 'Create hidden wallet',
    },
    TR_DISCREET_MODE: {
        id: 'TR_DISCREET_MODE',
        defaultMessage: 'Discreet mode',
    },
    TR_TRY_TO_TEMPORARILY_HIDE: {
        id: 'TR_TRY_TO_TEMPORARILY_HIDE',
        defaultMessage: 'Try to temporarily hide away all balance-related numbers',
    },
    TR_TRY_DISCREET_MODE: {
        id: 'TR_TRY_DISCREET_MODE',
        defaultMessage: 'Try Discreet mode',
    },
    TR_DISCREET_MODE_TRIED_OUT: {
        id: 'TR_DISCREET_MODE_TRIED_OUT',
        defaultMessage: 'Discreet mode tried out!',
    },
    TR_ENABLE_DISCREET_MODE: {
        id: 'TR_ENABLE_DISCREET_MODE',
        defaultMessage: 'Enable discreet mode',
    },
    TR_DISABLE_DISCREET_MODE: {
        id: 'TR_DISABLE_DISCREET_MODE',
        defaultMessage: 'Disable discreet mode',
    },
    TR_BACKUP_YOUR_DEVICE: {
        id: 'TR_BACKUP_YOUR_DEVICE',
        defaultMessage: 'Backup your device',
    },
    TR_SECURITY_FEATURES_COMPLETED_N: {
        id: 'TR_SECURITY_FEATURES_COMPLETED_N',
        defaultMessage: 'Security Features (Completed {n} of {m})',
    },
    TR_TODAY: {
        id: 'TR_TODAY',
        defaultMessage: 'Today',
    },
    TR_COIN_NOT_FOUND: {
        id: 'TR_COIN_NOT_FOUND',
        defaultMessage: 'Coin not found',
    },
    TR_NO_ACCOUNT_FOUND: {
        id: 'TR_NO_ACCOUNT_FOUND',
        defaultMessage: 'No account matches the criteria',
    },
    TR_DASHBOARD: {
        id: 'TR_DASHBOARD',
        defaultMessage: 'Dashboard',
    },
    TR_WALLET: {
        id: 'TR_WALLET',
        defaultMessage: 'Wallet',
    },
    TR_EXCHANGE: {
        id: 'TR_EXCHANGE',
        defaultMessage: 'Exchange',
    },
    TR_PASSWORDS: {
        id: 'TR_PASSWORDS',
        defaultMessage: 'Passwords',
    },
    TR_PORTFOLIO: {
        id: 'TR_PORTFOLIO',
        defaultMessage: 'Portfolio',
    },
    TR_NOTIFICATIONS: {
        id: 'TR_NOTIFICATIONS',
        defaultMessage: 'Notifications',
    },
    TR_COMING_SOON: {
        id: 'TR_COMING_SOON',
        defaultMessage: 'Coming soon',
    },
    TR_COINS_TO_DISCOVER: {
        id: 'TR_COINS_TO_DISCOVER',
        defaultMessage: 'Coins to discover',
    },
    TR_PERSONALIZATION: {
        id: 'TR_PERSONALIZATION',
        defaultMessage: 'Personalization',
    },
    TR_ADVANCED: {
        id: 'TR_ADVANCED',
        defaultMessage: 'Advanced',
    },
    TR_BACKUP_CREATED: {
        id: 'TR_BACKUP_CREATED',
        defaultMessage: 'Backup successfully created!',
    },
    TR_FIRMWARE_INSTALL_FAILED_HEADER: {
        id: 'TR_FIRMWARE_INSTALL_FAILED_HEADER',
        defaultMessage: 'Firmware installation failed',
    },
    TR_FIRMWARE_IS_UP_TO_DATE: {
        id: 'TR_FIRMWARE_IS_UP_TO_DATE',
        defaultMessage: 'Firmware is up to date',
    },
    TR_NO_DEVICE: {
        id: 'TR_NO_DEVICE',
        defaultMessage: 'No device',
    },
    TR_NO_DEVICE_CONNECTED: {
        id: 'TR_NO_DEVICE_CONNECTED',
        defaultMessage: 'No device connected',
    },
    TR_RECONNECT_IN_BOOTLOADER: {
        id: 'TR_RECONNECT_IN_BOOTLOADER',
        defaultMessage: 'Reconnect your device in bootloader mode',
    },
    TR_SWIPE_YOUR_FINGERS: {
        id: 'TR_SWIPE_YOUR_FINGERS',
        defaultMessage: 'Swipe your finger accross the touchscreen while connecting cable.',
    },
    TR_FIRMARE_INSTALLED_TEXT: {
        id: 'TR_FIRMARE_INSTALLED_TEXT',
        defaultMessage:
            'Great! Your firmware is up to date and no further action is needed. Check our blog for updates or come here later.',
    },
    TR_TO_KEEP_YOUR_TREZOR: {
        id: 'TR_TO_KEEP_YOUR_TREZOR',
        defaultMessage:
            'To keep your Trezor up to date we recommend updating your device. Check what’s new:',
    },
    TR_VERSION: {
        id: 'TR_VERSION',
        defaultMessage: 'version',
    },
    TR_BTC_ONLY_LABEL: {
        id: 'TR_BTC_ONLY_LABEL',
        defaultMessage: 'BTC only',
        description:
            'Used as a label. Indicating that firmware that is user about to install has only bitcoin related capabilities.',
    },
    TR_WAITING_FOR_CONFIRMATION: {
        id: 'TR_WAITING_FOR_CONFIRMATION',
        defaultMessage: 'waiting for confirmation',
        description: 'One of states during firmware update. Waiting for users confirmation',
    },
    TR_INSTALLING: {
        id: 'TR_INSTALLING',
        defaultMessage: 'installing',
        description: 'One of states during firmware update. Waiting for install to finish',
    },
    TR_STARTED: {
        id: 'TR_STARTED',
        defaultMessage: 'started',
        description:
            'One of states during firmware update. Indicating the process has started, but user was not yet prompted for confirmation',
    },
    TR_DOWNLOADING: {
        id: 'TR_DOWNLOADING',
        defaultMessage: 'Downloading',
        description: 'Indicating that app is downloading data from external source',
    },
    TR_NEW_LABEL: {
        id: 'TR_NEW_LABEL',
        defaultMessage: 'NEW',
        description:
            'Meant as a label. Used for example in firmware update when indicating which firmware version is the new one.',
    },
    TR_ALTERNATIVELY_YOU_MAY_INSTALL: {
        id: 'TR_ALTERNATIVELY_YOU_MAY_INSTALL',
        defaultMessage: 'Alternatively, you may install {TR_FIRMWARE_TYPE}',
        description: "Firmware type is either 'bitcoin only' or 'full featured'",
    },
    TR_FIRMWARE_TYPE_BTC_ONLY: {
        id: 'TR_FIRMWARE_TYPE_BTC_ONLY',
        defaultMessage: 'bitcoin only firmware',
        description: 'to be used inside TR_ALTERNATIVELY_YOU_MAY_INSTALL',
    },
    TR_FIRMWARE_TYPE_FULL: {
        id: 'TR_FIRMWARE_TYPE_FULL',
        defaultMessage: 'full featured firmware',
        description: 'to be used inside TR_ALTERNATIVELY_YOU_MAY_INSTALL',
    },
    TR_SECURITY_CHECKPOINT_GOT_SEED: {
        id: 'TR_SECURITY_CHECKPOINT_GOT_SEED',
        defaultMessage: 'Security checkpoint - got a seed?',
    },
    TR_BEFORE_ANY_FURTHER_ACTIONS: {
        id: 'TR_BEFORE_ANY_FURTHER_ACTIONS',
        defaultMessage:
            'Before any further actions, please make sure that you have your recovery seed. Either safely stored or even with you as of now. In any case of improbable emergency.',
    },
    TR_FIRMWARE_PARTIALLY_UPDATED: {
        id: 'TR_FIRMWARE_PARTIALLY_UPDATED',
        defaultMessage: 'Firmware partially updated',
    },
    TR_BUT_THERE_IS_ANOTHER_UPDATE: {
        id: 'TR_BUT_THERE_IS_ANOTHER_UPDATE',
        deafaultMessage: 'But there is still another update ahead!',
    },
    TR_SUCCESS: {
        id: 'TR_SUCCESS',
        defaultMessage: 'Success',
        description: 'Just a general "success" if we do not know what else to use',
    },
    TR_DISCREET: {
        id: 'TR_DISCREET',
        defaultMessage: 'Discreet',
    },
    TR_STANDARD_WALLET: {
        id: 'TR_STANDARD_WALLET',
        defaultMessage: 'Standard wallet',
    },
    TR_HIDDEN_WALLET: {
        id: 'TR_HIDDEN_WALLET',
        defaultMessage: 'Hidden wallet #{id}',
    },
<<<<<<< HEAD
    TR_COULD_NOT_RETRIEVE_DATA: {
        id: 'TR_COULD_NOT_RETRIEVE_DATA',
        defaultMessage: 'Could not retrieve data',
    },
    TR_COULD_NOT_RETRIEVE_DATA_FOR: {
        id: 'TR_COULD_NOT_RETRIEVE_DATA_FOR',
        defaultMessage:
            ' *Could not retrieve data for {accountsCount} {accountsCount, plural, one {account} other {accounts}}',
=======
    TR_HELP: {
        id: 'TR_HELP',
        defaultMessage: 'Help',
    },
    TR_BUY_TREZOR: {
        id: 'TR_BUY_TREZOR',
        defaultMessage: 'Buy Trezor',
>>>>>>> 97ea47bb
    },
} as const);

export default definedMessages;<|MERGE_RESOLUTION|>--- conflicted
+++ resolved
@@ -2892,7 +2892,6 @@
         id: 'TR_HIDDEN_WALLET',
         defaultMessage: 'Hidden wallet #{id}',
     },
-<<<<<<< HEAD
     TR_COULD_NOT_RETRIEVE_DATA: {
         id: 'TR_COULD_NOT_RETRIEVE_DATA',
         defaultMessage: 'Could not retrieve data',
@@ -2901,7 +2900,7 @@
         id: 'TR_COULD_NOT_RETRIEVE_DATA_FOR',
         defaultMessage:
             ' *Could not retrieve data for {accountsCount} {accountsCount, plural, one {account} other {accounts}}',
-=======
+    },
     TR_HELP: {
         id: 'TR_HELP',
         defaultMessage: 'Help',
@@ -2909,7 +2908,6 @@
     TR_BUY_TREZOR: {
         id: 'TR_BUY_TREZOR',
         defaultMessage: 'Buy Trezor',
->>>>>>> 97ea47bb
     },
 } as const);
 
