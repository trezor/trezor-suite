--- conflicted
+++ resolved
@@ -109,7 +109,6 @@
         description: 'Troubleshooting instruction',
         id: 'TR_ANOTHER_CABLE_INSTRUCTION',
     },
-<<<<<<< HEAD
     TR_ASKED_ENTER_YOUR_PASSPHRASE_TO_UNLOCK: {
         defaultMessage: 'You will be asked to enter your passphrase to unlock your hidden wallet.',
         id: 'TR_ASKED_ENTER_YOUR_PASSPHRASE_TO_UNLOCK',
@@ -118,8 +117,6 @@
         defaultMessage: 'Assets',
         id: 'TR_ASSETS',
     },
-=======
->>>>>>> 8810bbfd
     TR_ATTENTION_COLON_THE_LOG_CONTAINS: {
         defaultMessage:
             'Attention: The log contains your XPUBs. Anyone with your XPUBs can see your account history.',
@@ -290,7 +287,6 @@
         defaultMessage: 'Close',
         id: 'TR_CLOSE',
     },
-<<<<<<< HEAD
     TR_COINS: {
         defaultMessage: 'Coins',
         id: 'TR_COINS',
@@ -304,8 +300,6 @@
         defaultMessage: 'Complete the action on "{deviceLabel}" device',
         id: 'TR_COMPLETE_ACTION_ON_DEVICE',
     },
-=======
->>>>>>> 8810bbfd
     TR_CONFIRM_ACTION_ON_YOUR: {
         defaultMessage: 'Confirm action on your "{deviceLabel}" device.',
         id: 'TR_CONFIRM_ACTION_ON_YOUR',
@@ -437,7 +431,6 @@
         defaultMessage: 'Create a backup in 3 minutes',
         id: 'TR_CREATE_BACKUP_IN_3_MINUTES',
     },
-<<<<<<< HEAD
     TR_CREATE_INSTANCE: {
         defaultMessage: 'Create hidden wallet',
         description: 'Create button',
@@ -451,8 +444,6 @@
         defaultMessage: 'Currency',
         id: 'TR_CURRENCY',
     },
-=======
->>>>>>> 8810bbfd
     TR_CUSTOM_FEE: {
         defaultMessage: 'Custom',
         description: 'fee level',
@@ -682,7 +673,6 @@
         description: 'Link to trezor documentation (wiki)',
         id: 'TR_DOCUMENTATION',
     },
-<<<<<<< HEAD
     TR_DONT_FORGET: {
         defaultMessage: "Don't forget",
         description: 'Button in remember/forget dialog',
@@ -692,8 +682,6 @@
         defaultMessage: "Don't have a Trezor? {getOne}",
         id: 'TR_DONT_HAVE_A_TREZOR',
     },
-=======
->>>>>>> 8810bbfd
     TR_DONT_UPGRADE_BRIDGE: {
         defaultMessage: "No, I don't want to upgrade Bridge now",
         id: 'TR_DONT_UPGRADE_BRIDGE',
@@ -839,7 +827,6 @@
         description: 'Text describing what happens after user enters PIN for the first time.',
         id: 'TR_FIRST_PIN_ENTERED',
     },
-<<<<<<< HEAD
     TR_FOR_EASIER_AND_SAFER_INPUT: {
         defaultMessage:
             'For easier and safer input you can scan recipient’s address from a QR code using your computer camera.',
@@ -862,8 +849,6 @@
             'Forgetting only removes the device from the list on the left, your coins are still safe and you can access them by reconnecting your Trezor again.',
         id: 'TR_FORGETTING_ONLY_REMOVES_THE_DEVICE_FROM',
     },
-=======
->>>>>>> 8810bbfd
     TR_FOUND_OK_DEVICE: {
         defaultMessage: 'Found an empty device, yay! You can continue now.',
         description: 'Case when device was connected and it is in expected state (not initialized)',
@@ -922,7 +907,6 @@
         description: 'Button in security page (start security setup)',
         id: 'TR_GO_TO_SECURITY',
     },
-<<<<<<< HEAD
     TR_GO_TO_STANDARD_WALLET: {
         defaultMessage: 'Go to your standard wallet',
         id: 'TR_GO_TO_STANDARD_WALLET',
@@ -945,8 +929,6 @@
             "Hides your account balance so you don't have to worry about anyone looking over your shoulder.",
         id: 'TR_HIDE_BALANCE_EXPLAINED',
     },
-=======
->>>>>>> 8810bbfd
     TR_HIDE_PREVIOUS_ADDRESSES: {
         defaultMessage: 'Hide previous addresses',
         id: 'TR_HIDE_PREVIOUS_ADDRESSES',
@@ -1701,7 +1683,6 @@
         description: 'Button in security page (skip security setup)',
         id: 'TR_SKIP_SECURITY',
     },
-<<<<<<< HEAD
     TR_SOUTH: {
         defaultMessage: 'South',
         id: 'TR_SOUTH',
@@ -1710,8 +1691,6 @@
         defaultMessage: 'Standard wallet',
         id: 'TR_STANDARD_WALLET',
     },
-=======
->>>>>>> 8810bbfd
     TR_START_AGAIN: {
         defaultMessage: 'Start again',
         description: 'Button text',
@@ -1789,7 +1768,6 @@
         defaultMessage: 'The PIN layout is displayed on your Trezor.',
         id: 'TR_THE_PIN_LAYOUT_IS_DISPLAYED',
     },
-<<<<<<< HEAD
     TR_THIS_IS_PLACE_TO_SEE_ALL: {
         defaultMessage:
             'This is a place to see all your devices. You can further set them up in Settings but here you can switch between devices and see their statuses.',
@@ -1800,8 +1778,6 @@
             'This will create new instance of device which can be used with different passphrase',
         id: 'TR_THIS_WILL_CREATE_NEW_INSTANCE',
     },
-=======
->>>>>>> 8810bbfd
     TR_TO_LABEL: {
         defaultMessage: 'To',
         description: "Label for recepeint's address",
