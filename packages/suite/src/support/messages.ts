--- conflicted
+++ resolved
@@ -2192,7 +2192,6 @@
         id: 'TR_DISCREET_TOOLTIP',
         defaultMessage: '[FIX THIS TEXT] This is a descreeeet mode',
     },
-<<<<<<< HEAD
     TR_TREZOR_BRIDGE_DOWNLOAD: {
         id: 'TR_TREZOR_BRIDGE_DOWNLOAD',
         defaultMessage: 'Trezor Bridge Download',
@@ -2200,7 +2199,7 @@
     TR_CURRENTLY_INSTALLED_TREZOR: {
         id: 'TR_CURRENTLY_INSTALLED_TREZOR',
         defaultMessage: 'Currently installed: Trezor Bridge {version}',
-=======
+    },
     EVENT_DEVICE_CONNECT: {
         id: 'EVENT_DEVICE_CONNECT',
         defaultMessage: 'Device {label} connected',
@@ -2243,7 +2242,6 @@
     TR_CANCEL: {
         id: 'TR_CANCEL',
         defaultMessage: 'Cancel',
->>>>>>> 1b75de90
     },
 });
 
