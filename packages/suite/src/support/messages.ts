import { defineMessages } from 'react-intl';

const definedMessages = defineMessages({
    TR_3RD_PARTY_WALLETS: {
        defaultMessage: '3rd party wallets',
        id: 'TR_3RD_PARTY_WALLETS',
    },
    TR_3RD_PARTY_WALLETS_DESC: {
        defaultMessage:
            'These coins are supported by Trezor but only in 3rd party wallets. These coins cannot be managed by Trezor Suite or Wallet.',
        id: 'TR_3RD_PARTY_WALLETS_DESC',
    },
    TR_404_DESCRIPTION: {
        defaultMessage: 'Well… something is broken. Please proceed to Dashboard.',
        id: 'TR_404_DESCRIPTION',
    },
    TR_404_GO_TO_DASHBOARD: {
        defaultMessage: 'Go to Dashboard now!',
        id: 'TR_404_GO_TO_DASHBOARD',
    },
    TR_404_TITLE: {
        defaultMessage: 'Error 404',
        id: 'TR_404_TITLE',
    },
    TR_ACCESS_HIDDEN_WALLET: {
        defaultMessage: 'Access Hidden Wallet',
        id: 'TR_ACCESS_HIDDEN_WALLET',
    },
    TR_WALLET_SELECTION_ACCESS_HIDDEN_WALLET: {
        defaultMessage: 'Access Hidden Wallet',
        id: 'TR_WALLET_SELECTION_ACCESS_HIDDEN_WALLET',
    },
    TR_WALLET_SELECTION_HIDDEN_WALLET: {
        defaultMessage: 'Passphrase (hidden) wallet',
        id: 'TR_WALLET_SELECTION_HIDDEN_WALLET',
    },
    TR_WALLET_SELECTION_ENTER_EXISTING_PASSPHRASE: {
        defaultMessage:
            'Enter existing passphrase to access existing hidden Wallet. Or enter new passphrase to create a new hidden Wallet.',
        id: 'TR_WALLET_SELECTION_ENTER_EXISTING_PASSPHRASE',
    },
    TR_ACCESS_STANDARD_WALLET: {
        defaultMessage: 'Access standard Wallet',
        id: 'TR_ACCESS_STANDARD_WALLET',
    },
    TR_ACCOUNT_ENABLE_PASSPHRASE: {
        defaultMessage: 'Enable passphrase',
        id: 'TR_ACCOUNT_ENABLE_PASSPHRASE',
    },
    TR_ACCOUNT_EXCEPTION_AUTH_ERROR: {
        defaultMessage: 'Authorization error.',
        id: 'TR_ACCOUNT_EXCEPTION_AUTH_ERROR',
    },
    TR_ACCOUNT_EXCEPTION_AUTH_ERROR_DESC: {
        defaultMessage: 'You are not allowed to work with this device. Wrong PIN entered.',
        id: 'TR_ACCOUNT_EXCEPTION_AUTH_ERROR_DESC',
    },
    TR_ACCOUNT_EXCEPTION_DISCOVERY_EMPTY: {
        defaultMessage: 'There are no coins enabled in settings.',
        id: 'TR_ACCOUNT_EXCEPTION_DISCOVERY_EMPTY',
    },
    TR_ACCOUNT_EXCEPTION_DISCOVERY_EMPTY_DESC: {
        defaultMessage:
            'It’s so empty here. Can’t even describe the emptiness I’m feelin’ here… You can either add new account (that will enable selected coin) or enable any coin in Settings.',
        id: 'TR_ACCOUNT_EXCEPTION_DISCOVERY_EMPTY_DESC',
    },
    TR_ACCOUNT_EXCEPTION_DISCOVERY_ERROR: {
        defaultMessage: 'Discovery error.',
        id: 'TR_ACCOUNT_EXCEPTION_DISCOVERY_ERROR',
    },
    TR_ACCOUNT_EXCEPTION_DISCOVERY_DESCRIPTION: {
        defaultMessage: 'Discovery error description',
        id: 'TR_ACCOUNT_EXCEPTION_DISCOVERY_DESCRIPTION',
    },
    TR_ACCOUNT_EXCEPTION_NOT_ENABLED: {
        defaultMessage: '{networkName} not enabled in settings.',
        id: 'TR_ACCOUNT_EXCEPTION_NOT_ENABLED',
    },
    TR_ACCOUNT_EXCEPTION_NOT_EXIST: {
        defaultMessage: 'Account does not exist',
        id: 'TR_ACCOUNT_EXCEPTION_NOT_EXIST',
    },
    TR_ACCOUNT_HASH: {
        defaultMessage: 'Account #{number}',
        description: 'Used in auto-generated account label',
        id: 'TR_ACCOUNT_HASH',
    },
    TR_ACCOUNT_IMPORTED_ANNOUNCEMENT: {
        defaultMessage:
            'A watch-only account is a public address you’ve imported into your wallet, allowing the wallet to watch for outputs but not spend them.',
        id: 'TR_ACCOUNT_IMPORTED_ANNOUNCEMENT',
    },
    TR_ACCOUNT_IS_EMPTY: {
        defaultMessage: 'The account is empty',
        id: 'TR_ACCOUNT_IS_EMPTY',
    },
    TR_ACCOUNT_PASSPHRASE_DISABLED: {
        defaultMessage: 'Change passphrase settings to use this device',
        id: 'TR_ACCOUNT_PASSPHRASE_DISABLED',
    },
    TR_APPS_BUTTON: {
        defaultMessage: 'Apps',
        description: 'Button in secondary responsive menu',
        id: 'TR_APPS_BUTTON',
    },
    TR_ACQUIRE_DEVICE: {
        defaultMessage: 'Acquire device',
        description:
            'call-to-action to use device in current window when it is used in other window',
        id: 'TR_ACQUIRE_DEVICE',
    },
    TR_ACQUIRE_DEVICE_DESCRIPTION: {
        defaultMessage:
            'Please close the tab in your browser or click the button below to acquire the device since Trezor can be only used in one session.',
        id: 'TR_ACQUIRE_DEVICE_DESCRIPTION',
    },
    TR_ACQUIRE_DEVICE_TITLE: {
        defaultMessage: 'Trezor is being used in a browser',
        id: 'TR_ACQUIRE_DEVICE_TITLE',
    },
    TR_ACTIVATE_ALL: {
        defaultMessage: 'Activate all',
        id: 'TR_ACTIVATE_ALL',
    },
    TR_ADD_ACCOUNT: {
        defaultMessage: 'Add account',
        id: 'TR_ADD_ACCOUNT',
    },
    TR_ADD_WALLET: {
        defaultMessage: 'Add wallet',
        id: 'TR_ADD_WALLET',
    },
    TR_ADDITIONAL_SECURITY_FEATURES: {
        defaultMessage: 'Additional security features are waiting to be done.',
        id: 'TR_ADDITIONAL_SECURITY_FEATURES',
    },
    TR_ADDRESS: {
        defaultMessage: 'Address',
        description: 'Used as label for receive/send address input',
        id: 'TR_ADDRESS',
    },
    TR_ADDRESS_MODAL_BTC_DESCRIPTION: {
        defaultMessage:
            'Try to always use a fresh address as a prerequisite to keep your transactions and accounts untrackable by anyone else than you.',
        id: 'TR_ADDRESS_MODAL_BTC_DESCRIPTION',
    },
    TR_ADDRESS_MODAL_CHECK_ON_TREZOR: {
        defaultMessage: 'Check on your Trezor now',
        id: 'TR_ADDRESS_MODAL_CHECK_ON_TREZOR',
    },
    TR_ADDRESS_MODAL_CHECK_ON_TREZOR_DESC: {
        defaultMessage:
            'For even more security you can check the receive address on your Trezor to make sure nobody hacked your Wallet.',
        id: 'TR_ADDRESS_MODAL_CHECK_ON_TREZOR_DESC',
    },
    TR_ADDRESS_MODAL_CLIPBOARD: {
        defaultMessage: 'Copy address',
        id: 'TR_ADDRESS_MODAL_CLIPBOARD',
    },
    TR_ADDRESS_MODAL_TITLE: {
        defaultMessage: '{networkName} receive address',
        id: 'TR_ADDRESS_MODAL_TITLE',
    },
    TR_XPUB_MODAL_CLIPBOARD: {
        defaultMessage: 'Copy public key',
        id: 'TR_XPUB_MODAL_CLIPBOARD',
    },
    TR_XPUB_MODAL_TITLE: {
        defaultMessage: '{networkName} Account {accountIndex} public key (XPUB)',
        id: 'TR_XPUB_MODAL_TITLE',
    },
    TR_ADVANCED_RECOVERY: {
        defaultMessage: 'advanced recovery',
        description: 'Enter words via obfuscated pin matrix, recovery takes about 5 minutes.',
        id: 'TR_ADVANCED_RECOVERY',
    },
    TR_ADVANCED_RECOVERY_OPTION: {
        defaultMessage: 'Advanced recovery',
        description: 'Button for selecting advanced recovery option',
        id: 'TR_ADVANCED_RECOVERY_OPTION',
    },

    TR_ADVANCED_SETTINGS: {
        defaultMessage: 'Advanced settings',
        description: 'Shows advanced sending form',
        id: 'TR_ADVANCED_SETTINGS',
    },
    TR_ALLOW_ANALYTICS: {
        defaultMessage: 'Allow anonymous data storing',
        id: 'TR_ALLOW_ANALYTICS',
    },
    TR_ALLOW_ANALYTICS_DESCRIPTION: {
        defaultMessage:
            'Trezor Suite does NOT track any balance-related or personal data, all anonymously',
        id: 'TR_ALLOW_ANALYTICS_DESCRIPTION',
    },
    TR_ASSETS: {
        defaultMessage: 'Assets',
        id: 'TR_ASSETS',
    },
    TR_AUTH_CONFIRM_FAILED_RETRY: {
        defaultMessage: 'Retry',
        id: 'TR_AUTH_CONFIRM_FAILED_RETRY',
    },
    TR_AUTH_CONFIRM_FAILED_TITLE: {
        defaultMessage: 'Passphrase mismatch!',
        id: 'TR_AUTH_CONFIRM_FAILED_TITLE',
    },
    TR_AUTH_CONFIRM_FAILED_DESC: {
        defaultMessage: 'Invalid password confirmation. Wallet will stay in watch-only mode.',
        id: 'TR_AUTH_CONFIRM_FAILED_DESC',
    },
    TR_AUTHENTICATING_DEVICE: {
        defaultMessage: 'Authenticating device...',
        id: 'TR_AUTHENTICATING_DEVICE',
    },
    TR_BACK: {
        defaultMessage: 'Back',
        description: 'Back button',
        id: 'TR_BACK',
    },
    TR_CONNECT: {
        defaultMessage: 'Connect',
        id: 'TR_CONNECT',
    },
    TR_DISCONNECT: {
        defaultMessage: 'Disconnect',
        id: 'TR_DISCONNECT',
    },
    TR_BACKEND_DISCONNECTED: {
        defaultMessage: 'Backend is disconnected',
        id: 'TR_BACKEND_DISCONNECTED',
    },
    TR_BACKEND_RECONNECTING: {
        defaultMessage: '. Reconnecting in {time} sec...',
        description: 'Should start with dot, continuation of TR_BACKEND_DISCONNECTED',
        id: 'TR_BACKEND_RECONNECTING',
    },
    TR_BACKGROUND_GALLERY: {
        defaultMessage: 'Homescreen background gallery',
        id: 'TR_BACKGROUND_GALLERY',
    },
    TR_BACKUP: {
        defaultMessage: 'Backup',
        id: 'TR_BACKUP',
    },
    TR_BACKUP_FAILED: {
        defaultMessage:
            'Backup failed and your Wallet is not backed up. You can still use it without any problems but highly recommend you following the link and see how to successfully create a backup.',
        id: 'TR_BACKUP_FAILED',
    },
    TR_BACKUP_FINISHED_BUTTON: {
        defaultMessage: 'My recovery card is safe',
        description: 'Exit button after backup is finished',
        id: 'TR_BACKUP_FINISHED_BUTTON',
    },
    TR_BACKUP_FINISHED_TEXT: {
        defaultMessage:
            "Backup is now on your recovery seed card. Once again don't lose it and keep it private!",
        description: 'Text that appears after backup is finished',
        id: 'TR_BACKUP_FINISHED_TEXT',
    },
    TR_BACKUP_RECOVERY_SEED: {
        defaultMessage: 'Backup (Recovery seed)',
        id: 'TR_BACKUP_RECOVERY_SEED',
    },
    TR_BACKUP_SUBHEADING_1: {
        defaultMessage:
            'Backup seed consisting of words is the ultimate key to your Wallet and all the important data. Trezor will generate the seed and you should write it down and store it securely.',
        description: 'Explanation what recovery seed is',
        id: 'TR_BACKUP_SUBHEADING_1',
    },
    TR_BASIC_RECOVERY: {
        defaultMessage: 'basic recovery',
        id: 'TR_BASIC_RECOVERY',
    },
    TR_BASIC_RECOVERY_OPTION: {
        defaultMessage: 'Enter words on your computer, recovery takes about 2 minutes.',
        description: 'Enter words on your computer, recovery takes about 2 minutes.',
        id: 'TR_BASIC_RECOVERY_OPTION',
    },
    TR_SELECT_CONCRETE_RECOVERY_TYPE: {
        id: 'TR_SELECT_CONCRETE_RECOVERY_TYPE',
        defaultMessage: 'Select {recoveryType}',
        description:
            '{recoveryType} stands for either TR_BASIC_RECOVERY or TR_ADVANCED_RECOVERY. Used as button description',
    },
    TR_BCH_ADDRESS_INFO: {
        defaultMessage:
            'Bitcoin Cash changed the format of addresses to cashaddr. Use external tool to convert legacy addresses to the new format. {TR_LEARN_MORE}',
        id: 'TR_BCH_ADDRESS_INFO',
    },
    TR_BEGIN: {
        defaultMessage: "Let's begin!",
        id: 'TR_BEGIN',
    },
    TR_BRIDGE_SUBHEADING: {
        defaultMessage:
            'Trezor Bridge is a communication tool to facilitate the connection between your Trezor and your internet browser.',
        description: 'Description what Trezor Bridge is',
        id: 'TR_BRIDGE_SUBHEADING',
    },
    TR_BUY: {
        defaultMessage: 'Buy',
        id: 'TR_BUY',
    },
    TR_CAMERA_NOT_RECOGNIZED: {
        defaultMessage: 'The camera was not recognized.',
        id: 'TR_CAMERA_NOT_RECOGNIZED',
    },
    TR_CAMERA_PERMISSION_DENIED: {
        defaultMessage: 'Permission to access the camera was denied.',
        id: 'TR_CAMERA_PERMISSION_DENIED',
    },
    TR_CHANGELOG: {
        defaultMessage: 'Changelog',
        description: 'Part of the sentence: Learn more about latest version in {TR_CHANGELOG}.',
        id: 'TR_CHANGELOG',
    },
    TR_CHECK_FOR_DEVICES: {
        defaultMessage: 'Check for devices',
        id: 'TR_CHECK_FOR_DEVICES',
    },
    TR_CHECK_FOR_UPDATES: {
        defaultMessage: 'Check for updates',
        id: 'TR_CHECK_FOR_UPDATES',
    },
    TR_CHECK_PGP_SIGNATURE: {
        defaultMessage: 'Check PGP signature',
        id: 'TR_CHECK_PGP_SIGNATURE',
    },
    TR_CHECK_RECOVERY_SEED: {
        defaultMessage: 'Check recovery seed',
        id: 'TR_CHECK_RECOVERY_SEED',
    },
    TR_CHECK_SEED: {
        defaultMessage: 'Check seed',
        id: 'TR_CHECK_SEED',
    },
    TR_CHECK_YOUR_DEVICE: {
        defaultMessage: 'Check your device',
        description: 'Placeholder in seed input asking user to pay attention to his device',
        id: 'TR_CHECK_YOUR_DEVICE',
    },
    TR_CHOOSE_BETWEEN_NO_PASSPHRASE: {
        defaultMessage: 'Choose between no-passphrase or hidden wallet with passphrase.',
        id: 'TR_CHOOSE_BETWEEN_NO_PASSPHRASE',
    },
    TR_CLEAR: {
        defaultMessage: 'Clear',
        description: 'Clear form button',
        id: 'TR_CLEAR',
    },
    TR_CLEAR_ALL: {
        defaultMessage: 'Clear all',
        description: 'Clear form button',
        id: 'TR_CLEAR_ALL',
    },
    TR_CLOSE: {
        defaultMessage: 'Close',
        id: 'TR_CLOSE',
    },
    TR_COIN_DISCOVERY_IN_PROGRESS: {
        defaultMessage: 'Coin discovery in progress…',
        id: 'TR_COIN_DISCOVERY_IN_PROGRESS',
    },
    TR_COINS: {
        defaultMessage: 'Coins',
        id: 'TR_COINS',
    },
    TR_COINS_SETTINGS_ALSO_DEFINES: {
        defaultMessage:
            'Coins settings also defines which network will get discovered after you connect your Trezor.',
        id: 'TR_COINS_SETTINGS_ALSO_DEFINES',
    },
    TR_CONFIRM_ACTION_ON_YOUR: {
        defaultMessage: 'Confirm action on your "{deviceLabel}" device.',
        id: 'TR_CONFIRM_ACTION_ON_YOUR',
    },
    TR_CONFIRM_EMPTY_HIDDEN_WALLET: {
        defaultMessage: 'Confirm empty hidden wallet',
        id: 'TR_CONFIRM_EMPTY_HIDDEN_WALLET',
    },
    TR_CONFIRM_EMPTY_HIDDEN_WALLET_ON: {
        defaultMessage: 'Confirm empty hidden wallet passphrase on "{deviceLabel}" device.',
        id: 'TR_CONFIRM_EMPTY_HIDDEN_WALLET_ON',
    },
    TR_CONFIRM_PASSPHRASE: {
        defaultMessage: 'Confirm passphrase',
        id: 'TR_CONFIRM_PASSPHRASE',
    },
    TR_CONFIRM_PASSPHRASE_SOURCE: {
        defaultMessage: 'Confirm empty hidden wallet passphrase source on "{deviceLabel}" device.',
        id: 'TR_CONFIRM_PASSPHRASE_SOURCE',
    },
    TR_CONFIRM_PIN: {
        defaultMessage: 'Confirm PIN',
        id: 'TR_CONFIRM_PIN',
    },
    TR_CONFIRMED_TX: {
        defaultMessage: 'Confirmed',
        id: 'TR_CONFIRMED_TX',
    },
    TR_CONNECT_TREZOR: {
        defaultMessage: 'Connect Trezor to continue...',
        id: 'TR_CONNECT_TREZOR',
    },
    TR_CONNECT_YOUR_DEVICE: {
        defaultMessage: 'Connect your device',
        description: 'Prompt to user to connect his device.',
        id: 'TR_CONNECT_YOUR_DEVICE',
    },
    TR_CONNECT_YOUR_DEVICE_AGAIN: {
        defaultMessage: 'Connect your device again',
        description: 'Prompt to connect device.',
        id: 'TR_CONNECT_YOUR_DEVICE_AGAIN',
    },
    TR_CONNECT_YOUR_TREZOR_TO_CHECK: {
        defaultMessage: 'Connect your Trezor to verify this address',
        id: 'TR_CONNECT_YOUR_TREZOR_TO_CHECK',
    },
    TR_CONNECTED: {
        defaultMessage: 'Connected',
        description: 'Device status',
        id: 'TR_CONNECTED',
    },
    TR_CONNECTED_BOOTLOADER: {
        defaultMessage: 'Connected (bootloader mode)',
        description: 'Device status',
        id: 'TR_CONNECTED_BOOTLOADER',
    },
    TR_CONNECTED_DEVICE_IS_IN_BOOTLOADER: {
        defaultMessage: 'Connected device is in bootloader mode. Reconnect it to continue.',
        description: 'Text that indicates that user connected device in bootloader mode',
        id: 'TR_CONNECTED_DEVICE_IS_IN_BOOTLOADER',
    },
    TR_CONNECTED_NOT_INITIALIZED: {
        defaultMessage: 'Connected (not initialized)',
        description: 'Device status',
        id: 'TR_CONNECTED_NOT_INITIALIZED',
    },
    TR_CONNECTED_SEEDLESS: {
        defaultMessage: 'Connected (seedless mode)',
        description: 'Device status',
        id: 'TR_CONNECTED_SEEDLESS',
    },
    TR_CONNECTED_UPDATE_RECOMMENDED: {
        defaultMessage: 'Connected (update recommended)',
        description: 'Device status',
        id: 'TR_CONNECTED_UPDATE_RECOMMENDED',
    },
    TR_CONNECTED_UPDATE_REQUIRED: {
        defaultMessage: 'Connected (update required)',
        description: 'Device status',
        id: 'TR_CONNECTED_UPDATE_REQUIRED',
    },
    TR_CONNECTING_DOTDOTDOT: {
        defaultMessage: 'Connecting...',
        id: 'TR_CONNECTING_DOTDOTDOT',
    },
    TR_CONNECTION_STATUS: {
        defaultMessage: 'Connection Status',
        id: 'TR_CONNECTION_STATUS',
    },
    TR_CONTACT_OUR_SUPPORT_LINK: {
        defaultMessage: 'contact our support',
        description: 'Part of sentence TR_DID_YOU_PURCHASE. Link to support',
        id: 'TR_CONTACT_OUR_SUPPORT_LINK',
    },
    TR_CONTACT_SUPPORT: {
        defaultMessage: 'Contact support',
        description: 'Button to click to contact support',
        id: 'TR_CONTACT_SUPPORT',
    },
    TR_CONTINUE: {
        defaultMessage: 'Continue',
        description: 'Continue button',
        id: 'TR_CONTINUE',
    },
    TR_COPY_TO_CLIPBOARD: {
        defaultMessage: 'Copy to clipboard',
        id: 'TR_COPY_TO_CLIPBOARD',
    },
    TR_CREATE_BACKUP: {
        defaultMessage: 'Create backup',
        id: 'TR_CREATE_BACKUP',
    },
    TR_CURRENCY: {
        defaultMessage: 'Currency',
        id: 'TR_CURRENCY',
    },

    TR_DEACTIVATE_ALL: {
        defaultMessage: 'Deactivate all',
        id: 'TR_DEACTIVATE_ALL',
    },
    TR_DETECTING_BRIDGE: {
        defaultMessage: 'Detecting Trezor Bridge installation',
        description: 'Message to show after user clicks download bridge.',
        id: 'TR_DETECTING_BRIDGE',
    },
    TR_DEVICE: {
        defaultMessage: 'Device',
        description: 'Category in Settings',
        id: 'TR_DEVICE',
    },
    TR_DEVICE_DISCONNECTED_DURING_ACTION: {
        defaultMessage: 'Device disconnected during action',
        description: 'Error message',
        id: 'TR_DEVICE_DISCONNECTED_DURING_ACTION',
    },
    TR_DEVICE_DISCONNECTED_DURING_ACTION_DESCRIPTION: {
        defaultMessage:
            'You device disconnected during action which resulted in interruption of backup process. For security reasons you need to wipe your device now and start the backup process again.',
        description: 'Error message. Instruction what to do.',
        id: 'TR_DEVICE_DISCONNECTED_DURING_ACTION_DESCRIPTION',
    },
    TR_DEVICE_FIRMWARE_VERSION: {
        defaultMessage: 'Device firmware: {firmware}.',
        description: 'Display firmware of device',
        id: 'TR_DEVICE_FIRMWARE_VERSION',
    },
    TR_DEVICE_IS_USED_IN_OTHER_WINDOW_BUTTON: {
        defaultMessage: 'Continue',
        description: '',
        id: 'TR_DEVICE_IS_USED_IN_OTHER_WINDOW_BUTTON',
    },
    TR_DEVICE_IS_USED_IN_OTHER_WINDOW_HEADING: {
        defaultMessage: 'Device is used in other window',
        description: '',
        id: 'TR_DEVICE_IS_USED_IN_OTHER_WINDOW_HEADING',
    },
    TR_DEVICE_IS_USED_IN_OTHER_WINDOW_TEXT: {
        defaultMessage:
            'This is a big no no. Please dont use device in other window. Close all other windows or tabs that might be using your Trezor device.',
        description: '',
        id: 'TR_DEVICE_IS_USED_IN_OTHER_WINDOW_TEXT',
    },
    TR_DEVICE_LABEL: {
        defaultMessage: 'Device label: {label}.',
        description: 'Display label of device',
        id: 'TR_DEVICE_LABEL',
    },
    TR_DEVICE_LABEL_IS_NOT_BACKED_UP: {
        defaultMessage: 'Device {deviceLabel} is not backed up',
        id: 'TR_DEVICE_LABEL_IS_NOT_BACKED_UP',
    },
    TR_DEVICE_LABEL_IS_NOT_CONNECTED: {
        defaultMessage: 'Device {deviceLabel} is not connected',
        id: 'TR_DEVICE_LABEL_IS_NOT_CONNECTED',
    },
    TR_DEVICE_LABEL_IS_UNAVAILABLE: {
        defaultMessage: 'Device "{deviceLabel}" is unavailable',
        id: 'TR_DEVICE_LABEL_IS_UNAVAILABLE',
    },
    TR_DEVICE_NEEDS_ATTENTION: {
        defaultMessage: 'Device needs attention',
        id: 'TR_DEVICE_NEEDS_ATTENTION',
    },
    TR_NEEDS_ATTENTION_BOOTLOADER: {
        defaultMessage: 'Device needs attention',
        id: 'TR_NEEDS_ATTENTION_BOOTLOADER',
    },
    TR_NEEDS_ATTENTION_INITIALIZE: {
        defaultMessage: 'Device needs attention',
        id: 'TR_NEEDS_ATTENTION_INITIALIZE',
    },
    TR_NEEDS_ATTENTION_SEEDLESS: {
        defaultMessage: 'Device needs attention',
        id: 'TR_NEEDS_ATTENTION_SEEDLESS',
    },
    TR_NEEDS_ATTENTION_USED_IN_OTHER_WINDOW: {
        defaultMessage: 'Device needs attention',
        id: 'TR_NEEDS_ATTENTION_USED_IN_OTHER_WINDOW',
    },
    TR_NEEDS_ATTENTION_WAS_USED_IN_OTHER_WINDOW: {
        defaultMessage: 'Device needs attention',
        id: 'TR_NEEDS_ATTENTION_WAS_USED_IN_OTHER_WINDOW',
    },
    TR_NEEDS_ATTENTION_UNACQUIRED: {
        defaultMessage: 'Device needs attention',
        id: 'TR_NEEDS_ATTENTION_UNACQUIRED',
    },
    TR_NEEDS_ATTENTION_FIRMWARE_REQUIRED: {
        defaultMessage: 'Device needs attention',
        id: 'TR_NEEDS_ATTENTION_FIRMWARE_REQUIRED',
    },
    TR_NEEDS_ATTENTION_UNAVAILABLE: {
        defaultMessage: 'Device needs attention',
        id: 'TR_NEEDS_ATTENTION_UNAVAILABLE',
    },
    TR_NEEDS_ATTENTION_UNREADABLE: {
        defaultMessage: 'Device needs attention',
        id: 'TR_NEEDS_ATTENTION_UNREADABLE',
    },
    TR_DEVICE_NOT_RECOGNIZED_TRY_BRIDGE: {
        defaultMessage: 'Device not recognized? Try installing the {link}.',
        id: 'TR_DEVICE_NOT_RECOGNIZED_TRY_BRIDGE',
    },
    TR_DEVICE_NOT_RECOGNIZED_TRY_UDEV: {
        defaultMessage: 'Trezor not recognized? Try installing {link}.',
        id: 'TR_DEVICE_NOT_RECOGNIZED_TRY_UDEV',
    },
    TR_UDEV_DOWNLOAD_TITLE: {
        defaultMessage: 'Download Udev rules',
        id: 'TR_UDEV_DOWNLOAD_TITLE',
    },
    TR_UDEV_DOWNLOAD_DESC: {
        defaultMessage:
            'In some cases, Linux users need to install udev rules to access the device. Please, install the following package and reconnect your Trezor.',
        id: 'TR_UDEV_DOWNLOAD_DESC',
    },
    TR_UDEV_DOWNLOAD_MANUAL: {
        defaultMessage: 'Manual configuration (advanced)',
        id: 'TR_UDEV_DOWNLOAD_MANUAL',
    },
    TR_DEVICE_SETTINGS: {
        defaultMessage: 'Device settings',
        id: 'TR_DEVICE_SETTINGS',
    },
    TR_DEVICE_SECURITY: {
        defaultMessage: 'Security',
        id: 'TR_DEVICE_SECURITY',
    },
    TR_DEVICE_SETTINGS_BUTTON_WIPE_DEVICE: {
        defaultMessage: 'Wipe device',
        id: 'TR_DEVICE_SETTINGS_BUTTON_WIPE_DEVICE',
    },
    TR_DEVICE_SETTINGS_DEVICE_EDIT_LABEL: {
        defaultMessage: 'Edit Label',
        id: 'TR_DEVICE_SETTINGS_DEVICE_EDIT_LABEL',
    },
    TR_DEVICE_SETTINGS_DEVICE_LABEL: {
        defaultMessage: 'Device Label',
        id: 'TR_DEVICE_SETTINGS_DEVICE_LABEL',
    },
    TR_DEVICE_SETTINGS_DISPLAY_ROTATION: {
        defaultMessage: 'Display rotation',
        id: 'TR_DEVICE_SETTINGS_DISPLAY_ROTATION',
    },
    TR_DEVICE_SETTINGS_HOMESCREEN_IMAGE_SETTINGS: {
        defaultMessage: 'PNG or JPG, 144 x 144 pixels',
        id: 'TR_DEVICE_SETTINGS_HOMESCREEN_IMAGE_SETTINGS',
    },
    TR_DEVICE_SETTINGS_HOMESCREEN_SELECT_FROM_GALLERY: {
        defaultMessage: 'Select from gallery',
        id: 'TR_DEVICE_SETTINGS_HOMESCREEN_SELECT_FROM_GALLERY',
    },
    TR_DEVICE_SETTINGS_HOMESCREEN_TITLE: {
        defaultMessage: 'Homescreen background',
        id: 'TR_DEVICE_SETTINGS_HOMESCREEN_TITLE',
    },
    TR_DEVICE_SETTINGS_HOMESCREEN_UPLOAD_IMAGE: {
        defaultMessage: 'Upload image',
        id: 'TR_DEVICE_SETTINGS_HOMESCREEN_UPLOAD_IMAGE',
    },
    TR_DEVICE_SETTINGS_PASSPHRASE_DESC: {
        defaultMessage:
            'Passphrase encryption adds an extra custom word to your recovery seed. This allows you to access new wallets, each hidden behind a particular passphrase. Your old accounts will be accessible with an empty passphrase.',
        id: 'TR_DEVICE_SETTINGS_PASSPHRASE_DESC',
    },
    TR_DEVICE_SETTINGS_PASSPHRASE_DESC_MORE: {
        defaultMessage:
            'If you forget your passphrase, your wallet is lost for good. There is no way to recover your funds.',
        id: 'TR_DEVICE_SETTINGS_PASSPHRASE_DESC_MORE',
    },
    TR_DEVICE_SETTINGS_PASSPHRASE_TITLE: {
        defaultMessage: 'Passphrase',
        id: 'TR_DEVICE_SETTINGS_PASSPHRASE_TITLE',
    },
    TR_DEVICE_SETTINGS_PIN_PROTECTION_DESC: {
        defaultMessage:
            'Using PIN protection is highly recommended. PIN prevents unauthorized persons from stealing your funds even if they have physical access to your device.',
        id: 'TR_DEVICE_SETTINGS_PIN_PROTECTION_DESC',
    },
    TR_DEVICE_SETTINGS_PIN_PROTECTION_TITLE: {
        defaultMessage: 'PIN protection',
        id: 'TR_DEVICE_SETTINGS_PIN_PROTECTION_TITLE',
    },
    TR_DEVICE_SETTINGS_CHANGE_PIN_DESC: {
        defaultMessage:
            'In case your PIN has been exposed or you simply want to change it, here you go. There is no limit of how many times you can change your PIN.',
        id: 'TR_DEVICE_SETTINGS_CHANGE_PIN_DESC',
    },
    TR_DEVICE_SETTINGS_CHANGE_PIN_TITLE: {
        defaultMessage: 'Change PIN',
        id: 'TR_DEVICE_SETTINGS_CHANGE_PIN_TITLE',
    },
    TR_DEVICE_YOU_RECONNECTED_IS_DIFFERENT: {
        defaultMessage:
            'Device you reconnected is different from the previous device. Connect the right one.',
        description:
            'Text that indicates that user reconnected different device than he was working with before',
        id: 'TR_DEVICE_YOU_RECONNECTED_IS_DIFFERENT',
    },
    TR_DID_YOU_PURCHASE: {
        defaultMessage:
            'Please note, that device packaging including holograms have changed over time. You can check packaging details {TR_PACKAGING_LINK}. Also be sure you made your purchase from {TR_RESELLERS_LINK}. Otherwise, the device you are holding in your hands might be a counterfeit. Please {TR_CONTACT_OUR_SUPPORT_LINK}',
        description: 'Text to display when user is unhappy with his hologram.',
        id: 'TR_DID_YOU_PURCHASE',
    },
    TR_DISCONNECT_YOUR_DEVICE: {
        defaultMessage: 'Disconnect your device',
        description: 'Prompt to disconnect device.',
        id: 'TR_DISCONNECT_YOUR_DEVICE',
    },
    TR_DISCONNECTED: {
        defaultMessage: 'Disconnected',
        description: 'Device status',
        id: 'TR_DISCONNECTED',
    },
    TR_DOCUMENTATION: {
        defaultMessage: 'documentation',
        description: 'Link to trezor documentation (wiki)',
        id: 'TR_DOCUMENTATION',
    },
    TR_DOUBLE_CLICK_IT_TO_RUN_INSTALLER: {
        defaultMessage: 'Double click it to run installer',
        description: 'Instruction for installing Trezor Bridge',
        id: 'TR_DOUBLE_CLICK_IT_TO_RUN_INSTALLER',
    },
    TR_DOWNLOAD: {
        defaultMessage: 'Download',
        description: 'Download button',
        id: 'TR_DOWNLOAD',
    },
    TR_DOWNLOAD_LATEST_BRIDGE: {
        defaultMessage: 'Download latest Bridge {version}',
        id: 'TR_DOWNLOAD_LATEST_BRIDGE',
    },
    TR_EAST: {
        defaultMessage: 'East',
        id: 'TR_EAST',
    },
    TR_ENABLE_NETWORK_BUTTON: {
        defaultMessage: 'Find my {networkName} accounts',
        id: 'TR_ENABLE_NETWORK_BUTTON',
    },
    TR_ENTER_EXISTING_PASSPHRASE: {
        defaultMessage:
            'Enter existing passphrase to access existing hidden Wallet. Or enter new passphrase to create a new hidden Wallet.',
        id: 'TR_ENTER_EXISTING_PASSPHRASE',
    },
    TR_ENTER_PASSPHRASE: {
        defaultMessage: 'Enter passphrase',
        id: 'TR_ENTER_PASSPHRASE',
    },
    TR_ENTER_PASSPHRASE_ON_DEVICE: {
        defaultMessage: 'Enter passphrase on device',
        id: 'TR_ENTER_PASSPHRASE_ON_DEVICE',
    },
    TR_ENTER_PASSPHRASE_ON_DEVICE_LABEL: {
        defaultMessage: 'Enter passphrase on "{deviceLabel}" device.',
        id: 'TR_ENTER_PASSPHRASE_ON_DEVICE_LABEL',
    },
    TR_ENTER_PIN: {
        defaultMessage: 'Enter PIN',
        description: 'Button. Submit PIN',
        id: 'TR_ENTER_PIN',
    },
    TR_ENTER_SEED_WORDS_INSTRUCTION: {
        defaultMessage: 'Enter words from your seed in order displayed on your device.',
        description:
            'User is instructed to enter words from seed (backup) into the form in browser',
        id: 'TR_ENTER_SEED_WORDS_INSTRUCTION',
    },
    TR_ENTERED_PIN_NOT_CORRECT: {
        defaultMessage: 'Entered PIN for "{deviceLabel}" is not correct',
        id: 'TR_ENTERED_PIN_NOT_CORRECT',
    },
    TR_EXCHANGE_RATE: {
        defaultMessage: 'Exchange rate',
        id: 'TR_EXCHANGE_RATE',
    },
    TR_FAILED_BACKUP: {
        defaultMessage: 'Backup failed. This is serious.',
        id: 'TR_FAILED_BACKUP',
    },
    TR_BACKUP_SUCCESSFUL: {
        defaultMessage: 'Backup successful',
        id: 'TR_BACKUP_SUCCESSFUL',
    },
    TR_FIAT_RATES_NOT_AVAILABLE: {
        defaultMessage: 'No data available',
        id: 'TR_FIAT_RATES_NOT_AVAILABLE',
    },
    TR_FIAT_RATES_NOT_AVAILABLE_TOOLTIP: {
        defaultMessage: 'Fiat rates are not currently available.',
        id: 'TR_FIAT_RATES_NOT_AVAILABLE_TOOLTIP',
    },
    TR_FINAL_HEADING: {
        defaultMessage: 'Good job! All done',
        description: 'Heading in newsletter step',
        id: 'TR_FINAL_HEADING',
    },
    TR_FINAL_SUBHEADING: {
        defaultMessage:
            'You did it! Not only your Trezor is initialized and ready but you also increased your security level above the average user by going through all security steps. Good job!',
        id: 'TR_FINAL_SUBHEADING',
    },
    TR_FIND_OUT_MORE_INFO: {
        defaultMessage: 'Find out more info',
        id: 'TR_FIND_OUT_MORE_INFO',
    },
    TR_FINISH_ADVANCED_SECURITY: {
        defaultMessage: 'Finish advanced security',
        id: 'TR_FINISH_ADVANCED_SECURITY',
    },
    TR_FIRMWARE_HEADING: {
        defaultMessage: 'Firmware installation',
        description: 'Heading on firmware page',
        id: 'TR_FIRMWARE_HEADING',
    },
    TR_FIRMWARE_INSTALLED: {
        defaultMessage: 'Perfect. The newest firmware is installed. Time to continue',
        description: 'Message to display in case firmware is installed',
        id: 'TR_FIRMWARE_INSTALLED',
    },
    TR_FIRMWARE_INSTALLED_TEXT: {
        defaultMessage: 'This device has already installed firmware version: {version}',
        description: 'Text to display in case device has firmware installed but it is outdated',
        id: 'TR_FIRMWARE_INSTALLED_TEXT',
    },
    TR_FIRMWARE_SUBHEADING: {
        defaultMessage:
            'Your Trezor is shipped without firmware installed to ensure that you can get started with the latest features right away. The authenticity of the installed firmware is always checked during device start. If the firmware is not correctly signed by SatoshiLabs, your Trezor will display a warning.',
        description: 'Main text on firmware page for devices without firmware.',
        id: 'TR_FIRMWARE_SUBHEADING',
    },
    TR_FIRMWARE_VERSION: {
        defaultMessage: 'Firmware version',
        id: 'TR_FIRMWARE_VERSION',
    },
    TR_FIRST_SEEN: {
        defaultMessage: 'First Seen',
        id: 'TR_FIRST_SEEN',
    },
    TR_FOR_EASIER_AND_SAFER_INPUT: {
        defaultMessage:
            'For easier and safer input you can scan recipient’s address from a QR code using your computer camera.',
        id: 'TR_FOR_EASIER_AND_SAFER_INPUT',
    },
    TR_FOUND_OK_DEVICE: {
        defaultMessage: 'Found an empty device, yay! You can continue now.',
        description: 'Case when device was connected and it is in expected state (not initialized)',
        id: 'TR_FOUND_OK_DEVICE',
    },
    TR_GATHERING_INFO: {
        defaultMessage: 'Gathering information, please wait...',
        id: 'TR_GATHERING_INFO',
    },
    TR_GENERAL: {
        defaultMessage: 'General',
        description: 'Category in Settings',
        id: 'TR_GENERAL',
    },
    TR_GO_TO_EXTERNAL_WALLET: {
        defaultMessage: 'Go to external wallet',
        id: 'TR_GO_TO_EXTERNAL_WALLET',
    },
    TR_GO_TO_SECURITY: {
        defaultMessage: 'Continue to backup',
        description: 'Button in security page (start security setup)',
        id: 'TR_GO_TO_SECURITY',
    },
    TR_CONTINUE_TO_PIN: {
        defaultMessage: 'Continue to PIN',
        description:
            'Button in standalone backup page that will direct user to setting up pin (in case it is not set up yet).',
        id: 'TR_CONTINUE_TO_PIN',
    },
    TR_SKIP_PIN: {
        defaultMessage: 'Skip PIN',
        id: 'TR_SKIP_PIN',
    },
    TR_HELP_TREZOR_SUITE: {
        defaultMessage: 'Help Trezor Suite get better',
        id: 'TR_HELP_TREZOR_SUITE',
    },
    TR_HELP_TREZOR_SUITE_TEXT_1: {
        defaultMessage:
            'Help Trezor Suite become a better product by sending us {TR_HELP_TREZOR_SUITE_TEXT_1_FAT}.',
        id: 'TR_HELP_TREZOR_SUITE_TEXT_1',
    },
    TR_HELP_TREZOR_SUITE_TEXT_1_FAT: {
        defaultMessage: 'anonymous analytics data.',
        id: 'TR_HELP_TREZOR_SUITE_TEXT_1_FAT',
    },
    TR_HELP_TREZOR_SUITE_TEXT_2: {
        defaultMessage: 'Trezor Suite does NOT track any balance-related or personal data.',
        id: 'TR_HELP_TREZOR_SUITE_TEXT_2',
    },
    TR_HIDE_ADVANCED_OPTIONS: {
        defaultMessage: 'Hide advanced options',
        description: 'Hide advanced sending form',
        id: 'TR_HIDE_ADVANCED_OPTIONS',
    },
    TR_EJECT_WALLET: {
        defaultMessage: 'Eject wallet',
        id: 'TR_EJECT_WALLET',
    },
    TR_EJECT_WALLET_EXPLANATION: {
        defaultMessage: "Explanation what the 'eject wallet' button does",
        id: 'TR_EJECT_WALLET_EXPLANATION',
    },
    TR_HOLOGRAM_STEP_ACTION_NOT_OK: {
        defaultMessage: 'My hologram looks different',
        description: 'Button to click when hologram looks different',
        id: 'TR_HOLOGRAM_STEP_ACTION_NOT_OK',
    },
    TR_HOLOGRAM_STEP_ACTION_OK: {
        defaultMessage: 'My hologram is OK',
        description: 'Button to click in alright case',
        id: 'TR_HOLOGRAM_STEP_ACTION_OK',
    },
    TR_HOLOGRAM_STEP_HEADING: {
        defaultMessage: 'Hologram check',
        description: 'Heading on hologram step page',
        id: 'TR_HOLOGRAM_STEP_HEADING',
    },
    TR_HOLOGRAM_STEP_SUBHEADING: {
        defaultMessage: 'Please make sure hologram protecting your device is authentic',
        description: 'Subheading on hologram step page',
        id: 'TR_HOLOGRAM_STEP_SUBHEADING',
    },
    TR_HOW_PIN_WORKS: {
        defaultMessage: 'Not sure how PIN works?',
        id: 'TR_HOW_PIN_WORKS',
    },
    TR_I_UNDERSTAND_PASSPHRASE: {
        defaultMessage: 'I understand passphrase is not saved anywhere and can’t be restored.',
        id: 'TR_I_UNDERSTAND_PASSPHRASE',
    },
    TR_IF_YOUR_DEVICE_IS_EVER_LOST: {
        defaultMessage: 'If you lose or damage the device, your funds will be lost.',
        id: 'TR_IF_YOUR_DEVICE_IS_EVER_LOST',
    },
    TR_IMPORTED_ACCOUNT_HASH: {
        defaultMessage: 'Imported account #{number}',
        description: 'Used in auto-generated label for imported accounts',
        id: 'TR_IMPORTED_ACCOUNT_HASH',
    },
    TR_INCOMING: {
        defaultMessage: 'Incoming',
        id: 'TR_INCOMING',
    },
    TR_INSTALL: {
        defaultMessage: 'Install',
        description: 'Install button',
        id: 'TR_INSTALL',
    },
    TR_DO_NOT_DISCONNECT: {
        defaultMessage: 'Do not disconnect your device. Installing',
        description: 'Message that is visible when installing process is in progress.',
        id: 'TR_DO_NOT_DISCONNECT',
    },
    TR_INSTRUCTION_TO_SKIP: {
        defaultMessage:
            'You should skip setup and continue to wallet and check if you have any funds on this device.',
        description:
            'Instruction what to do when user knows the device he is holding was manipulated by him, not someone else.',
        id: 'TR_INSTRUCTION_TO_SKIP',
    },
    TR_IS_NOT_NEW_DEVICE_HEADING: {
        defaultMessage: 'Device does not appear to be that new',
        id: 'TR_IS_NOT_NEW_DEVICE_HEADING',
    },
    TR_IS_NOT_NEW_DEVICE: {
        defaultMessage:
            'According to your decision in a previous step, this was supposed to be a fresh device. But we were able to detect already installed firmware on it.',
        description:
            'Just a message that we show after user selects that he wants to setup device as a new one but we detect that it apparently is not',
        id: 'TR_IS_NOT_NEW_DEVICE',
    },
    TR_LABELING: {
        defaultMessage: 'Labeling',
        id: 'TR_LABELING',
    },
    TR_LANGUAGE: {
        defaultMessage: 'Language',
        id: 'TR_LANGUAGE',
    },
    TR_LEARN_MORE: {
        defaultMessage: 'Learn more',
        description: 'Link to Trezor wiki.',
        id: 'TR_LEARN_MORE',
    },
    TR_SEGWIT_ACCOUNTS: {
        defaultMessage: 'Segwit accounts',
        id: 'TR_SEGWIT_ACCOUNTS',
    },
    TR_LEGACY_ACCOUNTS: {
        defaultMessage: 'Legacy accounts',
        id: 'TR_LEGACY_ACCOUNTS',
    },
    TR_LOADING_WALLET: {
        defaultMessage: 'Loading wallet...',
        id: 'TR_LOADING_WALLET',
    },
    TR_LOADING_ACCOUNT: {
        defaultMessage: 'Loading account',
        id: 'TR_LOADING_ACCOUNT',
    },
    TR_LOADING_DEVICE_DOT_DOT_DOT: {
        defaultMessage: 'Loading device...',
        id: 'TR_LOADING_DEVICE_DOT_DOT_DOT',
    },
    TR_LOADING_OTHER_ACCOUNTS: {
        defaultMessage: 'Loading other accounts...',
        id: 'TR_LOADING_OTHER_ACCOUNTS',
    },
    TR_LOADING_TRANSACTIONS: {
        defaultMessage: 'Loading transactions',
        id: 'TR_LOADING_TRANSACTIONS',
    },
    TR_LOG: {
        defaultMessage: 'Log',
        description: 'application event and error',
        id: 'TR_LOG',
    },
    TR_LOOKING_FOR_QUICK_EASY: {
        defaultMessage: 'Looking for a quick & easy way to buy BTC? We got you covered.',
        id: 'TR_LOOKING_FOR_QUICK_EASY',
    },
    TR_LTC_ADDRESS_INFO: {
        defaultMessage:
            'Litecoin changed the format of addresses. Find more info about how to convert your address on our blog. {TR_LEARN_MORE}',
        id: 'TR_LTC_ADDRESS_INFO',
    },
    TR_MARK_ALL_AS_READ: {
        defaultMessage: 'Mark all as read',
        id: 'TR_MARK_ALL_AS_READ',
    },
    TR_MAXIMUM_LENGTH_IS_9_DIGITS: {
        defaultMessage: 'Maximum length is 9 digits.',
        id: 'TR_MAXIMUM_LENGTH_IS_9_DIGITS',
    },
    TR_MESSAGE: {
        defaultMessage: 'Message',
        description: 'Used as a label for message input field in Sign and Verify form',
        id: 'TR_MESSAGE',
    },
    TR_MINED_TIME: {
        defaultMessage: 'Mined Time',
        id: 'TR_MINED_TIME',
    },
    TR_MODEL_ONE: {
        defaultMessage: 'Model one',
        description: 'Name of Trezor model 1',
        id: 'TR_MODEL_ONE',
    },
    TR_MODEL_ONE_DESC: {
        defaultMessage: 'Two buttons and a mono-chromatic screen',
        description: 'Description of Trezor model 1',
        id: 'TR_MODEL_ONE_DESC',
    },
    TR_MODEL_T: {
        defaultMessage: 'Model T',
        description: 'Name of Trezor model T',
        id: 'TR_MODEL_T',
    },
    TR_MODEL_T_DESC: {
        defaultMessage: 'Full-color touch-screen display',
        description: 'Description of Trezor model T',
        id: 'TR_MODEL_T_DESC',
    },
    TR_NAV_RECEIVE: {
        defaultMessage: 'Receive',
        description: 'Title of the navigation tab that contains the account address',
        id: 'TR_NAV_RECEIVE',
    },
    TR_NAV_SEND: {
        defaultMessage: 'Send',
        description: 'Title of the navigation tab that contains a form for sending funds',
        id: 'TR_NAV_SEND',
    },
    TR_NAV_DETAILS: {
        defaultMessage: 'Account details',
        id: 'TR_NAV_DETAILS',
    },
    TR_NAV_SIGN_AND_VERIFY: {
        defaultMessage: 'Sign & Verify',
        description:
            'Title of the navigation tab that contains a form for signing and verifying messages',
        id: 'TR_NAV_SIGN_AND_VERIFY',
    },
    TR_NAV_TRANSACTIONS: {
        defaultMessage: 'Transactions',
        description: 'Title of the navigation tab that contains tx history.',
        id: 'TR_NAV_TRANSACTIONS',
    },
    TR_NETWORK_BITCOIN: {
        defaultMessage: 'Bitcoin',
        id: 'TR_NETWORK_BITCOIN',
    },
    TR_NETWORK_BITCOIN_CASH: {
        defaultMessage: 'Bitcoin Cash',
        id: 'TR_NETWORK_BITCOIN_CASH',
    },
    TR_NETWORK_BITCOIN_GOLD: {
        defaultMessage: 'Bitcoin Gold',
        id: 'TR_NETWORK_BITCOIN_GOLD',
    },
    TR_NETWORK_BITCOIN_TESTNET: {
        defaultMessage: 'Bitcoin Testnet',
        id: 'TR_NETWORK_BITCOIN_TESTNET',
    },
    TR_NETWORK_CARDANO: {
        defaultMessage: 'Cardano',
        id: 'TR_NETWORK_CARDANO',
    },
    TR_NETWORK_DASH: {
        defaultMessage: 'Dash',
        id: 'TR_NETWORK_DASH',
    },
    TR_NETWORK_DIGIBYTE: {
        defaultMessage: 'Digibyte',
        id: 'TR_NETWORK_DIGIBYTE',
    },
    TR_NETWORK_DOGECOIN: {
        defaultMessage: 'Dogecoin',
        id: 'TR_NETWORK_DOGECOIN',
    },
    TR_NETWORK_ETHEREUM: {
        defaultMessage: 'Ethereum',
        id: 'TR_NETWORK_ETHEREUM',
    },
    TR_NETWORK_ETHEREUM_CLASSIC: {
        defaultMessage: 'Ethereum Classic',
        id: 'TR_NETWORK_ETHEREUM_CLASSIC',
    },
    TR_NETWORK_ETHEREUM_TESTNET: {
        defaultMessage: 'Ethereum Testnet',
        id: 'TR_NETWORK_ETHEREUM_TESTNET',
    },
    TR_NETWORK_LITECOIN: {
        defaultMessage: 'Litecoin',
        id: 'TR_NETWORK_LITECOIN',
    },
    TR_NETWORK_NAMECOIN: {
        defaultMessage: 'Namecoin',
        id: 'TR_NETWORK_NAMECOIN',
    },
    TR_NETWORK_NEM: {
        defaultMessage: 'NEM',
        id: 'TR_NETWORK_NEM',
    },
    TR_NETWORK_STELLAR: {
        defaultMessage: 'Stellar',
        id: 'TR_NETWORK_STELLAR',
    },
    TR_NETWORK_TEZOS: {
        defaultMessage: 'Tezos',
        id: 'TR_NETWORK_TEZOS',
    },
    TR_NETWORK_UNKNOWN: {
        defaultMessage: 'unknown',
        id: 'TR_NETWORK_UNKNOWN',
    },
    TR_NETWORK_VERTCOIN: {
        defaultMessage: 'Vertcoin',
        id: 'TR_NETWORK_VERTCOIN',
    },
    TR_NETWORK_XRP: {
        defaultMessage: 'XRP',
        id: 'TR_NETWORK_XRP',
    },
    TR_NETWORK_XRP_TESTNET: {
        defaultMessage: 'XRP Testnet',
        id: 'TR_NETWORK_XRP_TESTNET',
    },
    TR_NETWORK_ZCASH: {
        defaultMessage: 'Zcash',
        id: 'TR_NETWORK_ZCASH',
    },
    TR_NEW_COMMUNICATION_TOOL: {
        defaultMessage:
            'New communication tool to facilitate the connection between your Trezor and your internet browser.',
        id: 'TR_NEW_COMMUNICATION_TOOL',
    },
    TR_NEW_TREZOR_BRIDGE_IS_AVAILABLE: {
        defaultMessage: 'New Trezor Bridge is available.',
        id: 'TR_NEW_TREZOR_BRIDGE_IS_AVAILABLE',
    },
    TR_NEW_TREZOR_FIRMWARE_IS_AVAILABLE_DOT: {
        defaultMessage: 'New Trezor firmware is available.',
        id: 'TR_NEW_TREZOR_FIRMWARE_IS_AVAILABLE_DOT',
    },
    TR_NO_PASSPHRASE_WALLET: {
        defaultMessage: 'No-passphrase wallet',
        id: 'TR_NO_PASSPHRASE_WALLET',
    },
    TR_NORTH: {
        defaultMessage: 'North',
        id: 'TR_NORTH',
    },
    TR_NUM_ACCOUNTS_FIAT_VALUE: {
        defaultMessage:
            '{accountsCount} {accountsCount, plural, one {account} other {accounts}} • {fiatValue}',
        description: 'Used as title for a wallet instance in Switch Device modal',
        id: 'TR_NUM_ACCOUNTS_FIAT_VALUE',
    },
    TR_COUNT_WALLETS: {
        defaultMessage: '{count} {count, plural, one {wallet} other {wallets}}',
        id: 'TR_COUNT_WALLETS',
    },
    TR_OFFLINE: {
        defaultMessage: 'Offline',
        id: 'TR_OFFLINE',
    },
    TR_ONCE_YOU_SEND_OR_RECEIVE: {
        defaultMessage:
            'Once you send or receive your first transaction it will show up here. Until then, wanna buy some crypto? Click the button below to begin your shopping spree!',
        id: 'TR_ONCE_YOU_SEND_OR_RECEIVE',
    },
    TR_ONLINE: {
        defaultMessage: 'Online',
        id: 'TR_ONLINE',
    },
    TR_OOPS_SOMETHING_WENT_WRONG: {
        defaultMessage: 'Oops! Something went wrong!',
        id: 'TR_OOPS_SOMETHING_WENT_WRONG',
    },
    TR_OUTGOING: {
        defaultMessage: 'Outgoing',
        id: 'TR_OUTGOING',
    },
    TR_PACKAGING_LINK: {
        defaultMessage: 'here',
        description: 'Part of sentence TR_DID_YOU_PURCHASE. Link to support',
        id: 'TR_PACKAGING_LINK',
    },
    TR_PASSPHRASE_CASE_SENSITIVE: {
        defaultMessage: 'Note: Passphrase is case-sensitive.',
        id: 'PASSPHRASE_CASE_SENSITIVE',
    },
    TR_PASSPHRASE_HIDDEN_WALLET: {
        defaultMessage: 'Passphrase (hidden) wallet',
        id: 'TR_PASSPHRASE_HIDDEN_WALLET',
    },
    TR_PASSPHRASE_TOO_LONG: {
        defaultMessage: 'The passphrase length has exceed the allowed limit.',
        id: 'TR_PASSPHRASE_TOO_LONG',
    },
    TR_PASSPHRASE_WALLET: {
        defaultMessage: 'Passphrase wallet #{id}',
        id: 'TR_PASSPHRASE_WALLET',
    },
    TR_PENDING: {
        defaultMessage: 'Pending',
        description: 'Pending transaction with no confirmations',
        id: 'TR_PENDING',
    },
    TR_PIN_ERROR_TROUBLESHOOT: {
        defaultMessage:
            'Are you confused, how PIN works? You can always refer to our {TR_DOCUMENTATION}',
        description: 'Troubleshooting text after user enters second PIN incorrectly.',
        id: 'TR_PIN_ERROR_TROUBLESHOOT',
    },
    TR_PIN_HEADING_FIRST: {
        defaultMessage: 'Set new PIN',
        description: 'Heading in PIN page when entering PIN for the first time',
        id: 'TR_PIN_HEADING_FIRST',
    },
    TR_PIN_HEADING_MISMATCH: {
        defaultMessage: 'PIN mismatch',
        description: 'Heading in PIN page when PIN repeated incorrectly',
        id: 'TR_PIN_HEADING_MISMATCH',
    },
    TR_PIN_HEADING_REPEAT: {
        defaultMessage: 'Repeat PIN',
        description: 'Heading in PIN page when repeating PIN',
        id: 'TR_PIN_HEADING_REPEAT',
    },
    TR_PIN_HEADING_SUCCESS: {
        defaultMessage: 'PIN enabled',
        description: 'Heading in PIN page when PIN set',
        id: 'TR_PIN_HEADING_SUCCESS',
    },
    TR_PIN_SET_SUCCESS: {
        defaultMessage: 'Perfect! Your device is now secured by pin.',
        description: 'Longer text indicating PIN was set successfully.',
        id: 'TR_PIN_SET_SUCCESS',
    },
    TR_PIN_SUBHEADING: {
        defaultMessage: 'Protect device from unauthorized access by using a strong pin.',
        description: 'Subheading on PIN page',
        id: 'TR_PIN_SUBHEADING',
    },
    TR_PLEASE_ALLOW_YOUR_CAMERA: {
        defaultMessage: 'Please allow your camera to be able to scan a QR code.',
        id: 'TR_PLEASE_ALLOW_YOUR_CAMERA',
    },
    TR_PLEASE_CONNECT_YOUR_DEVICE: {
        defaultMessage: 'Please connect your device to continue with the verification process',
        id: 'TR_PLEASE_CONNECT_YOUR_DEVICE',
    },
    TR_PLEASE_ENABLE_PASSPHRASE: {
        defaultMessage:
            'Please enable passphrase settings to continue with the verification process.',
        id: 'TR_PLEASE_ENABLE_PASSPHRASE',
    },
    TR_PRIMARY_FIAT: {
        defaultMessage: 'Primary FIAT currency to display',
        id: 'TR_PRIMARY_FIAT',
    },
    TR_RANDOM_SEED_WORDS_DISCLAIMER: {
        defaultMessage:
            'You might be asked to retype some words that are not part of your recovery seed.',
        description:
            'User is instructed to enter words from seed (backup) into the form in browser',
        id: 'TR_RANDOM_SEED_WORDS_DISCLAIMER',
    },
    TR_READ_MORE: {
        defaultMessage: 'Read more',
        id: 'TR_READ_MORE',
    },
    TR_RECEIVE: {
        defaultMessage: 'Receive',
        id: 'TR_RECEIVE',
    },
    TR_RECONNECT_HEADER: {
        defaultMessage: 'Reconnect your device',
        id: 'TR_RECONNECT_HEADER',
    },
    TR_RECONNECT_TEXT: {
        defaultMessage: 'We lost connection with your device. This might mean:',
        id: 'TR_RECONNECT_TEXT',
    },
    TR_RECONNECT_TROUBLESHOOT_BRIDGE: {
        defaultMessage: 'Trezor Bridge might have stopped working, try restarting',
        description: '',
        id: 'TR_RECONNECT_TROUBLESHOOT_BRIDGE',
    },
    TR_RECONNECT_TROUBLESHOOT_CABLE: {
        defaultMessage: 'Cable is broken, try another one',
        description: '',
        id: 'TR_RECONNECT_TROUBLESHOOT_CABLE',
    },
    TR_RECONNECT_TROUBLESHOOT_CONNECTION: {
        defaultMessage: 'Device is not well connected to the cable',
        description: '',
        id: 'TR_RECONNECT_TROUBLESHOOT_CONNECTION',
    },
    TR_RECOVER_SUBHEADING: {
        defaultMessage:
            'It is possible to re-create device from bip39 backup. First of all, chose number of words of your backup.',
        description: 'Subheading in recover page. Basic info about recovery',
        id: 'TR_RECOVER_SUBHEADING',
    },
    TR_RECOVER_SUBHEADING_MODEL_T: {
        defaultMessage: 'On model T the entire recovery process is doable on device.',
        description: 'Subheading in recover page. Basic info about recovery',
        id: 'TR_RECOVER_SUBHEADING_MODEL_T',
    },
    TR_RECOVERY_ERROR: {
        defaultMessage: 'Device recovery failed with error: {error}',
        description: 'Error during recovery. For example wrong word retyped or device disconnected',
        id: 'TR_RECOVERY_ERROR',
    },
    TR_RECOVERY_SEED_IS: {
        defaultMessage:
            'Recovery seed is a list of words in a specific order which store all the information needed.',
        id: 'TR_RECOVERY_SEED_IS',
    },
    TR_CHECK_RECOVERY_SEED_DESCRIPTION: {
        defaultMessage:
            'Recovery seed is a list of words in a specific order which store all the information needed.',
        id: 'TR_CHECK_RECOVERY_SEED_DESCRIPTION',
    },
    TR_RECOVERY_TYPES_DESCRIPTION: {
        defaultMessage:
            'Both methods are safe. Basic recovery uses on computer input of words in randomized order. Advanced recovery uses on-screen input to load your recovery seed. {TR_LEARN_MORE}',
        description: 'There are two methods of recovery for T1. This is a short explanation text.',
        id: 'TR_RECOVERY_TYPES_DESCRIPTION',
    },
    TR_REMEMBER_ALLOWS_YOU_TO: {
        defaultMessage:
            'Remember allows you to access any wallet in watch-only mode without connected device.',
        id: 'TR_REMEMBER_ALLOWS_YOU_TO',
    },
    TR_REMEMBER_WALLET: {
        defaultMessage: 'Remember wallet',
        id: 'TR_REMEMBER_WALLET',
    },
    TR_RESELLERS_LINK: {
        defaultMessage: 'a trusted reseller',
        description:
            'Part of sentence TR_DID_YOU_PURCHASE. Link to page with trusted resellers list',
        id: 'TR_RESELLERS_LINK',
    },
    TR_RETRY: {
        defaultMessage: 'Retry',
        description: 'Retry button',
        id: 'TR_RETRY',
    },
    TR_RETRYING_DOT_DOT: {
        defaultMessage: 'Retrying...',
        id: 'TR_RETRYING_DOT_DOT',
    },
    TR_SCAN_QR_CODE: {
        defaultMessage: 'Scan QR code',
        description: 'Title for the Scan QR modal dialog',
        id: 'TR_SCAN_QR_CODE',
    },
    TR_SECURITY_HEADING: {
        defaultMessage: 'Trezor successfully initialized!',
        description: 'Heading in security page',
        id: 'TR_SECURITY_HEADING',
    },
    TR_SECURITY_SUBHEADING: {
        defaultMessage:
            'Your Trezor has been successfully initialized and is ready to be used. Your Wallet has been successfully created and is ready to be used as well. Wheeee!',
        description: 'Text in security page',
        id: 'TR_SECURITY_SUBHEADING',
    },
    TR_SEED_MANUAL_LINK: {
        defaultMessage: 'recovery seed',
        description: 'Link. Part of TR_BACKUP_SUBHEADING_1',
        id: 'TR_SEED_MANUAL_LINK',
    },
    TR_SELECT_DEVICE: {
        defaultMessage: 'Select device',
        id: 'TR_SELECT_DEVICE',
    },
    TR_SELECT_PASSPHRASE_SOURCE: {
        defaultMessage: 'Select passphrase source on "{deviceLabel}" device.',
        id: 'TR_SELECT_PASSPHRASE_SOURCE',
    },
    TR_SELECT_WALLET_TO_ACCESS: {
        defaultMessage: 'Select a wallet to access',
        id: 'TR_SELECT_WALLET_TO_ACCESS',
    },
    TR_SELECT_YOUR_DEVICE_HEADING: {
        defaultMessage: 'Select your device',
        description: 'Heading on select your device page',
        id: 'TR_SELECT_YOUR_DEVICE_HEADING',
    },
    TR_SEND_NETWORK: {
        defaultMessage: 'Send {network}',
        id: 'TR_SEND_NETWORK',
    },
    TR_SEND_NETWORK_AND_TOKENS: {
        defaultMessage: 'Send {network} and tokens',
        id: 'TR_SEND_NETWORK_AND_TOKENS',
    },
    TR_SENT_TO_SELF: {
        defaultMessage: '(Sent to self)',
        id: 'TR_SENT_TO_SELF',
    },
    TR_SET_PIN: {
        defaultMessage: 'Set pin',
        description: 'Button text',
        id: 'TR_SET_PIN',
    },
    TR_SET_UP_NEW_PIN: {
        defaultMessage: 'Set up new PIN',
        id: 'TR_SET_UP_NEW_PIN',
    },
    TR_CONFIRM_NEW_PIN: {
        defaultMessage: 'Confirm new PIN',
        id: 'TR_CONFIRM_NEW_PIN',
    },
    TR_ENTER_CURRENT_PIN: {
        defaultMessage: 'Enter current PIN',
        id: 'TR_ENTER_CURRENT_PIN',
    },
    TR_WRONG_PIN_ENTERED: {
        defaultMessage: 'You entered wrong PIN',
        id: 'TR_WRONG_PIN_ENTERED',
    },
    TR_WRONG_PIN_ENTERED_DESCRIPTION: {
        defaultMessage: 'Did you notice that matrix on your device has changed?',
        id: 'TR_WRONG_PIN_ENTERED_DESCRIPTION',
    },
    TR_SET_UP_STRONG_PIN_TO_PROTECT: {
        defaultMessage:
            'Set up a strong PIN to protect your device from unauthorized access. The keypad layout is displayed on your connected Trezor device.',
        id: 'TR_SET_UP_STRONG_PIN_TO_PROTECT',
    },
    TR_SETTINGS: {
        defaultMessage: 'Settings',
        id: 'TR_SETTINGS',
    },
    TR_SHOW_ADDRESS_ANYWAY: {
        defaultMessage: 'Show address anyway',
        id: 'TR_SHOW_ADDRESS_ANYWAY',
    },
    TR_SHOW_ADVANCED_OPTIONS: {
        defaultMessage: 'Show advanced options',
        description: 'Shows advanced sending form',
        id: 'TR_SHOW_ADVANCED_OPTIONS',
    },
    TR_SHOW_DETAILS: {
        defaultMessage: 'Show details',
        id: 'TR_SHOW_DETAILS',
    },
    TR_SHOW_DETAILS_IN_BLOCK_EXPLORER: {
        defaultMessage: 'Show details in Block Explorer',
        id: 'TR_SHOW_DETAILS_IN_BLOCK_EXPLORER',
    },
    TR_SHOW_OLDER_NEWS: {
        defaultMessage: 'Show older news',
        id: 'TR_SHOW_OLDER_NEWS',
    },
    TR_SHOW_ON_TREZOR: {
        defaultMessage: 'Show on Trezor',
        id: 'TR_SHOW_ON_TREZOR',
    },
    TR_SHOW_UNVERIFIED_ADDRESS: {
        defaultMessage: 'Show unverified address',
        id: 'TR_SHOW_UNVERIFIED_ADDRESS',
    },
    TR_SIGN: {
        defaultMessage: 'Sign',
        description: 'Sign button in Sign and Verify form',
        id: 'TR_SIGN',
    },
    TR_SIGN_MESSAGE: {
        defaultMessage: 'Sign Message',
        description: 'Header for the Sign and Verify form',
        id: 'TR_SIGN_MESSAGE',
    },
    // TODO: Toast notification
    // TR_SIGN_MESSAGE_ERROR: {
    //         defaultMessage: 'Failed to sign message',
    //         id: 'TR_SIGN_MESSAGE_ERROR',
    // },
    TR_SIGNATURE: {
        defaultMessage: 'Signature',
        description: 'Used as a label for signature input field in Sign and Verify form',
        id: 'TR_SIGNATURE',
    },
    // TODO: Toast notification
    // TR_SIGNATURE_IS_VALID: {
    //         defaultMessage: 'Signature is valid',
    //         id: 'TR_SIGNATURE_IS_VALID',
    // },
    TR_SKIP: {
        defaultMessage: 'Skip',
        description: 'Button. Skip one step',
        id: 'TR_SKIP',
    },
    TR_SKIP_ALL: {
        defaultMessage: 'Skip onboarding',
        description: 'Button. Skip the entire onboarding process.',
        id: 'TR_SKIP_ALL',
    },
    TR_SKIP_ONBOARDING_HEADING: {
        defaultMessage: 'Skipping onboarding? One more thing…',
        id: 'TR_SKIP_ONBOARDING_HEADING',
    },
    TR_SKIP_ONBOARDING_TEXT: {
        defaultMessage:
            'If your device is initialized and you used Wallet or Suite before, that’s great! Did you initialize Trezor yourself? You should be the one doing it. If not, it might be dangerous.',
        id: 'TR_SKIP_ONBOARDING_TEXT',
    },
    TR_SKIP_SECURITY: {
        defaultMessage: 'Skip backup and PIN',
        description: 'Button in security page (skip security setup)',
        id: 'TR_SKIP_SECURITY',
    },
    TR_SOLVE_ISSUE: {
        defaultMessage: 'Solve issue',
        id: 'TR_SOLVE_ISSUE',
    },
    TR_SOUTH: {
        defaultMessage: 'South',
        id: 'TR_SOUTH',
    },
    TR_START_AGAIN: {
        defaultMessage: 'Start again',
        description: 'Button text',
        id: 'TR_START_AGAIN',
    },
    TR_START_BACKUP: {
        defaultMessage: 'Start backup',
        description: 'Button text',
        id: 'TR_START_BACKUP',
    },
    TR_START_RECOVERY: {
        defaultMessage: 'Start recovery',
        description: 'Button.',
        id: 'TR_START_RECOVERY',
    },
    TR_START_FIRMWARE_UPDATE: {
        defaultMessage: 'Device is ready to start firmware update',
        id: 'TR_START_FIRMWARE_UPDATE',
    },
    TR_START: {
        defaultMessage: 'Start',
        id: 'TR_START',
    },
    TR_STATUS: {
        defaultMessage: 'Status',
        id: 'TR_STATUS',
    },
    TR_STATUS_UNKNOWN: {
        defaultMessage: 'Status unknown',
        description: 'Device status',
        id: 'TR_STATUS_UNKNOWN',
    },
    TR_SUITE_VERSION: {
        defaultMessage: 'Suite version',
        id: 'TR_SUITE_VERSION',
    },
    TR_SUPPORT: {
        defaultMessage: 'Support',
        id: 'TR_SUPPORT',
    },
    TR_SWITCH_DEVICE: {
        defaultMessage: 'Switch Device',
        id: 'TR_SWITCH_DEVICE',
    },
    TR_TAKE_ME_BACK_TO_WALLET: {
        defaultMessage: 'Take me back to the wallet',
        id: 'TR_TAKE_ME_BACK_TO_WALLET',
    },
    TR_TESTNET_COINS: {
        defaultMessage: 'Testnet coins',
        id: 'TR_TESTNET_COINS',
    },
    TR_TESTNET_COINS_EXPLAINED: {
        defaultMessage:
            "Testnet coins don't have any value but you still may use them to learn and experiment.",
        id: 'TR_TESTNET_COINS_EXPLAINED',
    },
    TR_THE_PIN_LAYOUT_IS_DISPLAYED: {
        defaultMessage: 'The PIN layout is displayed on your Trezor.',
        id: 'TR_THE_PIN_LAYOUT_IS_DISPLAYED',
    },
    TR_THIS_HIDDEN_WALLET_IS_EMPTY: {
        defaultMessage:
            'This hidden Wallet is empty. To make sure you are in the correct Wallet, confirm Passphrase',
        id: 'TR_THIS_HIDDEN_WALLET_IS_EMPTY',
    },
    TR_THIS_HIDDEN_WALLET_IS_EMPTY_SOURCE: {
        defaultMessage:
            'This hidden Wallet is empty. To make sure you are in the correct Wallet, select Passphrase source.',
        id: 'TR_THIS_HIDDEN_WALLET_IS_EMPTY_SOURCE',
    },
    TR_THIS_IS_PLACE_TO_SEE_ALL: {
        defaultMessage:
            'This is a place to see all your devices. You can further set them up in Settings but here you can switch between devices and see their statuses.',
        id: 'TR_THIS_IS_PLACE_TO_SEE_ALL',
    },
    TR_TO_ACCESS_STANDARD_NO_PASSPHRASE: {
        defaultMessage: 'To access standard (no-passphrase) Wallet click the button below.',
        id: 'TR_TO_ACCESS_STANDARD_NO_PASSPHRASE',
    },
    TR_TO_FIND_YOUR_ACCOUNTS_AND: {
        defaultMessage:
            'To find your accounts and funds we need to perform a coin discovery which will discover all your coins.',
        id: 'TR_TO_FIND_YOUR_ACCOUNTS_AND',
    },
    TR_TO_PREVENT_PHISHING_ATTACKS_COMMA: {
        defaultMessage:
            'To prevent phishing attacks, you should verify the address on your Trezor first. {claim}',
        id: 'TR_TO_PREVENT_PHISHING_ATTACKS_COMMA',
    },
    TR_TOS_INFORMATION: {
        defaultMessage:
            'Oh, by the way, we had to pay a hell lot of money to our lawyers to create some {TR_TOS_LINK}',
        id: 'TR_HELP_TREZOR_SUITE_TEXT',
    },
    TR_TOS_LINK: {
        defaultMessage: 'Terms & Conditions.',
        id: 'TR_TOS_LINK',
    },
    TR_TOTAL_INPUT: {
        defaultMessage: 'Total Input',
        id: 'TR_TOTAL_INPUT',
    },
    TR_TOTAL_OUTPUT: {
        defaultMessage: 'Total Output',
        id: 'TR_TOTAL_OUTPUT',
    },
    TR_TOTAL_PORTFOLIO_VALUE: {
        defaultMessage: 'Total portfolio value',
        id: 'TR_TOTAL_PORTFOLIO_VALUE',
    },
    TR_TRANSACTION_DETAILS: {
        defaultMessage: 'Transaction details',
        id: 'TR_TRANSACTION_DETAILS',
    },
    TR_TRANSACTION_ID: {
        defaultMessage: 'Transaction ID',
        id: 'TR_TRANSACTION_ID',
    },
    TR_TREZOR: {
        defaultMessage: 'Trezor',
        description: 'Link in header navigation',
        id: 'TR_TREZOR',
    },
    TR_TREZOR_BRIDGE_IS_NOT_RUNNING: {
        defaultMessage: 'Trezor Bridge is not running',
        description: '',
        id: 'TR_TREZOR_BRIDGE_IS_NOT_RUNNING',
    },
    TR_TREZOR_BRIDGE_IS_RUNNING_VERSION: {
        defaultMessage: 'Trezor Bridge is running. Version: {version}',
        description: '',
        id: 'TR_TREZOR_BRIDGE_IS_RUNNING_VERSION',
    },
    TR_TRY_AGAIN: {
        defaultMessage: 'Try again',
        description: 'Try to run the process again',
        id: 'TR_TRY_AGAIN',
    },
    TR_TX_CONFIRMATIONS: {
        defaultMessage:
            '{confirmationsCount} {confirmationsCount, plural, one {confirmation} other {confirmations}}',
        id: 'TR_TX_CONFIRMATIONS',
    },
    TR_TX_CURRENT_VALUE: {
        defaultMessage: 'Current Value',
        id: 'TR_TX_CURRENT_VALUE',
    },
    TR_TX_FEE: {
        defaultMessage: 'Fee',
        id: 'TR_TX_FEE',
    },
    TR_TX_HISTORICAL_VALUE_DATE: {
        defaultMessage: 'Historical Value ({date})',
        id: 'TR_TX_HISTORICAL_VALUE_DATE',
    },
    TR_TX_TYPE: {
        defaultMessage: 'Type',
        id: 'TR_TX_TYPE',
    },
    TR_UNAVAILABLE: {
        defaultMessage: 'Unavailable',
        description: 'Device status',
        id: 'TR_UNAVAILABLE',
    },
    TR_UNCONFIRMED_TX: {
        defaultMessage: 'Unconfirmed',
        id: 'TR_UNCONFIRMED_TX',
    },
    TR_UNDISCOVERED_WALLET: {
        defaultMessage: 'Undiscovered wallet',
        id: 'TR_UNDISCOVERED_WALLET',
    },
    TR_UNKNOWN: {
        defaultMessage: 'Unknown',
        id: 'TR_UNKNOWN',
    },
    TR_UNKNOWN_CONFIRMATION_TIME: {
        defaultMessage: 'unknown',
        id: 'TR_UNKNOWN_CONFIRMATION_TIME',
    },
    TR_UNKNOWN_TRANSACTION: {
        defaultMessage: 'Unknown transaction',
        id: 'TR_UNKNOWN_TRANSACTION',
    },
    TR_UNKNOWN_ERROR_SEE_CONSOLE: {
        defaultMessage: 'Unknown error. See console logs for details.',
        id: 'TR_UNKNOWN_ERROR_SEE_CONSOLE',
    },
    TR_UNLOCK: {
        defaultMessage: 'Unlock',
        id: 'TR_UNLOCK',
    },
    TR_UNREADABLE: {
        defaultMessage: 'Unreadable',
        description: 'Device status',
        id: 'TR_UNREADABLE',
    },
    TR_UNACQUIRED: {
        defaultMessage: 'Unrecognized device',
        description: 'Device status',
        id: 'TR_UNACQUIRED',
    },
    TR_UNVERIFIED_ADDRESS_COMMA_CONNECT: {
        defaultMessage: 'Unverified address, connect your Trezor to verify it',
        id: 'TR_UNVERIFIED_ADDRESS_COMMA_CONNECT',
    },
    TR_UNVERIFIED_ADDRESS_COMMA_SHOW: {
        defaultMessage: 'Unverified address, show on Trezor.',
        id: 'TR_UNVERIFIED_ADDRESS_COMMA_SHOW',
    },
    TR_UPLOAD_IMAGE: {
        defaultMessage: 'Upload Image',
        id: 'TR_UPLOAD_IMAGE',
    },
    TR_USED_IN_ANOTHER_WINDOW: {
        defaultMessage: 'Used in other window',
        description: 'Device status',
        id: 'TR_USED_IN_ANOTHER_WINDOW',
    },
    TR_USER_HAS_NOT_WORKED_WITH_THIS_DEVICE: {
        defaultMessage: 'It is a brand new device, just unpacked',
        description: 'Option to click when troubleshooting initialized device.',
        id: 'TR_USER_HAS_NOT_WORKED_WITH_THIS_DEVICE',
    },
    TR_USER_HAS_NOT_WORKED_WITH_THIS_DEVICE_INSTRUCTIONS: {
        defaultMessage:
            'In that case you should immediately contact Trezor support with detailed information on your purchase and refrain from using this device.',
        description: 'What to do if device is already initialized but not by user.',
        id: 'TR_USER_HAS_NOT_WORKED_WITH_THIS_DEVICE_INSTRUCTIONS',
    },
    TR_USER_HAS_WORKED_WITH_THIS_DEVICE: {
        defaultMessage: 'I have worked with it before',
        description: 'Option to click when troubleshooting initialized device.',
        id: 'TR_USER_HAS_WORKED_WITH_THIS_DEVICE',
    },
    TR_VALUES: {
        defaultMessage: 'Values',
        id: 'TR_VALUES',
    },
    TR_VERIFY: {
        defaultMessage: 'Verify',
        description: 'Verify button in Sign and Verify form',
        id: 'TR_VERIFY',
    },
    TR_VERIFY_MESSAGE: {
        defaultMessage: 'Verify Message',
        description: 'Header for the Sign and Verify form',
        id: 'TR_VERIFY_MESSAGE',
    },
    // TODO: Toast notification
    // TR_VERIFY_MESSAGE_ERROR: {
    //         defaultMessage: 'Failed to verify message',
    //         id: 'TR_VERIFY_MESSAGE_ERROR',
    // },
    // TR_VERIFY_MESSAGE_SUCCESS: {
    //         defaultMessage: 'Message has been successfully verified',
    //         id: 'TR_VERIFY_MESSAGE_SUCCESS',
    // },
    // TR_VERIFYING_ADDRESS_ERROR: {
    //         defaultMessage: 'Verifying address error',
    //         id: 'TR_VERIFYING_ADDRESS_ERROR',
    // },
    TR_WAIT_FOR_FILE_TO_DOWNLOAD: {
        defaultMessage: 'Wait for file to download',
        description: 'Instruction for installing Trezor Bridge',
        id: 'TR_WAIT_FOR_FILE_TO_DOWNLOAD',
    },
    TR_WAIT_FOR_REBOOT: {
        defaultMessage: 'Wait for your device to reboot',
        description: 'Info what is happening with users device.',
        id: 'TR_WAIT_FOR_REBOOT',
    },
    TR_WALLET_DUPLICATE_DESC: {
        defaultMessage: 'The hidden wallet that you are trying to create already exists',
        id: 'TR_WALLET_DUPLICATE_DESC',
    },
    TR_WALLET_DUPLICATE_RETRY: {
        defaultMessage: 'Try again with different passphrase',
        id: 'TR_WALLET_DUPLICATE_RETRY',
    },
    TR_WALLET_DUPLICATE_SWITCH: {
        defaultMessage: 'Switch to existing wallet',
        id: 'TR_WALLET_DUPLICATE_SWITCH',
    },
    TR_WALLET_DUPLICATE_TITLE: {
        defaultMessage: 'Passphrase duplicated',
        id: 'TR_WALLET_DUPLICATE_TITLE',
    },
    TR_WAS_USED_IN_ANOTHER_WINDOW: {
        defaultMessage: 'Reload session',
        description: 'Device status',
        id: 'TR_WAS_USED_IN_ANOTHER_WINDOW',
    },
    TR_WELCOME_MODAL_HEADING: {
        defaultMessage: 'Welcome to Trezor Suite!',
        id: 'TR_WELCOME_MODAL_HEADING',
    },
    TR_WELCOME_MODAL_TEXT: {
        defaultMessage: 'The one place for all your crypto matters.',
        id: 'TR_WELCOME_MODAL_TEXT',
    },
    TR_WELCOME_TO_TREZOR: {
        defaultMessage: 'First-time user or an ol’ Trezor fella?',
        id: 'TR_WELCOME_TO_TREZOR',
    },
    TR_WELCOME_TO_TREZOR_TEXT: {
        defaultMessage: 'Choose your path and let the Trezor Force be with you!.',
        id: 'TR_WELCOME_TO_TREZOR_TEXT',
    },
    TR_WEST: {
        defaultMessage: 'West',
        id: 'TR_WEST',
    },
    TR_WHAT_IS_PASSPHRASE: {
        defaultMessage: 'What is passphrase',
        id: 'TR_WHAT_IS_PASSPHRASE',
    },
    TR_WHAT_TO_DO_NOW: {
        defaultMessage: 'What to do now',
        id: 'TR_WHAT_TO_DO_NOW',
    },
    TR_WHATS_NEW: {
        defaultMessage: "What's new",
        id: 'TR_WHATS_NEW',
    },
    TR_WIPING_YOUR_DEVICE: {
        defaultMessage:
            'Wiping the device removes all its information. Only wipe your device if you have your device if you have your recovery seed at hand or there are no funds stored on this device.',
        id: 'TR_WIPING_YOUR_DEVICE',
    },
    TR_WORDS: {
        defaultMessage: '{count} words',
        description: 'Number of words. For example: 12 words',
        id: 'TR_WORDS',
    },
    TR_SHOW_MORE_ADDRESSES: {
        defaultMessage: 'Show more ({count})',
        id: 'TR_SHOW_MORE_ADDRESSES',
    },
    TR_XRP_RESERVE_INFO: {
        defaultMessage:
            'Ripple addresses require a minimum balance of {minBalance} XRP to activate and maintain the account. {TR_LEARN_MORE}',
        id: 'TR_XRP_RESERVE_INFO',
    },
    TR_YOU_WERE_DISCONNECTED_DOT: {
        defaultMessage: 'You were disconnected.',
        id: 'TR_YOU_WERE_DISCONNECTED_DOT',
    },
    TR_YOUR_CURRENT_FIRMWARE: {
        defaultMessage: 'Your current firmware version is {version}',
        id: 'TR_YOUR_CURRENT_FIRMWARE',
    },
    TR_YOUR_CURRENT_VERSION: {
        defaultMessage: 'You are currently running version',
        id: 'TR_YOUR_CURRENT_VERSION',
    },
    TR_YOUR_TREZOR_IS_NOT_BACKED_UP: {
        defaultMessage: 'Your Trezor is not backed up.',
        id: 'TR_YOUR_TREZOR_IS_NOT_BACKED_UP',
    },
    TR_YOUR_WALLET_IS_READY_WHAT: {
        defaultMessage: 'Your Wallet is ready. What to do now?',
        id: 'TR_YOUR_WALLET_IS_READY_WHAT',
    },
    TR_MODAL_CONFIRM_TX_TITLE: {
        id: 'TR_MODAL_CONFIRM_TX_TITLE',
        defaultMessage: 'Confirm transaction',
    },
    TR_MODAL_CONFIRM_TX_BUTTON: {
        id: 'TR_MODAL_CONFIRM_TX_BUTTON',
        defaultMessage: 'Confirm transaction',
    },
    TR_ADDRESS_FROM: {
        id: 'TR_ADDRESS_FROM',
        defaultMessage: 'From',
    },
    TR_EDIT: {
        id: 'TR_EDIT',
        defaultMessage: 'Edit',
    },
    TR_GAS_PRICE: {
        id: 'TR_GAS_PRICE',
        defaultMessage: 'Gas price',
    },
    TR_TO: {
        id: 'TR_TO',
        defaultMessage: 'To',
    },

    TR_SEND_GAS_LIMIT_TOOLTIP: {
        id: 'TR_SEND_GAS_LIMIT_TOOLTIP',
        defaultMessage:
            'Gas limit refers to the maximum amount of gas user is willing to spend on a particular transaction. Transaction fee = gas limit * gas price. Increasing the gas limit will not get the transaction confirmed sooner. Default value for sending ETH is {defaultGasLimit}',
    },
    TR_SEND_GAS_PRICE_TOOLTIP: {
        id: 'TR_SEND_GAS_PRICE_TOOLTIP',
        defaultMessage:
            'Gas price refers to the amount of ether you are willing to pay for every unit of gas, and is usually measured in “Gwei”. Transaction fee = gas limit * gas price. Increasing the gas price will get the transaction confirmed sooner but makes it more expensive. The recommended gas price is {defaultGasPrice} GWEI.',
    },
    TR_SEND_FEE_TOOLTIP: {
        id: 'TR_SEND_FEE_TOOLTIP',
        defaultMessage: 'TR_SEND_FEE_TOOLTIP',
    },
    TR_PIN_MISMATCH_HEADING: {
        id: 'TR_PIN_MISMATCH_HEADING',
        defaultMessage: 'Pin mismatch',
    },
    TR_PIN_MISMATCH_TEXT: {
        id: 'TR_PIN_MISMATCH_TEXT',
        defaultMessage: 'Pin mismatch text',
    },
    TR_SHOW_LOG: {
        id: 'TR_SHOW_LOG',
        defaultMessage: 'Show log',
    },
    TR_ACCOUNT_DETAILS_HEADER: {
        id: 'TR_ACCOUNT_DETAILS_HEADER',
        defaultMessage: 'Account Details',
    },
    TR_ACCOUNT_DETAILS_TYPE_HEADER: {
        id: 'TR_ACCOUNT_DETAILS_TYPE_HEADER',
        defaultMessage: 'Account type',
    },
    TR_ACCOUNT_DETAILS_TYPE_BECH32: {
        id: 'TR_ACCOUNT_DETAILS_TYPE_BECH32',
        defaultMessage:
            'Bech32 uses the most modern addresses for smallest transaction fees. Be aware that it may not be compatible with old bitcoin services.',
    },
    TR_ACCOUNT_DETAILS_TYPE_P2SH: {
        id: 'TR_ACCOUNT_DETAILS_TYPE_P2SH',
        defaultMessage:
            'Pay to script hash (P2SH) is an advanced type of transaction used in Bitcoin and other similar crypto currencies. Unlike P2PKH, it allows sender to commit funds to a hash of an arbitrary valid script.',
    },
    TR_ACCOUNT_DETAILS_TYPE_P2PKH: {
        id: 'TR_ACCOUNT_DETAILS_TYPE_P2PKH',
        defaultMessage:
            'Legacy Pay-to-Public-Key-Hash (P2PKH) is the basic type of transaction used in Bitcoin and other similar crypto currencies.',
    },
    TR_ACCOUNT_DETAILS_XPUB_HEADER: {
        id: 'TR_ACCOUNT_DETAILS_XPUB_HEADER',
        defaultMessage: 'Public key (XPUB)',
    },
    TR_ACCOUNT_DETAILS_XPUB: {
        id: 'TR_ACCOUNT_DETAILS_XPUB',
        defaultMessage:
            'Be careful with your account public key (XPUB). When you expose your public key to a third party, you allow them to see your entire transaction history.',
    },
    TR_ACCOUNT_DETAILS_XPUB_BUTTON: {
        id: 'TR_ACCOUNT_DETAILS_XPUB_BUTTON',
        defaultMessage: 'Show public key',
    },
    TR_ACCOUNT_TYPE_NORMAL: {
        id: 'TR_ACCOUNT_TYPE_NORMAL',
        defaultMessage: 'Normal',
    },
    TR_ACCOUNT_TYPE_SEGWIT: {
        id: 'TR_ACCOUNT_TYPE_SEGWIT',
        defaultMessage: 'SegWit',
    },
    TR_ACCOUNT_TYPE_LEGACY: {
        id: 'TR_ACCOUNT_TYPE_LEGACY',
        defaultMessage: 'Legacy',
    },
    TR_ACCOUNT_TYPE_BECH32: {
        id: 'TR_ACCOUNT_TYPE_BECH32',
        defaultMessage: 'Bech32',
    },
    TR_ACCOUNT_TYPE_P2SH: {
        id: 'TR_ACCOUNT_TYPE_P2SH',
        defaultMessage: 'P2SH',
    },
    TR_ACCOUNT_TYPE_P2PKH: {
        id: 'TR_ACCOUNT_TYPE_P2PKH',
        defaultMessage: 'P2PKH',
    },
    TOAST_ACQUIRE_ERROR: {
        id: 'TOAST_ACQUIRE_ERROR',
        defaultMessage: 'Acquire error {error}',
    },
    TOAST_AUTH_FAILED: {
        id: 'TOAST_AUTH_FAILED',
        defaultMessage: 'Authorization error: {error}',
    },
    TOAST_AUTH_CONFIRM_ERROR: {
        id: 'TOAST_AUTH_CONFIRM_ERROR',
        defaultMessage: 'Passphrase confirmation error: {error}',
    },
    TOAST_AUTH_CONFIRM_ERROR_DEFAULT: {
        id: 'TOAST_AUTH_CONFIRM_ERROR_DEFAULT',
        defaultMessage: 'Invalid passphrase',
    },
    TOAST_DISCOVERY_ERROR: {
        id: 'TOAST_DISCOVERY_ERROR',
        defaultMessage: 'Account discovery error {error}',
    },
    TOAST_BACKUP_FAILED: {
        id: 'TOAST_BACKUP_FAILED',
        defaultMessage: 'Backup failed',
    },
    TOAST_BACKUP_SUCCESS: {
        id: 'TOAST_BACKUP_SUCCESS',
        defaultMessage: 'Backup success',
    },
    TOAST_SETTINGS_APPLIED: {
        id: 'TOAST_SETTINGS_APPLIED',
        defaultMessage: 'Settings applied',
    },
    TOAST_PIN_CHANGED: {
        id: 'TOAST_PIN_CHANGED',
        defaultMessage: 'Pin changed',
    },
    TOAST_DEVICE_WIPED: {
        id: 'TOAST_DEVICE_WIPED',
        defaultMessage: 'Device wiped',
    },
    TOAST_COPY_TO_CLIPBOARD: {
        id: 'TOAST_COPY_TO_CLIPBOARD',
        defaultMessage: 'Copied to clipboard',
    },
    TOAST_TX_SENT: {
        id: 'TOAST_TX_SENT',
        defaultMessage: '{amount} sent from {account}',
    },
    TOAST_TX_RECEIVED: {
        id: 'TOAST_TX_RECEIVED',
        defaultMessage: '{amount} received on {account}',
    },
    TOAST_TX_CONFIRMED: {
        id: 'TOAST_TX_CONFIRMED',
        defaultMessage: 'Transaction {amount} on {account} successfully confirmed',
    },
    TOAST_TX_BUTTON: {
        id: 'TOAST_TX_BUTTON',
        defaultMessage: 'View details',
    },
    TOAST_SIGN_TX_ERROR: {
        id: 'TOAST_SIGN_TX_ERROR',
        defaultMessage: 'Sign transaction error: {error}',
    },
    TOAST_VERIFY_ADDRESS_ERROR: {
        id: 'TOAST_VERIFY_ADDRESS_ERROR',
        defaultMessage: 'Verify address error: {error}',
    },
    TOAST_SIGN_MESSAGE_ERROR: {
        id: 'TOAST_SIGN_MESSAGE_ERROR',
        defaultMessage: 'Sign message error: {error}',
    },
    TOAST_VERIFY_MESSAGE_ERROR: {
        id: 'TOAST_VERIFY_MESSAGE_ERROR',
        defaultMessage: 'Verify message error: {error}',
    },
    TOAST_GENERIC_ERROR: {
        id: 'TOAST_GENERIC_ERROR',
        defaultMessage: 'Error: {error}',
    },
    TR_REMOVE: {
        id: 'TR_REMOVE',
        defaultMessage: 'Remove',
    },
    REFRESH: {
        id: 'REFRESH',
        defaultMessage: 'Refresh',
    },
    NOTIFICATIONS_TITLE: {
        id: 'NOTIFICATIONS_TITLE',
        defaultMessage: 'Notifications',
    },
    NOTIFICATIONS_EMPTY_TITLE: {
        id: 'NOTIFICATIONS_EMPTY_TITLE',
        defaultMessage: 'No notifications to show',
    },
    NOTIFICATIONS_EMPTY_DESC: {
        id: 'NOTIFICATIONS_EMPTY_DESC',
        defaultMessage:
            'Here you will see all important notifications once they happen. For now, there’s nothing to see.',
    },
    LABELING_ACCOUNT: {
        id: 'LABELING_ACCOUNT',
        defaultMessage: 'Account #{index}',
    },
    LABELING_ACCOUNT_WITH_TYPE: {
        id: 'LABELING_ACCOUNT_WITH_TYPE',
        defaultMessage: 'Account #{index} ({type})',
    },
    TR_DISCREET_TOOLTIP: {
        id: 'TR_DISCREET_TOOLTIP',
        defaultMessage: '[FIX THIS TEXT] This is a descreeeet mode',
    },
    TX_CONFIRMATIONS_EXPLAIN: {
        id: 'TX_CONFIRMATIONS_EXPLAIN',
        defaultMessage: 'TODO TODO TODO ExPlAnAtIoN',
    },
    TR_LAST_UPDATE: {
        id: 'TR_LAST_UPDATE',
        defaultMessage: 'Last update: {value}',
    },
    TR_UPDATE_AVAILABLE: {
        id: 'TR_UPDATE_AVAILABLE',
        defaultMessage: 'Update available',
    },
    TR_UP_TO_DATE: {
        defaultMessage: 'Up to date',
        id: 'TR_UP_TO_DATE',
    },
    TR_LIVE: {
        id: 'TR_LIVE',
        defaultMessage: 'Live',
    },
    TR_TRANSACTIONS: {
        id: 'TR_TRANSACTIONS',
        defaultMessage: 'Transactions',
    },
    TR_TRANSACTIONS_NOT_AVAILABLE: {
        id: 'TR_TRANSACTIONS_NOT_AVAILABLE',
        defaultMessage: 'Transaction history not available',
    },
    TR_NUMBER_OF_TRANSACTIONS: {
        id: 'TR_NUMBER_OF_TRANSACTIONS',
        defaultMessage: 'Number of transactions',
    },
    TR_N_TRANSACTIONS: {
        id: 'TR_N_TRANSACTIONS',
        defaultMessage: '{value} {value, plural, one {transaction} other {transactions}}',
    },
    TR_TREZOR_BRIDGE_DOWNLOAD: {
        id: 'TR_TREZOR_BRIDGE_DOWNLOAD',
        defaultMessage: 'Trezor Bridge Download',
    },
    TR_CURRENTLY_INSTALLED_TREZOR: {
        id: 'TR_CURRENTLY_INSTALLED_TREZOR',
        defaultMessage: 'Currently installed: Trezor Bridge {version}',
    },
    EVENT_DEVICE_CONNECT: {
        id: 'EVENT_DEVICE_CONNECT',
        defaultMessage: 'Device {label} connected',
    },
    EVENT_DEVICE_CONNECT_UNACQUIRED: {
        id: 'EVENT_DEVICE_CONNECT_UNACQUIRED',
        defaultMessage: '{label} connected',
    },
    EVENT_WALLET_CREATED: {
        id: 'EVENT_WALLET_CREATED',
        defaultMessage: '{walletLabel} created',
    },
    TR_WIPE_DEVICE_HEADING: {
        id: 'TR_WIPE_DEVICE_HEADING',
        defaultMessage: 'Before you wipe your device…',
    },
    TR_WIPE_DEVICE_TEXT: {
        id: 'TR_WIPE_DEVICE_TEXT',
        defaultMessage:
            'Wiping the device removes all its content. Only wipe your device if you have your recovery seed with you or when there are no assets on the device.',
    },
    TR_WIPE_DEVICE_CHECKBOX_1_TITLE: {
        id: 'TR_WIPE_DEVICE_CHECKBOX_1_TITLE',
        defaultMessage: 'I understand this action deletes all data on the device',
    },
    TR_WIPE_DEVICE_CHECKBOX_1_DESCRIPTION: {
        id: 'TR_WIPE_DEVICE_CHECKBOX_1_DESCRIPTION',
        defaultMessage:
            'Device will be completely wiped. All data and history will be deleted. You will need a recovery seed to recover your wallet.',
    },
    TR_WIPE_DEVICE_CHECKBOX_2_TITLE: {
        id: 'TR_WIPE_DEVICE_CHECKBOX_2_TITLE',
        defaultMessage: 'I understand this action does not affect my funds',
    },
    TR_WIPE_DEVICE_CHECKBOX_2_DESCRIPTION: {
        id: 'TR_WIPE_DEVICE_CHECKBOX_2_DESCRIPTION',
        defaultMessage:
            'Your assets are safe only if you have created a recovery seed. Make sure you have your seed or you know where you keep it.',
    },
    TR_CANCEL: {
        id: 'TR_CANCEL',
        defaultMessage: 'Cancel',
    },
    TR_FOLLOW_INSTRUCTIONS_ON_DEVICE: {
        id: 'TR_FOLLOW_INSTRUCTIONS_ON_DEVICE',
        defaultMessage: 'Follow instructions on your device',
    },
    TR_ADVANCED_RECOVERY_TEXT: {
        id: 'TR_ADVANCED_RECOVERY_TEXT',
        defaultMessage:
            'Words need to be entered according to the matrix on device but clicking on buttons below.',
    },
    TR_ADVANCED_RECOVERY_NOT_SURE: {
        id: 'TR_ADVANCED_RECOVERY_NOT_SURE',
        defaultMessage: 'Not sure how advanced method works?',
    },
    TR_CHECK_RECOVERY_SEED_DESC_T1: {
        id: 'TR_CHECK_RECOVERY_SEED_DESC_T1',
        defaultMessage:
            'Your wallet backup, the recovery seed, is entered on your computer (host) and your device shows which word to type. You will also be asked to enter words not in your seed, that is a security meassure to ensure nobody can read what key is being pressed.',
    },
    TR_SELECT_NUMBER_OF_WORDS: {
        id: 'TR_SELECT_NUMBER_OF_WORDS',
        defaultMessage: 'Select number of words in your seed.',
    },
    TR_YOU_EITHER_HAVE_T1: {
        id: 'TR_YOU_EITHER_HAVE_T1',
        defaultMessage: 'You either have a seed containing 12, 18 or 24 words. ',
    },
    TR_YOU_EITHER_HAVE_T2: {
        id: 'TR_YOU_EITHER_HAVE_T2',
        defaultMessage: 'You either have a seed containing 12, 18, 20, 24, 33 words. ',
    },
    TR_ENTER_ALL_WORDS_IN_CORRECT: {
        id: 'TR_ENTER_ALL_WORDS_IN_CORRECT',
        defaultMessage: 'Enter all words in the correct order',
    },
    TR_ON_YOUR_COMPUTER_ENTER: {
        id: 'TR_ON_YOUR_COMPUTER_ENTER',
        defaultMessage:
            'On your computer enter each word carefully according to the order showed on device.',
    },
    TR_CHECK_RECOVERY_SEED_DESC_T2: {
        id: 'TR_CHECK_RECOVERY_SEED_DESC_T2',
        defaultMessage:
            'Your wallet backup, the recovery seed, is entered entirely on the Trezor Model T, through the device screen. We avoid passing any of your sensitive information to a potentially insecure computer or web browser.',
    },
    TR_USING_TOUCHSCREEN: {
        id: 'TR_USING_TOUCHSCREEN',
        defaultMessage:
            'Using the touchscreen display you enter all the words in the correct order until completed.',
    },
    TR_CHOSE_RECOVERY_TYPE: {
        id: 'TR_CHOSE_RECOVERY_TYPE',
        defaultMessage: 'Chose recovery type',
    },
    TR_ALL_THE_WORDS: {
        id: 'TR_ALL_THE_WORDS',
        defaultMessage:
            'All the words are entered only on the device as a extra security feature. Please enter all the words in the correct order carefully.',
    },
    TR_SEED_CHECK_SUCCESS_TITLE: {
        id: 'TR_SEED_CHECK_SUCCESS_TITLE',
        defaultMessage: 'Backup seed successfully checked!',
    },
    TR_SEED_CHECK_SUCCESS_DESC: {
        id: 'TR_SEED_CHECK_SUCCESS_DESC',
        defaultMessage:
            'Your seed is valid and has just been successfully checked. Please take great care of it and/or hide it back where you are goint to find it.',
    },
    TR_SEED_CHECK_FAIL_TITLE: {
        id: 'TR_SEED_CHECK_FAIL_TITLE',
        defaultMessage: 'Seed check failed',
    },
    TR_WORD_DOES_NOT_EXIST: {
        id: 'TR_WORD_DOES_NOT_EXIST',
        defaultMessage: 'Word "{word}" does not exist in bip39 word list.',
        description:
            'In recovery or dry run, appears when user types a string that is not a substring of any word included in bip39 word list.',
    },
    TR_BACKSPACE: {
        id: 'TR_BACKSPACE',
        defaultMessage: 'Backspace',
        description: 'Keyboard key',
    },
    TR_DRY_RUN_CHECK_ITEM_TITLE: {
        id: 'TR_DRY_RUN_CHECK_ITEM_TITLE',
        defaultMessage: 'I understand this is only check and it won’t affect my seed',
    },
    TR_DRY_RUN_CHECK_ITEM_DESCRIPTION: {
        id: 'TR_DRY_RUN_CHECK_ITEM_DESCRIPTION',
        defaultMessage:
            'To learn more about why and how to do a backup seed, please visit our blog post where we explain the process.',
    },
    TR_WHAT_IS_DRY_RUN: {
        id: 'TR_WHAT_IS_DRY_RUN',
        defaultMessage: 'what is dry run',
    },
    TR_ACCOUNT_TYPE: {
        id: 'TR_ACCOUNT_TYPE',
        defaultMessage: 'Account Type',
    },
    TR_CRYPTOCURRENCY: {
        id: 'TR_CRYPTOCURRENCY',
        defaultMessage: 'Cryptocurrency',
    },
    TR_COIN_SETTINGS: {
        id: 'TR_COIN_SETTINGS',
        defaultMessage: 'Coin settings',
    },
    FW_CAPABILITY_NO_CAPABILITY: {
        id: 'FW_CAPABILITY_NO_CAPABILITY',
        defaultMessage: 'Not supported',
        description: 'Firmware with missing capability (eg: LTC on Bitcoin-only FW, XRP on T1...)',
    },
    FW_CAPABILITY_NO_CAPABILITY_DESC: {
        id: 'FW_CAPABILITY_NO_CAPABILITY_DESC',
        defaultMessage: 'Firmware does not have capability to work with {networkName}',
    },
    FW_CAPABILITY_NO_SUPPORT: {
        id: 'FW_CAPABILITY_NO_SUPPORT',
        defaultMessage: 'Not supported',
        description:
            'Similar to missing capability but tested on different level (coin info is missing in trezor-connect)',
    },
    FW_CAPABILITY_UPDATE_REQUIRED: {
        id: 'FW_CAPABILITY_UPDATE_REQUIRED',
        defaultMessage: 'Update required',
        description: 'Firmware is too OLD use this coin',
    },
    FW_CAPABILITY_UPDATE_REQUIRED_DESC: {
        id: 'FW_CAPABILITY_UPDATE_REQUIRED_DESC',
        defaultMessage: 'Firmware needs to be updated to work with {networkName}',
    },
    FW_CAPABILITY_CONNECT_OUTDATED: {
        id: 'FW_CAPABILITY_CONNECT_OUTDATED',
        defaultMessage: 'Application update required',
        description: 'Firmware is too NEW use this coin (trezor-connect is outdated)',
    },
    MODAL_ADD_ACCOUNT_TITLE: {
        id: 'MODAL_ADD_ACCOUNT_TITLE',
        defaultMessage: 'Add new account',
    },
    MODAL_ADD_ACCOUNT_DESC: {
        id: 'MODAL_ADD_ACCOUNT_DESC',
        defaultMessage:
            'Explanation how account works and some other info that is useful for a new user and does not annoy hard core user.',
    },
    MODAL_ADD_ACCOUNT_NETWORK_MAINNET: {
        id: 'MODAL_ADD_ACCOUNT_NETWORK_MAINNET',
        defaultMessage: 'Main networks',
    },
    MODAL_ADD_ACCOUNT_NETWORK_TESTNET: {
        id: 'MODAL_ADD_ACCOUNT_NETWORK_TESTNET',
        defaultMessage: 'Testnet networks',
    },
    MODAL_ADD_ACCOUNT_NETWORK_EXTERNAL: {
        id: 'MODAL_ADD_ACCOUNT_NETWORK_EXTERNAL',
        defaultMessage: 'External networks',
    },
    MODAL_ADD_ACCOUNT_NEM_WALLET: {
        id: 'MODAL_ADD_ACCOUNT_NEM_WALLET',
        defaultMessage: 'NEM wallet',
    },
    MODAL_ADD_ACCOUNT_STELLAR_WALLET: {
        id: 'MODAL_ADD_ACCOUNT_STELLAR_WALLET',
        defaultMessage: 'Stellar wallet',
    },
    MODAL_ADD_ACCOUNT_CARDANO_WALLET: {
        id: 'MODAL_ADD_ACCOUNT_CARDANO_WALLET',
        defaultMessage: 'Cardano wallet',
    },
    MODAL_ADD_ACCOUNT_TEZOS_WALLET: {
        id: 'MODAL_ADD_ACCOUNT_TEZOS_WALLET',
        defaultMessage: 'Tezos wallet',
    },
    MODAL_ADD_ACCOUNT_NETWORK_EXTERNAL_DESC: {
        id: 'MODAL_ADD_ACCOUNT_NETWORK_EXTERNAL_DESC',
        defaultMessage:
            'This coin is only accessible via an external wallet. It is supported by Trezor but not by Trezor Suite app.',
    },
    MODAL_ADD_ACCOUNT_PREVIOUS_EMPTY: {
        id: 'MODAL_ADD_ACCOUNT_PREVIOUS_EMPTY',
        defaultMessage: 'Previous account is empty',
    },
    MODAL_ADD_ACCOUNT_LIMIT_EXCEEDED: {
        id: 'MODAL_ADD_ACCOUNT_LIMIT_EXCEEDED',
        defaultMessage: 'Account index is greater than 10',
    },
    TR_SELECT_MODEL: {
        id: 'TR_SELECT_MODEL',
        defaultMessage: 'Select {model}',
        description: '{model} is translation - either TR_MODEL_T or TR_MODEL_ONE',
    },
    TR_MODELS_DESC: {
        id: 'TR_MODELS_DESC',
        defaultMessage:
            'Trezor One features two buttons and a monochromatic screen, Trezor T is the high-end model featuring touch-screen display.',
    },
    TR_INSTALL_BTC_ONLY: {
        id: 'TR_INSTALL_BTC_ONLY',
        defaultMessage: 'Install bitcoin-only firmware',
    },
    TR_INSTALL_FULL: {
        id: 'TR_INSTALL_FULL',
        defaultMessage: 'Install full-featured firmware',
    },
    TR_DEVICE_IN_RECOVERY_MODE: {
        id: 'TR_DEVICE_IN_RECOVERY_MODE',
        defaultMessage: 'Your device is in recovery mode.',
    },
    TR_SUITE_STORAGE: {
        id: 'TR_SUITE_STORAGE',
        defaultMessage: 'Suite Storage',
    },
    TR_CLEAR_STORAGE: {
        id: 'TR_CLEAR_STORAGE',
        defaultMessage: 'Clear storage',
    },
    TR_STORAGE_CLEARED: {
        id: 'TR_STORAGE_CLEARED',
        defaultMessage: 'Storage cleared!',
    },
    TR_CLEAR_STORAGE_DESCRIPTION: {
        id: 'TR_CLEAR_STORAGE_DESCRIPTION',
        defaultMessage:
            'If you are experiencing problems, clearing the storage is a good first step to try to resolve the issue. During this process the app will restart itself.',
    },
    TR_CHOOSE_WALLET: {
        id: 'TR_CHOOSE_WALLET',
        defaultMessage: 'Choose wallet',
    },
    TR_TO_ACCESS_OTHER_WALLETS: {
        id: 'TR_TO_ACCESS_OTHER_WALLETS',
        defaultMessage: 'To access other wallets please connect your device.',
    },
    TR_TO_ADD_NEW_ACCOUNT_PLEASE_CONNECT: {
        id: 'TR_TO_ADD_NEW_ACCOUNT_PLEASE_CONNECT',
        defaultMessage: 'To add new account please connect your device.',
    },
    TR_EJECT_HEADING: {
        id: 'TR_EJECT_HEADING',
        defaultMessage: 'Eject',
        description: 'Heading above col with "eject wallet" buttons in switch wallets modal',
    },
    TR_REMEMBER_HEADING: {
        id: 'TR_REMEMBER_HEADING',
        defaultMessage: 'Remember',
        description: 'Heading above col with "remember wallet" buttons in switch wallets modal',
    },
    TR_SKIP_ONBOARDING: {
        id: 'TR_SKIP_ONBOARDING',
        defaultMessage: 'Skip onboarding',
    },
    TR_MY_DEVICE_IS_INITIALIZED: {
        id: 'TR_MY_DEVICE_IS_INITIALIZED',
        defaultMessage: 'My device is initialized and I used Wallet or Suite before',
    },
    TR_I_HAVE_INITIALIZED_DEVICE: {
        id: 'TR_I_HAVE_INITIALIZED_DEVICE',
        defaultMessage: 'I have initialized device',
    },
    TR_BEGIN_ONBOARDING: {
        id: 'TR_BEGIN_ONBOARDING',
        defaultMessage: 'Begin onboarding',
    },
    TR_I_WANT_TO_BE_GUIDED_THROUGH: {
        id: 'TR_I_WANT_TO_BE_GUIDED_THROUGH',
        defaultMessage: 'I want to be guided through onboarding process',
    },
    TR_IM_NEW_TO_ALL_THIS: {
        id: 'TR_IM_NEW_TO_ALL_THIS',
        defaultMessage: "I'm new to all this",
    },
    RECEIVE_TITLE: {
        id: 'RECEIVE_TITLE',
        defaultMessage: 'Receive {symbol}',
    },
    SEND_TITLE: {
        id: 'SEND_TITLE',
        defaultMessage: 'Send {symbol}',
    },
    RECEIVE_DESC_BITCOIN: {
        id: 'RECEIVE_DESC_BITCOIN',
        defaultMessage:
            'To receive any funds you need to get a fresh receive address. It is advised to always use a fresh one as this prevents anyone else to track your transactions. You can reuse an address but we recommend not doing it unless it is necessary.',
    },
    RECEIVE_DESC_ETHEREUM: {
        id: 'RECEIVE_DESC_ETHEREUM',
        defaultMessage: 'Use this address to receive tokens as well.',
    },
    RECEIVE_ADDRESS_FRESH: {
        id: 'RECEIVE_ADDRESS_FRESH',
        defaultMessage: 'Fresh address',
    },
    RECEIVE_ADDRESS: {
        id: 'RECEIVE_ADDRESS',
        defaultMessage: 'Fresh address',
        description: 'Alternative title for alt-coins',
    },
    RECEIVE_ADDRESS_REVEAL: {
        id: 'RECEIVE_ADDRESS_REVEAL',
        defaultMessage: 'Reveal full address',
    },
    RECEIVE_ADDRESS_LIMIT_EXCEEDED: {
        id: 'RECEIVE_ADDRESS_LIMIT_EXCEEDED',
        defaultMessage: 'Limit exceeded...',
    },
    RECEIVE_TABLE_PATH: {
        id: 'RECEIVE_TABLE_PATH',
        defaultMessage: 'Path',
    },
    RECEIVE_TABLE_ADDRESS: {
        id: 'RECEIVE_TABLE_ADDRESS',
        defaultMessage: 'Address',
    },
    RECEIVE_TABLE_RECEIVED: {
        id: 'RECEIVE_TABLE_RECEIVED',
        defaultMessage: 'Total received',
    },
    RECEIVE_TABLE_NOT_USED: {
        id: 'RECEIVE_TABLE_NOT_USED',
        defaultMessage: 'Not used yet',
    },
    TR_SHOW_MORE: {
        defaultMessage: 'Show more',
        description: 'Show more used address',
        id: 'TR_SHOW_MORE',
    },
    TR_SHOW_LESS: {
        defaultMessage: 'Show less',
        description: 'Show less used address',
        id: 'TR_SHOW_LESS',
    },
    TR_DASHBOARD_NEWS_ERROR: {
        defaultMessage: 'Error while fetching the news',
        id: 'TR_DASHBOARD_NEWS_ERROR',
    },
    TR_DASHBOARD_ASSET_FAILED: {
        defaultMessage: 'Asset not loaded',
        description: 'Display error message in single asset (discovery partially failed)',
        id: 'TR_DASHBOARD_ASSET_FAILED',
    },
    TR_DASHBOARD_ASSETS_ERROR: {
        defaultMessage: 'Assets were not loaded properly',
        id: 'TR_DASHBOARD_ASSETS_ERROR',
    },
    TR_DASHBOARD_DISCOVERY_ERROR: {
        defaultMessage: 'Discovery error',
        id: 'TR_DASHBOARD_DISCOVERY_ERROR',
    },
    TR_DASHBOARD_DISCOVERY_ERROR_PARTIAL_DESC: {
        defaultMessage: 'Accounts were not loaded properly {details}',
        id: 'TR_DASHBOARD_DISCOVERY_ERROR_PARTIAL_DESC',
    },
    TR_DASHBOARD_DISCOVERY_ERROR_DESC: {
        defaultMessage: 'Discovery error desc 1',
        id: 'TR_DASHBOARD_DISCOVERY_ERROR_DESC',
    },
    TR_RECOVERY_SEED_IS_OFFLINE: {
        id: 'TR_RECOVERY_SEED_IS_OFFLINE',
        defaultMessage: 'Recovery seed is an offline backup of your device',
    },
    TR_BACKUP_NOW: {
        id: 'TR_BACKUP_NOW',
        defaultMessage: 'Backup now',
    },
    TR_BACKUP_SEED_CREATED_SUCCESSFULLY: {
        id: 'TR_BACKUP_SEED_CREATED_SUCCESSFULLY',
        defaultMessage: 'Backup seed created successfully!',
    },
    TR_CHECK_SEED_IN_SETTINGS: {
        id: 'TR_CHECK_SEED_IN_SETTINGS',
        defaultMessage: 'Check seed in Settings',
    },
    TR_PIN: {
        id: 'TR_PIN',
        defaultMessage: 'PIN',
    },
    TR_ENABLE_PIN: {
        id: 'TR_ENABLE_PIN',
        defaultMessage: 'Enable PIN',
    },
    TR_SET_STRONG_PIN_NUMBER_AGAINST: {
        id: 'TR_SET_STRONG_PIN_NUMBER_AGAINST',
        defaultMessage: 'Set strong PIN number against unauthorized access',
    },
    TR_CHANGE_PIN_IN_SETTINGS: {
        id: 'TR_CHANGE_PIN_IN_SETTINGS',
        defaultMessage: 'Change PIN in Settings',
    },
    TR_CHANGE_PIN: {
        id: 'TR_CHANGE_PIN',
        defaultMessage: 'Change PIN',
        description: 'Button that initiates pin change',
    },
    TR_DEVICE_PIN_PROTECTION_ENABLED: {
        id: 'TR_DEVICE_PIN_PROTECTION_ENABLED',
        defaultMessage: 'Trezor PIN-protected',
    },
    TR_ENABLE_PASSPHRASE_DESCRIPTION: {
        id: 'TR_ENABLE_PASSPHRASE_DESCRIPTION',
        defaultMessage: 'Enable passphrase description',
    },
    TR_ENABLE_PASSPHRASE: {
        id: 'TR_ENABLE_PASSPHRASE',
        defaultMessage: 'Enable passphrase',
    },
    TR_PASSPHRASE: {
        id: 'TR_PASSPHRASE',
        defaultMessage: 'Passphrase',
    },
    TR_PASSPHRASE_PROTECTION: {
        id: 'TR_PASSPHRASE_PROTECTION',
        defaultMessage: 'Passphrase',
    },
    TR_PASSPHRASE_PROTECTION_ENABLED: {
        id: 'TR_PASSPHRASE_PROTECTION_ENABLED',
        defaultMessage: 'Passphrase protection enabled!',
    },
    TR_CREATE_HIDDEN_WALLET: {
        id: 'TR_CREATE_HIDDEN_WALLET',
        defaultMessage: 'Create hidden wallet',
    },
    TR_DISCREET_MODE: {
        id: 'TR_DISCREET_MODE',
        defaultMessage: 'Discreet mode',
    },
    TR_HIDE_BUTTON: {
        id: 'TR_HIDE_BUTTON',
        defaultMessage: 'Hide',
    },
    TR_SHOW_BUTTON: {
        id: 'TR_SHOW_BUTTON',
        defaultMessage: 'Show',
    },
    TR_TRY_TO_TEMPORARILY_HIDE: {
        id: 'TR_TRY_TO_TEMPORARILY_HIDE',
        defaultMessage: 'Try to temporarily hide away all balance-related numbers',
    },
    TR_TRY_DISCREET_MODE: {
        id: 'TR_TRY_DISCREET_MODE',
        defaultMessage: 'Try Discreet mode',
    },
    TR_DISCREET_MODE_TRIED_OUT: {
        id: 'TR_DISCREET_MODE_TRIED_OUT',
        defaultMessage: 'Discreet mode tried out!',
    },
    TR_ENABLE_DISCREET_MODE: {
        id: 'TR_ENABLE_DISCREET_MODE',
        defaultMessage: 'Enable discreet mode',
    },
    TR_DISABLE_DISCREET_MODE: {
        id: 'TR_DISABLE_DISCREET_MODE',
        defaultMessage: 'Disable discreet mode',
    },
    TR_BACKUP_YOUR_DEVICE: {
        id: 'TR_BACKUP_YOUR_DEVICE',
        defaultMessage: 'Backup your device',
    },
    TR_SECURITY_FEATURES_COMPLETED_N: {
        id: 'TR_SECURITY_FEATURES_COMPLETED_N',
        defaultMessage: 'Security Features (Completed {n} of {m})',
    },
    TR_TODAY: {
        id: 'TR_TODAY',
        defaultMessage: 'Today',
    },
    TR_COIN_NOT_FOUND: {
        id: 'TR_COIN_NOT_FOUND',
        defaultMessage: 'Coin not found',
    },
    TR_NO_ACCOUNT_FOUND: {
        id: 'TR_NO_ACCOUNT_FOUND',
        defaultMessage: 'No account matches the criteria',
    },
    TR_DASHBOARD: {
        id: 'TR_DASHBOARD',
        defaultMessage: 'Dashboard',
    },
    TR_WALLET: {
        id: 'TR_WALLET',
        defaultMessage: 'Wallet',
    },
    TR_EXCHANGE: {
        id: 'TR_EXCHANGE',
        defaultMessage: 'Exchange',
    },
    TR_PASSWORDS: {
        id: 'TR_PASSWORDS',
        defaultMessage: 'Passwords',
    },
    TR_PORTFOLIO: {
        id: 'TR_PORTFOLIO',
        defaultMessage: 'Portfolio',
    },
    TR_NOTIFICATIONS: {
        id: 'TR_NOTIFICATIONS',
        defaultMessage: 'Notifications',
    },
    TR_COMING_SOON: {
        id: 'TR_COMING_SOON',
        defaultMessage: 'Coming soon',
    },
    TR_COINS_TO_DISCOVER: {
        id: 'TR_COINS_TO_DISCOVER',
        defaultMessage: 'Coins to discover',
    },
    TR_PERSONALIZATION: {
        id: 'TR_PERSONALIZATION',
        defaultMessage: 'Personalization',
    },
    TR_ADVANCED: {
        id: 'TR_ADVANCED',
        defaultMessage: 'Advanced',
    },
    TR_BACKUP_CREATED: {
        id: 'TR_BACKUP_CREATED',
        defaultMessage: 'Backup successfully created!',
    },
    TR_FIRMWARE_INSTALL_FAILED_HEADER: {
        id: 'TR_FIRMWARE_INSTALL_FAILED_HEADER',
        defaultMessage: 'Firmware installation failed',
    },
    TR_FIRMWARE_IS_UP_TO_DATE: {
        id: 'TR_FIRMWARE_IS_UP_TO_DATE',
        defaultMessage: 'Firmware is up to date',
    },
    TR_NO_DEVICE: {
        id: 'TR_NO_DEVICE',
        defaultMessage: 'No device',
    },
    TR_NO_DEVICE_CONNECTED: {
        id: 'TR_NO_DEVICE_CONNECTED',
        defaultMessage: 'No device connected',
    },
    TR_RECONNECT_IN_BOOTLOADER: {
        id: 'TR_RECONNECT_IN_BOOTLOADER',
        defaultMessage: 'Reconnect your device in bootloader mode',
    },
    TR_LEAVE_BOOTLOADER_MODE: {
        id: 'TR_LEAVE_BOOTLOADER_MODE',
        defaultMessage: 'Leave bootloader mode',
    },
    TR_SWIPE_YOUR_FINGERS: {
        id: 'TR_SWIPE_YOUR_FINGERS',
        defaultMessage: 'Swipe your finger across the touchscreen while connecting cable.',
    },
    TR_TO_KEEP_YOUR_TREZOR: {
        id: 'TR_TO_KEEP_YOUR_TREZOR',
        defaultMessage:
            'To keep your Trezor up to date we recommend updating your device. Check what’s new:',
    },
    TR_VERSION: {
        id: 'TR_VERSION',
        defaultMessage: 'version',
    },
    TR_BTC_ONLY_LABEL: {
        id: 'TR_BTC_ONLY_LABEL',
        defaultMessage: 'BTC only',
        description:
            'Used as a label. Indicating that firmware that is user about to install has only bitcoin related capabilities.',
    },
    TR_WAITING_FOR_CONFIRMATION: {
        id: 'TR_WAITING_FOR_CONFIRMATION',
        defaultMessage: 'waiting for confirmation',
        description: 'One of states during firmware update. Waiting for users confirmation',
    },
    TR_INSTALLING: {
        id: 'TR_INSTALLING',
        defaultMessage: 'installing',
        description: 'One of states during firmware update. Waiting for install to finish',
    },
    TR_STARTED: {
        id: 'TR_STARTED',
        defaultMessage: 'started',
        description:
            'One of states during firmware update. Indicating the process has started, but user was not yet prompted for confirmation',
    },
    TR_DOWNLOADING: {
        id: 'TR_DOWNLOADING',
        defaultMessage: 'Downloading',
        description: 'Indicating that app is downloading data from external source',
    },
    TR_FULL_LABEL: {
        id: 'TR_FULL_LABEL',
        defaultMessage: 'Full-featured',
        description:
            'Meant as a label. Used for example in firmware update when indicating which type of firmware version is the new one.',
    },
    TR_ALTERNATIVELY_YOU_MAY_INSTALL: {
        id: 'TR_ALTERNATIVELY_YOU_MAY_INSTALL',
        defaultMessage: 'Alternatively, you may install {TR_FIRMWARE_TYPE}',
        description: "Firmware type is either 'bitcoin only' or 'full featured'",
    },
    TR_FIRMWARE_TYPE_BTC_ONLY: {
        id: 'TR_FIRMWARE_TYPE_BTC_ONLY',
        defaultMessage: 'bitcoin only firmware',
        description: 'to be used inside TR_ALTERNATIVELY_YOU_MAY_INSTALL',
    },
    TR_FIRMWARE_TYPE_FULL: {
        id: 'TR_FIRMWARE_TYPE_FULL',
        defaultMessage: 'full featured firmware',
        description: 'to be used inside TR_ALTERNATIVELY_YOU_MAY_INSTALL',
    },
    TR_SECURITY_CHECKPOINT_GOT_SEED: {
        id: 'TR_SECURITY_CHECKPOINT_GOT_SEED',
        defaultMessage: 'Security checkpoint - got a seed?',
    },
    TR_BEFORE_ANY_FURTHER_ACTIONS: {
        id: 'TR_BEFORE_ANY_FURTHER_ACTIONS',
        defaultMessage:
            'Before any further actions, please make sure that you have your recovery seed. Either safely stored or even with you as of now. In any case of improbable emergency.',
    },
    TR_FIRMWARE_PARTIALLY_UPDATED: {
        id: 'TR_FIRMWARE_PARTIALLY_UPDATED',
        defaultMessage: 'Firmware partially updated',
    },
    TR_BUT_THERE_IS_ANOTHER_UPDATE: {
        id: 'TR_BUT_THERE_IS_ANOTHER_UPDATE',
        defaultMessage: 'But there is still another update ahead!',
    },
    TR_SUCCESS: {
        id: 'TR_SUCCESS',
        defaultMessage: 'Success',
        description: 'Just a general "success" if we do not know what else to use',
    },
    TR_DISCREET: {
        id: 'TR_DISCREET',
        defaultMessage: 'Discreet',
    },
    TR_STANDARD_WALLET: {
        id: 'TR_STANDARD_WALLET',
        defaultMessage: 'Standard wallet',
    },
    TR_HIDDEN_WALLET: {
        id: 'TR_HIDDEN_WALLET',
        defaultMessage: 'Hidden wallet #{id}',
    },
    TR_COULD_NOT_RETRIEVE_DATA: {
        id: 'TR_COULD_NOT_RETRIEVE_DATA',
        defaultMessage: 'Could not retrieve data',
    },
    TR_COULD_NOT_RETRIEVE_DATA_FOR: {
        id: 'TR_COULD_NOT_RETRIEVE_DATA_FOR',
        defaultMessage:
            ' *Could not retrieve data for {accountsCount} {accountsCount, plural, one {account} other {accounts}}',
    },
    TR_HELP: {
        id: 'TR_HELP',
        defaultMessage: 'Help',
    },
    TR_BUY_TREZOR: {
        id: 'TR_BUY_TREZOR',
        defaultMessage: 'Buy Trezor',
    },
    TR_TRY_BRIDGE: {
        id: 'TR_TRY_BRIDGE',
        defaultMessage: 'Try bridge',
        describe:
            'Bridge is a communication deamon that some users will need to download and install. So word bridge should not be translated.',
    },
    TR_YOUR_DEVICE_IS_SEEDLESS: {
        id: 'TR_YOUR_DEVICE_IS_SEEDLESS',
        defaultMessage:
            'Your device is in seedless mode and is not allowed to be used with this wallet.',
    },
    TR_YOUR_DEVICE_IS_CONNECTED_BUT_UNREADABLE: {
        id: 'TR_YOUR_DEVICE_IS_CONNECTED_BUT_UNREADABLE',
        defaultMessage:
            'Your device is connected properly, but your internet browser can not communicate with it at the moment. You will need to install Trezor Bridge.',
    },
    TR_RESOLVE: {
        id: 'TR_RESOLVE',
        defaultMessage: 'resolve',
    },
    TR_DEVICE_NOT_INITIALIZED: {
        id: 'TR_DEVICE_NOT_INITIALIZED',
        defaultMessage: 'Device not initialized',
        description:
            'Device not initialized means that it has no cryptographic secret lives in it and it must be either recovered from seed or newly generated.',
    },
    TR_DEVICE_NOT_INITIALIZED_TEXT: {
        id: 'TR_DEVICE_NOT_INITIALIZED_TEXT',
        defaultMessage:
            'You will need to go through initialization process to put your device into work',
    },
    TR_GO_TO_ONBOARDING: {
        id: 'TR_GO_TO_ONBOARDING',
        defaultMessage: 'Go to onboarding',
    },
    TR_GO_TO_FIRMWARE: {
        id: 'TR_GO_TO_FIRMWARE',
        defaultMessage: 'Go to firmware',
    },
    TR_GO_TO_SETTINGS: {
        id: 'TR_GO_TO_SETTINGS',
        defaultMessage: 'Go to settings',
    },
    TR_NO_FIRMWARE: {
        id: 'TR_NO_FIRMWARE',
        defaultMessage: 'No firmware',
    },
    TR_NO_FIRMWARE_EXPLAINED: {
        id: 'TR_NO_FIRMWARE_EXPLAINED',
        defaultMessage: 'Device has no firmware installed.',
    },
    TR_SEEDLESS_MODE: {
        id: 'TR_SEEDLESS_MODE',
        defaultMessage: 'Seedless mode',
        description:
            'Seedless is a term. It means that device has cryptographic secret inside but has never given out recovery seed',
    },
    TR_SEEDLESS_MODE_EXPLAINED: {
        id: 'TR_SEEDLESS_MODE_EXPLAINED',
        defaultMessage:
            'Seedless mode means that device has cryptographic secret inside but no corresponding recovery seed exists. Such devices are not allowed to be used with this wallet.',
    },
    TR_UNKNOWN_DEVICE: {
        id: 'TR_UNKNOWN_DEVICE',
        defaultMessage: 'Unknown device',
    },
    TR_UNREADABLE_EXPLAINED: {
        id: 'TR_UNREADABLE_EXPLAINED',
        defaultMessage:
            'We cant see details about your device. It might be Trezor with old firmware or possibly any USB device. To make communication possible, you will need to install Trezor Bridge.',
    },
    TR_SEE_DETAILS: {
        id: 'TR_SEE_DETAILS',
        defaultMessage: 'See details',
    },
    TR_FIRMWARE_UPDATE_REQUIRED_EXPLAINED: {
        id: 'TR_FIRMWARE_UPDATE_REQUIRED_EXPLAINED',
        defaultMessage:
            'Your device has firmware that is no longer supported. You will need to update it.',
    },
    TR_DEVICE_IN_BOOTLOADER: {
        id: 'TR_DEVICE_IN_BOOTLOADER',
        defaultMessage: 'Device in bootloader',
    },
    TR_DEVICE_IN_BOOTLOADER_EXPLAINED: {
        id: 'TR_DEVICE_IN_BOOTLOADER_EXPLAINED',
        defaultMessage:
            'In bootloader mode, device is ready to receive firmware updates but it also means that nothing else might be done with it. To get back into normal mode simply reconnect it.',
    },
    TR_BACK_TO_ONBOARDING: {
        id: 'TR_BACK_TO_ONBOARDING',
        defaultMessage: 'Back to onboarding',
    },
    TR_LOCALIZATION: {
        id: 'TR_LOCALIZATION',
        defaultMessage: 'Localization',
        description: 'Used as language localization (translation of the application)',
    },
    TR_APPLICATION: {
        id: 'TR_APPLICATION',
        defaultMessage: 'Application',
        description: 'Computer program.',
    },
    TR_MAX_LABEL_LENGTH_IS: {
        id: 'TR_MAX_LABEL_LENGTH_IS',
        defaultMessage: 'Max length of label is {length} characters',
        description: 'How many characters may be in device label.',
    },
    TR_I_HAVE_ENOUGH_TIME_TO_DO: {
        id: 'TR_I_HAVE_ENOUGH_TIME_TO_DO',
        defaultMessage: 'I have enough time to do a backup (few minutes)',
    },
    TR_ONCE_YOU_BEGIN_THIS_PROCESS: {
        id: 'TR_ONCE_YOU_BEGIN_THIS_PROCESS',
        defaultMessage:
            'Once you begin this process you can’t pause it or do it again. Please ensure you have enough time to do this backup.',
    },
    TR_I_AM_IN_SAFE_PRIVATE_OR: {
        id: 'TR_I_AM_IN_SAFE_PRIVATE_OR',
        defaultMessage: 'I am in a safe private or public place away from cameras',
    },
    TR_MAKE_SURE_NO_ONE_CAN_PEEK: {
        id: 'TR_MAKE_SURE_NO_ONE_CAN_PEEK',
        defaultMessage:
            'Make sure no one can peek above your shoulder or there are no cameras watching your screen. Nobody should ever see your seed.',
    },
    TR_I_UNDERSTAND_SEED_IS_IMPORTANT: {
        id: 'TR_I_UNDERSTAND_SEED_IS_IMPORTANT',
        defaultMessage: 'I understand seed is important and I should keep it safe',
    },
    TR_BACKUP_SEED_IS_ULTIMATE: {
        id: 'TR_BACKUP_SEED_IS_ULTIMATE',
        defaultMessage:
            'Backup seed is the ultimate key to your Wallet and funds. Once you lose it, it’s gone forever and there is no way to restore lost seed.',
    },
    DESKTOP_OUTDATED_TITLE: {
        id: 'DESKTOP_OUTDATED_TITLE',
        defaultMessage: 'New update is available',
    },
    DESKTOP_OUTDATED_MESSAGE: {
        id: 'DESKTOP_OUTDATED_MESSAGE',
        defaultMessage:
            'Your version {currentVersion} does not match the latest version from GitHub {newVersion}',
    },
    DESKTOP_OUTDATED_BUTTON_DOWNLOAD: {
        id: 'DESKTOP_OUTDATED_BUTTON_DOWNLOAD',
        defaultMessage: 'Take me to download page',
    },
    DESKTOP_OUTDATED_BUTTON_CANCEL: {
        id: 'DESKTOP_OUTDATED_BUTTON_CANCEL',
        defaultMessage: 'Let me in anyway',
    },
    TR_FIRMWARE_IS_POTENTIALLY_RISKY: {
        id: 'TR_FIRMWARE_IS_POTENTIALLY_RISKY',
        defaultMessage:
            'Updating firmware is potentially risky operation. If anything goes wrong (broken cable etc.) device might end up in wiped state which effectively means losing all your coins.',
    },
    ONBOARDING_PAIR_ALREADY_INITIALIZED: {
        id: 'ONBOARDING_PAIR_ALREADY_INITIALIZED',
        defaultMessage:
            'This device is already initialized. You should always be sure that you did device setup yourself. Otherwise you may become victim of phishing. Having initialized device also means that you can not proceed with setup.',
    },
    TR_USE_IT_ANYWAY: {
        id: 'TR_USE_IT_ANYWAY',
        defaultMessage: 'Use it anyway',
        description: 'Use the device even though it is not in state it was supposed to be.',
    },
    TR_GO_TO_SUITE: {
        id: 'TR_GO_TO_SUITE',
        defaultMessage: 'Go to Suite',
    },
    TR_PAIR_YOUR_TREZOR: {
        id: 'TR_PAIR_YOUR_TREZOR',
        defaultMessage: 'Pair your Trezor again with your computer',
        description:
            'After firmware update is done, user must renew connection with Trezor device. We also call this "pairing" device',
    },
    TR_BY_CREATING_WALLET: {
        id: 'TR_BY_CREATING_WALLET',
        defaultMessage: 'By creating wallet you agree with {TERMS_AND_CONDITIONS}',
    },
    TERMS_AND_CONDTIONS: {
        id: 'TERMS_AND_CONDTIONS',
        defaultMessage: 'Terms and conditions',
        description: 'Legal stuff nobody reads.',
    },
    TR_CREATE_WALLET: {
        id: 'TR_CREATE_WALLET',
        defaultMessage: 'Create wallet',
        description:
            'Used for button triggering seed creation (reset device call) if shamir/non-shamir selection is not available.',
    },
    TR_YOU_MAY_CHOSE_EITHER_STANDARD: {
        id: 'TR_YOU_MAY_CHOSE_EITHER_STANDARD',
        defaultMessage: 'You might chose either standard backup type or Shamir backup',
    },
    SINGLE_SEED: {
        id: 'SINGLE_SEED',
        defaultMessage: 'Single seed',
        description: 'Basic, non-shamir backup. Seed has only one part.',
    },
    SINGLE_SEED_DESCRIPTION: {
        id: 'SINGLE_SEED_DESCRIPTION',
        defaultMessage: 'Security level: Standard. Distributable: No',
    },
    SHAMIR_SEED: {
        id: 'SHAMIR_SEED',
        defaultMessage: 'Shamir seed',
        description: 'Advanced, shamir backup. Seed has multiple parts.',
    },
    SHAMIR_SEED_DESCRIPTION: {
        id: 'SHAMIR_SEED_DESCRIPTION',
        defaultMessage: 'Security level: Advanced Distributable: Yes',
    },
    TR_SELECT_SEED_TYPE: {
        id: 'TR_SELECT_SEED_TYPE',
        defaultMessage: 'Select {seedType}',
        description: 'seedType is either SINGLE_SEED or SHAMIR_SEED',
    },
    TR_BACKUP_TYPE: {
        id: 'TR_BACKUP_TYPE',
        defaultMessage: 'Backup type',
    },
    TR_SEND_COMING_SOON: {
        id: 'TR_SEND_COMING_SOON',
        defaultMessage: 'coming soon',
    },
    TR_SHOW_HOLOGRAM_AGAIN: {
        id: 'TR_SHOW_HOLOGRAM_AGAIN',
        defaultMessage: 'Show hologram again',
    },
    TR_PAIR_TREZOR_AGAIN_OR_NEW: {
        id: 'TR_PAIR_TREZOR_AGAIN_OR_NEW',
        defaultMessage:
            'Pair Trezor device again with your internet browser or pair another device',
    },
    TR_CHECK_FINGERPRINT: {
        id: 'TR_CHECK_FINGERPRINT',
        defaultMessage: 'Check fingerprint',
        description:
            'This appears when updating some ancient firmwares. Fingerprint is cryptographic signature of the target firmware.',
    },
    TR_YOU_MAY_EITHER_UPDATE: {
        id: 'TR_YOU_MAY_EITHER_UPDATE',
        defaultMessage: 'You might either update your device now or continue and update it later.',
    },
    TR_EXPORT_TO_FILE: {
        id: 'TR_EXPORT_TO_FILE',
        defaultMessage: 'Export to file',
    },
    LOG_INCLUDE_BALANCE_TITLE: {
        id: 'LOG_INCLUDE_BALANCE_TITLE',
        defaultMessage: 'Include balance related',
    },
    LOG_INCLUDE_BALANCE_DESCRIPTION: {
        id: 'LOG_INCLUDE_BALANCE_DESCRIPTION',
        defaultMessage:
            "In case your issue does not relates to your balance or transactions, you may turn this off. Your account descriptors (XPubs) won't be included in copied log.",
    },
    LOG_DESCRIPTION: {
        id: 'LOG_DESCRIPTION',
        defaultMessage:
            'In case of a communication with our support team, there is a log with a lot of technical info',
    },
    TR_IF_YOU_NEVER_HAD_WALLET: {
        id: 'TR_IF_YOU_NEVER_HAD_WALLET',
        defaultMessage: 'If you never had any Wallet or want to create fresh one',
    },
    TR_RESTORE_EXISTING_WALLET: {
        id: 'TR_RESTORE_EXISTING_WALLET',
        defaultMessage: 'Restore existing wallet',
    },
    TR_USING_EITHER_YOUR_SINGLE_BACKUP: {
        id: 'TR_USING_EITHER_YOUR_SINGLE_BACKUP',
        defaultMessage: 'Using either your single backup seed or Shamir backup seed',
    },
    TR_SELECT_DEVICE_STATUS: {
        id: 'TR_SELECT_DEVICE_STATUS',
        defaultMessage: 'Select device status',
        description:
            'In onboarding, where user is choosing whether device is brand new or already used',
    },
    TR_YOU_CAN_SELECT_EITHER: {
        id: 'TR_YOU_CAN_SELECT_EITHER',
        defaultMessage:
            'You can select either a brand new Trezor or any Trezor device that has been used before and already initialized.',
    },
    TR_I_HAVE_A_NEW_DEVICE: {
        id: 'TR_I_HAVE_A_NEW_DEVICE',
        defaultMessage: 'I have a new device',
    },
    TR_SEALED_PACKAGE_THAT: {
        id: 'TR_SEALED_PACKAGE_THAT',
        defaultMessage: 'Sealed package that you just bought or received',
    },
    TR_NEW_DEVICE: {
        id: 'TR_NEW_DEVICE',
        defaultMessage: 'New device',
    },
    TR_I_HAVE_A_USED_DEVICE: {
        id: 'TR_I_HAVE_A_USED_DEVICE',
        defaultMessage: 'I have a used device',
    },
    TR_UNPACKED_DEVICE_THAT: {
        id: 'TR_UNPACKED_DEVICE_THAT',
        defaultMessage: 'Unpacked device that has been already used before',
    },
    TR_USED_DEVICE: {
        id: 'TR_USED_DEVICE',
        defaultMessage: 'Used device',
    },
    TR_ONLY_2_MORE_STEPS: {
        id: 'TR_ONLY_2_MORE_STEPS',
        defaultMessage: 'Only 2 more steps that take only few more minutes.',
    },
    TR_RECEIVED: {
        id: 'TR_RECEIVED',
        defaultMessage: 'Received',
        description: 'Used in graph tooltip: Received x USD/BTC',
    },
    TR_SENT: {
        id: 'TR_SENT',
        defaultMessage: 'Sent',
        description: 'Used in graph tooltip: Sent x USD/BTC',
    },
    TR_LANDING_TITLE: {
        id: 'TR_LANDING_TITLE',
        defaultMessage: 'Download Trezor Suite (beta) desktop app',
    },
    TR_LANDING_DESC: {
        id: 'TR_LANDING_DESC',
        defaultMessage: 'For testing purpouses only. Please keep in mind this is a beta version.',
    },
    TR_LANDING_CHOOSE_LABEL: {
        id: 'TR_LANDING_CHOOSE_LABEL',
        defaultMessage: 'Choose your platform',
    },
    TR_LANDING_CHOOSE_VALUE: {
        id: 'TR_LANDING_CHOOSE_VALUE',
        defaultMessage: '– Click to choose –',
    },
    TR_LANDING_WINDOWS: {
        id: 'TR_LANDING_WINDOWS',
        defaultMessage: 'Windows',
    },
    TR_LANDING_LINUX: {
        id: 'TR_LANDING_LINUX',
        defaultMessage: 'Linux',
    },
    TR_LANDING_MACOS: {
        id: 'TR_LANDING_MACOS',
        defaultMessage: 'macOS',
    },
    TR_LANDING_DOWNLOAD: {
        id: 'TR_LANDING_DOWNLOAD',
        defaultMessage: 'Download',
    },
    TR_LANDING_CONTINUE: {
        id: 'TR_LANDING_CONTINUE',
        defaultMessage: 'Continue in browser',
    },
    TR_HOLD_LEFT_BUTTON: {
        id: 'TR_HOLD_LEFT_BUTTON',
        defaultMessage: 'Hold left or both buttons while connecting device',
    },
    BACKUP_BACKUP_ALREADY_FINISHED_HEADING: {
        id: 'BACKUP_BACKUP_ALREADY_FINISHED',
        defaultMessage: 'Backup already finished',
    },
    BACKUP_BACKUP_ALREADY_FINISHED_DESCRIPTION: {
        id: 'BACKUP_BACKUP_ALREADY_FINISHED_DESCRIPTION',
        defaultMessage:
            'Connected device as backup already finished. You should have a recovery seed written down and hidden in a safe place.',
    },
    BACKUP_BACKUP_ALREADY_FAILED_HEADING: {
        id: 'BACKUP_BACKUP_ALREADY_FAILED_HEADING',
        defaultMessage: 'Backup failed',
    },
    BACKUP_BACKUP_ALREADY_FAILED_DESCRIPTION: {
        id: 'BACKUP_BACKUP_ALREADY_FAILED_DESCRIPTION',
        defaultMessage:
            'A previous attempt to backup this device failed. Device backup may be done only once.',
    },
    DISCONNECT_DEVICE_DESCRIPTION: {
        id: 'DISCONNECT_DEVICE_DESCRIPTION',
        defaultMessage: 'Your device was wiped and does not hold private keys anymore.',
    },
    TR_MY_ACCOUNTS: {
        id: 'TR_MY_ACCOUNTS',
        defaultMessage: 'My Accounts',
    },
    TR_CHANGE_HOMESCREEN: {
        id: 'TR_CHANGE_HOMESCREEN',
        defaultMessage: 'Change homescreen',
    },
    TR_DROP_IMAGE: {
        id: 'TR_DROP_IMAGE',
        defaultMessage: 'Drop image',
    },
    TR_INVALID_FILE_SELECTED: {
        id: 'TR_INVALID_FILE_SELECTED',
        defaultMessage: 'Invalid file selected. Must be .jpg or .png',
    },
    TR_OPEN_IN_MEDIUM: {
        id: 'TR_OPEN_IN_MEDIUM',
        defaultMessage: 'Open in Medium',
    },
    TR_CONFIRM_ON_TREZOR: {
        id: 'TR_CONFIRM_ON_TREZOR',
        defaultMessage: 'Confirm on Trezor',
    },
    TR_MY_ASSETS: {
        id: 'TR_MY_ASSETS',
        defaultMessage: 'My Assets',
    },
    TR_ON: {
        id: 'TR_ON',
        defaultMessage: 'on',
    },
    TR_OFF: {
        id: 'TR_OFF',
        defaultMessage: 'off',
    },
    TR_COULD_NOT_RETRIEVE_CHANGELOG: {
        id: 'TR_COULD_NOT_RETRIEVE_CHANGELOG',
        defaultMessage: 'Could not retrieve the changelog',
    },
    TR_BALANCE: {
        id: 'TR_BALANCE',
        defaultMessage: 'Balance',
    },
    TR_MY_PORTFOLIO: {
        id: 'TR_MY_PORTFOLIO',
        defaultMessage: 'My Portfolio',
    },
    TR_ALL_TRANSACTIONS: {
        id: 'TR_ALL_TRANSACTIONS',
        defaultMessage: 'All Transactions',
    },
    TR_TOKENS: {
        id: 'TR_TOKENS',
        defaultMessage: 'Tokens',
    },
    TR_BRIDGE_DEV_MODE_START: {
        id: 'TR_BRIDGE_DEV_MODE_START',
        defaultMessage: 'Starting Trezor Bridge on port 21324',
    },
    TR_BRIDGE_DEV_MODE_STOP: {
        id: 'TR_BRIDGE_DEV_MODE_STOP',
        defaultMessage: 'Starting Trezor Bridge on default port',
    },
    TR_TO_ADD_NEW_ACCOUNT_WAIT_FOR_DISCOVERY: {
        id: 'TR_TO_ADD_NEW_ACCOUNT_WAIT_FOR_DISCOVERY',
        defaultMessage: 'Wait for discovery process to complete before adding a new account.',
    },
<<<<<<< HEAD
    // Send form start
    RECIPIENT_ADDRESS: {
        defaultMessage: 'Recipient address',
        id: 'RECIPIENT_ADDRESS',
    },
    RECIPIENT_SCAN: {
        defaultMessage: 'Scan',
        id: 'RECIPIENT_SCAN',
    },
    RECIPIENT_ADD: {
        id: 'RECIPIENT_ADD',
        defaultMessage: 'Another Recipient',
    },
    RECIPIENT_ADD_LABEL: {
        id: 'RECIPIENT_ADD_LABEL',
        defaultMessage: 'Add Label',
    },
    RECIPIENT_ADDRESS_TOOLTIP: {
        id: 'RECIPIENT_ADDRESS_TOOLTIP',
        defaultMessage: 'TR_RECIPIENT_ADDRESS_TOOLTIP',
    },
    RECIPIENT_IS_NOT_SET: {
        defaultMessage: 'Address is not set',
        id: 'RECIPIENT_IS_NOT_SET',
    },
    RECIPIENT_IS_NOT_VALID: {
        defaultMessage: 'Address is not valid',
        id: 'RECIPIENT_IS_NOT_VALID',
    },
    RECIPIENT_CANNOT_SEND_TO_MYSELF: {
        defaultMessage: 'Cannot send to myself',
        id: 'RECIPIENT_CANNOT_SEND_TO_MYSELF',
    },
    AMOUNT: {
        defaultMessage: 'Amount',
        id: 'AMOUNT',
    },
    AMOUNT_SEND_MAX: {
        id: 'AMOUNT_SEND_MAX',
        defaultMessage: 'Send max',
    },
    AMOUNT_IS_NOT_ENOUGH: {
        defaultMessage: 'Not enough funds',
        id: 'AMOUNT_IS_NOT_ENOUGH',
    },
    AMOUNT_IS_NOT_IN_RANGE_DECIMALS: {
        defaultMessage: 'Maximum {decimals} decimals allowed',
        id: 'AMOUNT_IS_NOT_IN_RANGE_DECIMALS',
    },
    AMOUNT_IS_NOT_NUMBER: {
        defaultMessage: 'Amount is not a number',
        id: 'AMOUNT_IS_NOT_NUMBER',
    },
    AMOUNT_IS_NOT_SET: {
        defaultMessage: 'Amount is not set',
        id: 'AMOUNT_IS_NOT_SET',
    },
    AMOUNT_IS_TOO_LOW: {
        defaultMessage: 'Amount is too low',
        id: 'AMOUNT_IS_TOO_LOW',
    },
    AMOUNT_IS_MORE_THAN_RESERVE: {
        defaultMessage: 'Amount is above the required unspendable reserve ({reserve} XRP)',
        id: 'AMOUNT_IS_MORE_THAN_RESERVE',
    },
    AMOUNT_IS_LESS_THAN_RESERVE: {
        defaultMessage: 'Recipient account requires minimum reserve {reserve} XRP to activate',
        id: 'AMOUNT_IS_LESS_THAN_RESERVE',
    },
    AMOUNT_RESERVE_EXPLANATION: {
        id: 'AMOUNT_RESERVE_EXPLANATION',
        defaultMessage: 'AMOUNT_RESERVE_EXPLANATION {reserve}',
    },
    AMOUNT_NOT_ENOUGH_CURRENCY_FEE: {
        defaultMessage: 'Not enough {symbol} to cover transaction fee',
        id: 'AMOUNT_ENOUGH_CURRENCY_FEE',
    },
    OP_RETURN: {
        id: 'OP_RETURN',
        defaultMessage: 'OP RETURN',
    },
    OP_RETURN_TOOLTIP: {
        id: 'OP_RETURN_TOOLTIP',
        defaultMessage: 'OP_RETURN_TOOLTIP',
    },
    OP_RETURN_ADD: {
        id: 'OP_RETURN',
        defaultMessage: 'ADD OP RETURN',
    },
    RBF: {
        id: 'RBF',
        defaultMessage: 'RBF',
    },
    RBF_ON_TITLE: {
        id: 'RBF_ON_TITLE',
        defaultMessage: 'RBF = ON',
    },
    RBF_ON_DESCRIPTION: {
        id: 'RBF_ON_DESCRIPTION',
        defaultMessage:
            'RBF allows to bump fee later in case you want the transaction to be mined faster.',
    },
    RBF_OFF_TITLE: {
        id: 'RBF_OFF_TITLE',
        defaultMessage: 'RBF = OFF',
    },
    RBF_OFF_DESCRIPTION: {
        id: 'RBF_OFF_DESCRIPTION',
        defaultMessage: 'This allows you to sign not final transaction.',
    },
    LOCKTIME: {
        id: 'LOCKTIME',
        defaultMessage: 'Locktime',
    },
    LOCKTIME_ADD: {
        id: 'LOCKTIME_ADD',
        defaultMessage: 'Add Locktime',
    },
    LOCKTIME_DESCRIPTION: {
        id: 'LOCKTIME_DESCRIPTION',
        defaultMessage: 'Allows you to postpone the transaction by set value (time or block)',
    },
    LOCKTIME_SCHEDULE_SEND: {
        id: 'LOCKTIME_SCHEDULE_SEND',
        defaultMessage: 'Schedule send',
    },
    LOCKTIME_SCHEDULE_SEND_TOOLTIP: {
        id: 'LOCKTIME_SCHEDULE_SEND_TOOLTIP',
        defaultMessage: 'LOCKTIME_SCHEDULE_SEND_TOOLTIP',
    },
    LOCKTIME_NOT_SET: {
        id: 'LOCKTIME_NOT_SET',
        defaultMessage: 'Locktime not set',
    },
    LOCKTIME_IS_NOT_SET: {
        id: 'LOCKTIME_IS_NOT_SET',
        defaultMessage: 'Locktime not set',
    },
    LOCKTIME_IS_NOT_NUMBER: {
        id: 'LOCKTIME_IS_NOT_NUMBER',
        defaultMessage: 'Locktime is not a number',
    },
    LOCKTIME_IS_NOT_INTEGER: {
        id: 'LOCKTIME_IS_NOT_INTEGER',
        defaultMessage: 'Locktime is not a integer',
    },
    LOCKTIME_IS_TOO_LOW: {
        id: 'LOCKTIME_IS_NOT_INTEGER',
        defaultMessage: 'Locktime is too low',
    },
    DESTINATION_TAG: {
        defaultMessage: 'Destination tag',
        id: 'DESTINATION_TAG',
    },
    DESTINATION_TAG_EXPLAINED: {
        defaultMessage:
            'Destination tag is an arbitrary number which serves as a unique identifier of your transaction. Some services may require this to process your transaction.',
        id: 'DESTINATION_TAG_EXPLAINED',
    },
    DESTINATION_TAG_NOT_SET: {
        defaultMessage: 'Destination tag is not set',
        id: 'DESTINATION_TAG_NOT_SET',
    },
    DESTINATION_TAG_IS_NOT_VALID: {
        defaultMessage: 'Destination tag is not valid',
        id: 'DESTINATION_TAG_IS_NOT_VALID',
    },
    DESTINATION_TAG_IS_NOT_NUMBER: {
        defaultMessage: 'Destination tag is not a number',
        id: 'DESTINATION_TAG_IS_NOT_NUMBER',
    },
    DATA_ETH: {
        id: 'DATA_ETH',
        defaultMessage: 'Data',
    },
    DATA_ETH_TOOLTIP: {
        id: 'DATA_ETH_TOOLTIP',
        defaultMessage: 'Data is usually used when you send transactions to contracts.',
    },
    DATA_ETH_ADD: {
        id: 'DATA_ETH_ADD',
        defaultMessage: 'Add Data',
    },
    DATA_NOT_SET: {
        defaultMessage: 'Data not set',
        id: 'DATA_NOT_VALID_HEX',
    },
    DATA_NOT_VALID_HEX: {
        defaultMessage: 'Not valid hex',
        id: 'DATA_NOT_VALID_HEX',
    },
    DATA_HEX_TOO_BIG: {
        defaultMessage: 'Data limit exceeded',
        id: 'DATA_HEX_TOO_BIG',
    },
    ESTIMATED_TIME: {
        defaultMessage: 'Estimated time',
        id: 'ESTIMATED_TIME',
    },
    TOTAL_SENT: {
        id: 'TOTAL_SENT',
        defaultMessage: 'Total Sent',
    },
    TOTAL_SYMBOL: {
        id: 'TOTAL_SYMBOL',
        defaultMessage: 'Total {symbol}',
    },
    INCLUDING_FEE: {
        id: 'INCLUDING_FEE',
        defaultMessage: 'Including fee',
    },
    SEND_TRANSACTION: {
        id: 'SEND_TRANSACTION',
        description: 'Sign and send button used in send form and Review modal',
        defaultMessage: 'Send Transaction',
    },
    SIGN_TRANSACTION: {
        id: 'SIGN_TRANSACTION',
        description: 'Sign without sending button',
        defaultMessage: 'Sign Transaction',
    },
    COPY_TRANSACTION_TO_CLIPBOARD: {
        id: 'COPY_TRANSACTION_TO_CLIPBOARD',
        description: 'used in review modal',
        defaultMessage: 'Copy transaction to clipboard',
    },
    DOWNLOAD_TRANSACTION: {
        id: 'DOWNLOAD_TRANSACTION',
        description: 'used in review modal',
        defaultMessage: 'Download transaction',
    },
    FEE: {
        defaultMessage: 'Fee',
        description: 'Label in Send form',
        id: 'FEE',
    },
    FEE_NEEDS_UPDATE: {
        defaultMessage: 'Fee levels are outdated',
        id: 'FEE_NEEDS_UPDATE',
    },
    CUSTOM_FEE_IS_NOT_SET: {
        defaultMessage: 'Fee is not set',
        id: 'CUSTOM_FEE_IS_NOT_SET',
    },
    CUSTOM_FEE_IS_NOT_NUMBER: {
        defaultMessage: 'Fee is not a number',
        id: 'CUSTOM_FEE_IS_NOT_NUMBER',
    },
    CUSTOM_FEE_IS_NOT_INTEGER: {
        defaultMessage: 'Fee is not a integer',
        id: 'CUSTOM_FEE_IS_NOT_INTEGER',
    },
    CUSTOM_FEE_NOT_IN_RANGE: {
        defaultMessage: 'Allowed fee is between {minFee} and {maxFee}',
        id: 'CUSTOM_FEE_NOT_IN_RANGE',
    },
    TOKEN_BALANCE: {
        defaultMessage: 'You have {balance}',
        description: 'Additional label in send form above amount input',
        id: 'TOKEN_BALANCE',
    },
    BROADCAST: {
        id: 'BROADCAST',
        defaultMessage: 'Broadcast',
    },
    // Send form end
=======

    TR_CONNECTED_TO_PROVIDER: {
        defaultMessage: 'Connected to {provider} as {user}',
        id: 'TR_CONNECTED_TO_PROVIDER',
    },
    TR_YOUR_LABELING_IS_SYNCED: {
        defaultMessage:
            'Your labeling is synced with cloud storage provider. Your data are safe, only your Trezor can decrypt them.',
        id: 'TR_YOUR_LABELING_IS_SYNCED',
    },
    TR_LABELING_NOT_SYNCED: {
        defaultMessage: 'Labeling not synced.',
        id: 'TR_LABELING_NOT_SYNCED',
    },
    TR_TO_MAKE_YOUR_LABELS_PERSISTENT: {
        defaultMessage:
            'To make your labels persistent and available on different devices connect to cloud storage provider. Either Google drive or Dropbox are available.',
        id: 'TR_TO_MAKE_YOUR_LABELS_PERSISTENT',
    },
    TR_DROPBOX: {
        defaultMessage: 'Dropbox',
        id: 'TR_DROPBOX',
        description:
            'Name of cloud provider. Intended to be translated only in languages that do not use latin script',
    },
    TR_GOOGLE_DRIVE: {
        defaultMessage: 'Google drive',
        id: 'TR_GOOGLE_DRIVE',
        description:
            'Name of cloud provider. Intended to be translated only in languages that do not use latin script',
    },
    METADATA_MODAL_HEADING: {
        defaultMessage: 'Cloud sync',
        id: 'METADATA_MODAL_HEADING',
    },
    METADATA_MODAL_DESCRIPTION: {
        defaultMessage: 'Do you want to sync your labeling with selected data provider?',
        id: 'METADATA_MODAL_DESCRIPTION',
    },
>>>>>>> 96cf8b81
} as const);

export default definedMessages;<|MERGE_RESOLUTION|>--- conflicted
+++ resolved
@@ -3352,7 +3352,6 @@
         id: 'TR_TO_ADD_NEW_ACCOUNT_WAIT_FOR_DISCOVERY',
         defaultMessage: 'Wait for discovery process to complete before adding a new account.',
     },
-<<<<<<< HEAD
     // Send form start
     RECIPIENT_ADDRESS: {
         defaultMessage: 'Recipient address',
@@ -3619,7 +3618,6 @@
         defaultMessage: 'Broadcast',
     },
     // Send form end
-=======
 
     TR_CONNECTED_TO_PROVIDER: {
         defaultMessage: 'Connected to {provider} as {user}',
@@ -3659,7 +3657,6 @@
         defaultMessage: 'Do you want to sync your labeling with selected data provider?',
         id: 'METADATA_MODAL_DESCRIPTION',
     },
->>>>>>> 96cf8b81
 } as const);
 
 export default definedMessages;