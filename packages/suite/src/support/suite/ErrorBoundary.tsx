import React from 'react';
import styled from 'styled-components';
<<<<<<< HEAD
import { H1, P, Button } from '@trezor/components-v2';
=======
import { H1, P } from '@trezor/components';
import { Button } from '@trezor/components-v2';
>>>>>>> bdf599e0

import * as Sentry from '@sentry/browser';

const Wrapper = styled.div`
    display: flex;
    flex-direction: column;
    justify-content: center;
    align-items: center;
    flex: 1;
`;

const StyledButton = styled(Button)`
    margin: 12px;
`;

// Cant use hook https://reactjs.org/docs/hooks-faq.html#do-hooks-cover-all-use-cases-for-classes

interface StateProps {
    error: Error | null | undefined;
}

class ErrorBoundary extends React.Component<{}, StateProps> {
    constructor(props: {}) {
        super(props);
        this.state = { error: null };
    }

    componentDidCatch(error: Error | null, _errorInfo: object) {
        this.setState({ error });
        // todo: not in development and in production only if user opts in.
        // Sentry.withScope(scope => {
        //     scope.setExtras(errorInfo);
        // });
    }

    render() {
        if (this.state.error) {
            // render fallback UI
            return (
                <Wrapper>
                    <H1>Error occurred</H1>
                    <P>It appears something is broken. You might let us know by sending report</P>
                    {/* Sentry.showReportDialog({ eventId: this.state.eventId }) */}
                    <StyledButton onClick={() => Sentry.showReportDialog()} inlineWidth>
                        Send report
                    </StyledButton>
                </Wrapper>
            );
        }

        // when there's not an error, render children untouched
        return this.props.children;
    }
}

export default ErrorBoundary;<|MERGE_RESOLUTION|>--- conflicted
+++ resolved
@@ -1,11 +1,6 @@
 import React from 'react';
 import styled from 'styled-components';
-<<<<<<< HEAD
 import { H1, P, Button } from '@trezor/components-v2';
-=======
-import { H1, P } from '@trezor/components';
-import { Button } from '@trezor/components-v2';
->>>>>>> bdf599e0
 
 import * as Sentry from '@sentry/browser';
 
