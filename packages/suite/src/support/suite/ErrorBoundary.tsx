--- conflicted
+++ resolved
@@ -1,14 +1,10 @@
 import React from 'react';
 import styled from 'styled-components';
 import * as Sentry from '@sentry/browser';
-<<<<<<< HEAD
-import { H1, P, Button } from '@trezor/components';
 import { connect } from 'react-redux';
 import { AppState } from '@suite/types/suite';
-=======
 import { H1, P, Button, variables, colors } from '@trezor/components';
 import { db } from '@suite/storage';
->>>>>>> 527298cf
 
 const Wrapper = styled.div`
     display: flex;
@@ -43,6 +39,7 @@
         width: 90%;
     }
 `;
+
 const SendReportButton = styled(Button)`
     margin-top: 30px;
 `;
@@ -51,23 +48,6 @@
     margin: 6px 12px;
 `;
 
-// Cant use hook https://reactjs.org/docs/hooks-faq.html#do-hooks-cover-all-use-cases-for-classes
-
-interface StateProps {
-    error: Error | null | undefined;
-}
-
-<<<<<<< HEAD
-const mapStateToProps = (state: AppState) => ({
-    log: state.log,
-    analytics: state.analytics,
-});
-
-type Props = ReturnType<typeof mapStateToProps>;
-
-class ErrorBoundary extends React.Component<Props, StateProps> {
-    constructor(props: Props) {
-=======
 const refresh = () => {
     // @ts-ignore global.ipcRenderer is declared in @desktop/preloader.js
     const { ipcRenderer } = global;
@@ -79,9 +59,21 @@
     }
 };
 
-class ErrorBoundary extends React.Component<{}, StateProps> {
-    constructor(props: {}) {
->>>>>>> 527298cf
+// Cant use hook https://reactjs.org/docs/hooks-faq.html#do-hooks-cover-all-use-cases-for-classes
+
+interface StateProps {
+    error: Error | null | undefined;
+}
+
+const mapStateToProps = (state: AppState) => ({
+    log: state.log,
+    analytics: state.analytics,
+});
+
+type Props = ReturnType<typeof mapStateToProps>;
+
+class ErrorBoundary extends React.Component<Props, StateProps> {
+    constructor(props: Props) {
         super(props);
         this.state = { error: null };
     }
@@ -117,17 +109,6 @@
                     </SendReportButton>
                     <Separator />
                     <Buttons>
-<<<<<<< HEAD
-                        <StyledButton
-                            onClick={() => {
-                                Sentry.showReportDialog();
-                            }}
-                        >
-                            Send report
-                        </StyledButton>
-
-=======
->>>>>>> 527298cf
                         <StyledButton
                             icon="REFRESH"
                             variant="tertiary"
