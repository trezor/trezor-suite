--- conflicted
+++ resolved
@@ -7,8 +7,4 @@
 import * as FIRMWARE from './firmware';
 import * as NOTIFICATION from './notificationConstants';
 
-<<<<<<< HEAD
-export { BLOCKCHAIN, STORAGE, SUITE, LOG, MODAL, DEVICE_SETTINGS, FIRMWARE };
-=======
-export { BLOCKCHAIN, STORAGE, SUITE, LOG, CONNECT, MODAL, DEVICE_SETTINGS, FIRMWARE, NOTIFICATION };
->>>>>>> 1579c46d
+export { BLOCKCHAIN, STORAGE, SUITE, LOG, MODAL, DEVICE_SETTINGS, FIRMWARE, NOTIFICATION };