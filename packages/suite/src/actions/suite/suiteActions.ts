import TrezorConnect, { Device, DEVICE } from 'trezor-connect';
<<<<<<< HEAD
import * as reducerUtils from '@wallet-utils/reducerUtils';
=======
import * as reducersUtils from '@suite-utils/reducerUtils';
>>>>>>> e12d03b9
import * as deviceUtils from '@suite-utils/device';
import { add as addNotification } from '@suite-actions/notificationActions';
import * as routerActions from '@suite-actions/routerActions';
import { Route } from '@suite-constants/routes';
import { SUITE } from './constants';
import { Action, Dispatch, GetState, TrezorDevice, AppState } from '@suite-types';

export type SuiteActions =
    | { type: typeof SUITE.INIT }
    | { type: typeof SUITE.READY }
    | { type: typeof SUITE.ERROR; error: string }
    | { type: typeof SUITE.INITIAL_RUN_COMPLETED }
    | { type: typeof SUITE.CONNECT_INITIALIZED }
    | { type: typeof SUITE.SELECT_DEVICE; payload?: TrezorDevice }
    | { type: typeof SUITE.UPDATE_SELECTED_DEVICE; payload: TrezorDevice }
    | { type: typeof SUITE.REQUEST_PASSPHRASE_MODE; payload: TrezorDevice }
    | { type: typeof SUITE.RECEIVE_PASSPHRASE_MODE; payload: TrezorDevice; hidden: boolean }
    | { type: typeof SUITE.UPDATE_PASSPHRASE_MODE; payload: TrezorDevice; hidden: boolean }
    | { type: typeof SUITE.AUTH_DEVICE; payload: TrezorDevice; state: string }
    | { type: typeof SUITE.REQUEST_DEVICE_INSTANCE; payload: TrezorDevice }
    | { type: typeof SUITE.CREATE_DEVICE_INSTANCE; payload: TrezorDevice; name?: string }
    | { type: typeof SUITE.REQUEST_FORGET_DEVICE; payload: TrezorDevice }
    | { type: typeof SUITE.FORGET_DEVICE; payload: TrezorDevice }
    | { type: typeof SUITE.FORGET_DEVICE_INSTANCE; payload: TrezorDevice }
    | { type: typeof SUITE.REQUEST_REMEMBER_DEVICE; payload: TrezorDevice }
    | { type: typeof SUITE.REMEMBER_DEVICE; payload: TrezorDevice }
    | { type: typeof SUITE.SET_LANGUAGE; locale: string; messages: { [key: string]: string } }
    | { type: typeof SUITE.TOGGLE_DEVICE_MENU; payload: boolean }
    | { type: typeof SUITE.TOGGLE_SIDEBAR }
    | { type: typeof SUITE.ONLINE_STATUS; payload: boolean }
    | { type: typeof SUITE.LOCK_UI; payload: boolean }
    | { type: typeof SUITE.LOCK_DEVICE; payload: boolean }
    | { type: typeof SUITE.LOCK_ROUTER; payload: boolean }
    | { type: typeof SUITE.APP_CHANGED; payload: AppState['router']['app'] };

/**
 * @returns {Action|void}
 */
export const initialRunCompleted = () => (dispatch: Dispatch, getState: GetState) => {
    if (getState().suite.initialRun) {
        dispatch({
            type: SUITE.INITIAL_RUN_COMPLETED,
        });
    }
};

/**
 * Triggered by `@suite-support/OnlineStatus` or `@suite-native/support/OnlineStatus`
 * Set `online` status in suite reducer
 * @param {boolean} payload
 * @returns {Action}
 */
export const updateOnlineStatus = (payload: boolean) => ({
    type: SUITE.ONLINE_STATUS,
    payload,
});

/**
 * Called from `suiteMiddleware`
 * Set `loaded` field in suite reducer
 * @returns {Action}
 */
export const onSuiteReady = (): Action => ({
    type: SUITE.READY,
});

/**
 * Triggered by user action in `@suite-components/DeviceMenu`
 * Set `deviceMenuOpened` field in suite reducer
 * @param {boolean} payload
 * @returns {Action}
 */
export const toggleDeviceMenu = (payload: boolean) => ({
    type: SUITE.TOGGLE_DEVICE_MENU,
    payload,
});

/**
 * Triggered by user action in:
 * - `@suite-components/Layout`
 * - `@wallet-components/Layout/Sidebar`
 * Set `showSidebar` field in suite reducer
 * @param {boolean} payload
 * @returns {Action}
 */
export const toggleSidebar = (): Action => ({
    type: SUITE.TOGGLE_SIDEBAR,
});

/**
 * Called from multiple places before and after TrezorConnect call
 * Prevent from mad clicking
 * Set `lock` field in suite reducer
 * @returns {Action}
 */
export const lockUI = (payload: boolean): Action => ({
    type: SUITE.LOCK_UI,
    payload,
});

/**
 * Prevent TrezorConnect multiple calls
 * Called before and after specific process, like onboarding
 * Set `lock` field in suite reducer
 * @returns {Action}
 */
export const lockDevice = (payload: boolean): Action => ({
    type: SUITE.LOCK_DEVICE,
    payload,
});

/**
 * Prevent route change and rendering
 * Called before and after specific process, like onboarding
 * Set `lock` field in suite reducer
 * @returns {Action}
 */
export const lockRouter = (payload: boolean): Action => ({
    type: SUITE.LOCK_ROUTER,
    payload,
});

/**
 * Called from user action in `@suite-components/DeviceMenu`
 * Show modal with possible decisions
 * @param {TrezorDevice} payload
 */
export const requestForgetDevice = (payload: TrezorDevice) => ({
    type: SUITE.REQUEST_FORGET_DEVICE,
    payload,
});

/**
 * Called from <DeviceMenu /> component
 * Display modal
 */
export const requestDeviceInstance = (payload: TrezorDevice) => ({
    type: SUITE.REQUEST_DEVICE_INSTANCE,
    payload,
});

/**
 * Called from:
 * - `trezor-connect` events handler `handleDeviceConnect`, `handleDeviceDisconnect`
 * - from user action in `@suite-components/DeviceMenu`
 * @param {(Device | TrezorDevice | undefined)} device
 */
export const selectDevice = (device?: Device | TrezorDevice) => async (
    dispatch: Dispatch,
    getState: GetState,
) => {
    let payload: TrezorDevice | typeof undefined;
    if (device) {
        // "instanceLabel" is one of the field which distinguish Device from TrezorDevice
        const { instanceLabel } = device as TrezorDevice;
        if (typeof instanceLabel === 'string') {
            // requested device is a @suite TrezorDevice type. get exact instance from reducer
            payload = deviceUtils.getSelectedDevice(device as TrezorDevice, getState().devices);
        } else {
            // requested device is a trezor-connect Device type
            // find all instances and select recently used
            const instances = getState().devices.filter(d => d.path === device.path);
            // eslint-disable-next-line prefer-destructuring
            payload = deviceUtils.sortByTimestamp(instances)[0];
        }
    }

    // 3. select requested device
    dispatch({
        type: SUITE.SELECT_DEVICE,
        payload,
    });
};

/**
 * Triggered by `trezor-connect DEVICE_EVENT`
 * @param {Device} device
 */
export const handleDeviceConnect = (device: Device) => (dispatch: Dispatch, getState: GetState) => {
    const selectedDevice = getState().suite.device;
    // const { deviceId } = getState().modal;
    // if ()
    if (!selectedDevice) {
        dispatch(selectDevice(device));
    } else {
        // TODO: show some nice notification/tooltip in DeviceMenu
    }
};

/**
 * Triggered by `trezor-connect DEVICE_EVENT`
 * @param {Device} device
 */
export const handleDeviceDisconnect = (device: Device) => (
    dispatch: Dispatch,
    getState: GetState,
) => {
    const selectedDevice = getState().suite.device;
    if (!selectedDevice) return;
    if (selectedDevice.path !== device.path) return;

    // selected device is disconnected, decide what to do next
    const { devices } = getState();
    // device is still present in reducer (remembered or candidate to remember)
    const devicePresent = deviceUtils.getSelectedDevice(selectedDevice, devices);
    const deviceInstances = deviceUtils.getDeviceInstances(selectedDevice, devices, true);
    if (deviceInstances.length > 0) {
        // if selected device is gone from reducer, switch to first instance
        if (!devicePresent) {
            dispatch({ type: SUITE.SELECT_DEVICE, payload: deviceInstances[0] });
        }
        // show modal if one of the instances in not remembered
        const remember = deviceInstances.filter(d => !d.remember);
        if (remember.length > 0) {
            dispatch({
                type: SUITE.REQUEST_REMEMBER_DEVICE,
                payload: deviceInstances[0],
            });
        }
        return;
    }
    const routerLocked = getState().suite.locks.includes(SUITE.LOCK_TYPE.ROUTER);
    if (devices.length < 1 || routerLocked) {
        dispatch({ type: SUITE.SELECT_DEVICE });
        return;
    }

    const available = deviceUtils.getOtherDevices(undefined, devices);
    dispatch({ type: SUITE.SELECT_DEVICE, payload: available[0] });
};

/**
 * list of actions which has influence on `device` field inside `suite` reducer
 * all other actions should be ignored
 */
const actions: string[] = [
    SUITE.AUTH_DEVICE,
    SUITE.RECEIVE_PASSPHRASE_MODE,
    ...Object.values(DEVICE).filter(v => typeof v === 'string'),
];

/**
 * Called from `suiteMiddleware`
 * Keep `suite` reducer synchronized with `devices` reducer
 * @param {Action} action
 */
export const observeSelectedDevice = (action: Action) => (
    dispatch: Dispatch,
    getState: GetState,
) => {
    // ignore not listed actions
    if (actions.indexOf(action.type) < 0) return false;

    const selectedDevice = getState().suite.device;
    if (!selectedDevice) return false;
    const deviceFromReducer = deviceUtils.getSelectedDevice(selectedDevice, getState().devices);
    if (!deviceFromReducer) return true;
    const changed = reducerUtils.observeChanges(selectedDevice, deviceFromReducer);
    if (changed) {
        dispatch({
            type: SUITE.UPDATE_SELECTED_DEVICE,
            payload: deviceFromReducer,
        });
    }

    return changed;
};

/**
 * Called from <AcquireDevice /> component
 * Fetch device features without asking for pin/passphrase
 * this is the only place where useEmptyPassphrase should be always set to "true"
 */
export const acquireDevice = () => async (dispatch: Dispatch, getState: GetState) => {
    const { device } = getState().suite;
    if (!device) return;

    const response = await TrezorConnect.getFeatures({
        device: {
            path: device.path,
        },
        useEmptyPassphrase: true,
    });

    if (!response.success) {
        // TODO: notification with translations
        dispatch(
            addNotification({
                variant: 'error',
                title: 'Acquire device error',
                cancelable: true,
            }),
        );
    }
};

/**
 * Called from `walletMiddleware`
 * Show modal and ask user if he wants to use passphrase or not
 * Skip if device has `passphrase_protection` disabled
 */
export const requestPassphraseMode = () => async (dispatch: Dispatch, getState: GetState) => {
    const { device } = getState().suite;
    if (!device) return;
    const isDeviceReady =
        device.connected &&
        device.features &&
        !device.state &&
        device.mode === 'normal' &&
        device.firmware !== 'required';
    if (!isDeviceReady) return;

    if (device.features && device.features.passphrase_protection) {
        dispatch({
            type: SUITE.RECEIVE_PASSPHRASE_MODE,
            payload: device,
            hidden: !device.useEmptyPassphrase,
        });
    } else {
        dispatch({
            type: SUITE.RECEIVE_PASSPHRASE_MODE,
            payload: device,
            hidden: false,
        });
    }
};
/**
 * Called from `walletMiddleware`
 * Fetch device state, update `devices` reducer as result of SUITE.AUTH_DEVICE
 */
export const authorizeDevice = () => async (
    dispatch: Dispatch,
    getState: GetState,
): Promise<boolean> => {
    const { device } = getState().suite;
    if (!device) return false;
    const isDeviceReady =
        device.connected &&
        device.features &&
        !device.state &&
        device.mode === 'normal' &&
        device.firmware !== 'required';
    if (!isDeviceReady) return false;

    const response = await TrezorConnect.getDeviceState({
        device: {
            path: device.path,
            instance: device.instance,
            state: device.state,
        },
        useEmptyPassphrase: device.useEmptyPassphrase,
    });

    if (response.success) {
        dispatch({
            type: SUITE.AUTH_DEVICE,
            payload: device,
            state: response.payload.state,
        });
        return true;
    }
    // TODO: notification with translations
    dispatch(
        addNotification({
            variant: 'error',
            title: `authorizeDevice error ${response.payload.error}`,
            cancelable: true,
        }),
    );
    return false;
};

/**
 * Wrapper utility action that dispatches:
 * 1. routerLock(false)
 * 2. goto(params)
 *
 * Useful for exiting apps that operate under locked router.
 */
export const exitApp = (routeName: Route['name']) => (dispatch: Dispatch) => {
    dispatch(lockRouter(false));
    dispatch(routerActions.goto(routeName));
};<|MERGE_RESOLUTION|>--- conflicted
+++ resolved
@@ -1,9 +1,5 @@
 import TrezorConnect, { Device, DEVICE } from 'trezor-connect';
-<<<<<<< HEAD
-import * as reducerUtils from '@wallet-utils/reducerUtils';
-=======
 import * as reducersUtils from '@suite-utils/reducerUtils';
->>>>>>> e12d03b9
 import * as deviceUtils from '@suite-utils/device';
 import { add as addNotification } from '@suite-actions/notificationActions';
 import * as routerActions from '@suite-actions/routerActions';
@@ -261,7 +257,7 @@
     if (!selectedDevice) return false;
     const deviceFromReducer = deviceUtils.getSelectedDevice(selectedDevice, getState().devices);
     if (!deviceFromReducer) return true;
-    const changed = reducerUtils.observeChanges(selectedDevice, deviceFromReducer);
+    const changed = reducersUtils.observeChanges(selectedDevice, deviceFromReducer);
     if (changed) {
         dispatch({
             type: SUITE.UPDATE_SELECTED_DEVICE,
