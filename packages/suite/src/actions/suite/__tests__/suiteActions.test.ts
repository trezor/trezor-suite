--- conflicted
+++ resolved
@@ -14,11 +14,8 @@
 import * as suiteActions from '../suiteActions';
 import { init } from '../trezorConnectActions';
 import fixtures from '../__fixtures__/suiteActions';
-<<<<<<< HEAD
-=======
 
 const { getSuiteDevice } = global.JestMocks;
->>>>>>> f33c3e49
 
 jest.mock('trezor-connect', () => {
     let fixture: any;
