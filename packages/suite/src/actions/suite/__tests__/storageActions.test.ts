import configureStore from 'redux-mock-store';
import thunk from 'redux-thunk';
import { Middleware } from 'redux';
import * as storageActions from '../storageActions';
import * as suiteActions from '../suiteActions';
import * as languageActions from '../../settings/languageActions';
import * as walletSettingsActions from '@settings-actions/walletSettingsActions';
import * as transactionActions from '@wallet-actions/transactionActions';
import * as discoveryActions from '@wallet-actions/discoveryActions';
import * as accountActions from '@wallet-actions/accountActions';
import * as SUITE from '@suite-actions/constants/suiteConstants';

import accountsReducer from '@wallet-reducers/accountsReducer';
import walletSettingsReducer from '@wallet-reducers/settingsReducer';
import suiteReducer from '@suite-reducers/suiteReducer';
import deviceReducer from '@suite-reducers/deviceReducer';
import discoveryReducer from '@wallet-reducers/discoveryReducer';
import graphReducer from '@wallet-reducers/graphReducer';
import transactionsReducer from '@wallet-reducers/transactionReducer';
import fiatRatesReducer from '@wallet-reducers/fiatRatesReducer';
import storageMiddleware from '@wallet-middlewares/storageMiddleware';
import { getAccountTransactions, getAccountIdentifier } from '@wallet-utils/accountUtils';
import { AppState } from '@suite-types';
// in-memory implementation of indexedDB
import 'fake-indexeddb/auto';
import { SETTINGS } from '@suite/config/suite';

const { getSuiteDevice, getWalletAccount, getWalletTransaction } = global.JestMocks;

// TODO: add method in suite-storage for deleting all stored data (done as a static method on SuiteDB), call it after each test
// TODO: test deleting device instances on parent device forget

// HACK: suite-storage has as a react-native version of the lib as a 'main' entry in package.json
// It is a hacky 'solution' to prevent TSC in suite-native from throwing errors on IDB.
// Path to the web version is in 'browser' field. Jest loads the lib from the main entry (and that is fine).
// This essentially replaces the react-native version of the lib with web version.
jest.mock('@trezor/suite-storage', () => {
    return {
        __esModule: true,
        ...(jest.requireActual('@trezor/suite-storage/lib/web/index') as object), // cast so ts stops complaining
    };
});

const dev1 = getSuiteDevice({
    state: 'state1',
    path: '1',
    instance: 1,
    remember: true, // normally it would be set by SUITE.REMEMBER_DEVICE dispatched from modalActions.onRememberDevice()
});
const dev2 = getSuiteDevice({
    state: 'state2',
    path: '2',
    instance: 1,
    remember: true, // normally it would be set by SUITE.REMEMBER_DEVICE dispatched from modalActions.onRememberDevice()
});
const dev2Instance1 = getSuiteDevice({
    state: 'state3',
    path: '2',
    instance: 2,
    remember: true, // normally it would be set by SUITE.REMEMBER_DEVICE dispatched from modalActions.onRememberDevice()
});

const acc1 = getWalletAccount({
    deviceState: dev1.state,
    symbol: 'btc',
    descriptor: 'desc1',
    networkType: 'bitcoin',
});
const acc2 = getWalletAccount({
    deviceState: dev2.state,
    symbol: 'btc',
    descriptor: 'desc2',
    networkType: 'bitcoin',
});

const tx1 = getWalletTransaction({
    deviceState: dev1.state,
    txid: 'txid1',
    descriptor: 'desc1',
    symbol: 'btc',
});
const tx2 = getWalletTransaction({
    deviceState: dev2.state,
    txid: 'txid2',
    descriptor: 'desc2',
    symbol: 'btc',
});

type PartialState = Pick<AppState, 'suite' | 'devices'> & {
    wallet: Partial<
<<<<<<< HEAD
        Pick<AppState['wallet'], 'accounts' | 'settings' | 'discovery' | 'transactions' | 'graph'>
=======
        Pick<
            AppState['wallet'],
            'accounts' | 'settings' | 'discovery' | 'send' | 'transactions' | 'graph' | 'fiat'
        >
>>>>>>> 5e639373
    >;
};

export const getInitialState = (prevState?: Partial<PartialState>, action?: any) => ({
    suite: suiteReducer(
        prevState ? prevState.suite : undefined,
        action || ({ type: 'foo' } as any),
    ),
    devices: deviceReducer(
        prevState ? prevState.devices : undefined,
        action || ({ type: 'foo' } as any),
    ),
    wallet: {
        accounts: accountsReducer(
            prevState && prevState.wallet ? prevState.wallet.accounts : undefined,
            action || ({ type: 'foo' } as any),
        ),
        settings: walletSettingsReducer(
            prevState && prevState.wallet ? prevState.wallet.settings : undefined,
            action || ({ type: 'foo' } as any),
        ),
        discovery: discoveryReducer(
            prevState && prevState.wallet ? prevState.wallet.discovery : undefined,
            action || ({ type: 'foo' } as any),
        ),
        transactions: transactionsReducer(
            prevState && prevState.wallet ? prevState.wallet.transactions : undefined,
            action || ({ type: 'foo' } as any),
        ),
        fiat: fiatRatesReducer(
            prevState && prevState.wallet ? prevState.wallet.fiat : undefined,
            action || ({ type: 'foo' } as any),
        ),
        graph: graphReducer(
            prevState && prevState.wallet ? prevState.wallet.graph : undefined,
            action || ({ type: 'foo' } as any),
        ),
    },
});

type State = ReturnType<typeof getInitialState>;
const middlewares: Middleware<any, any>[] = [thunk, storageMiddleware];

const mockStore = configureStore<State, any>(middlewares);

type mockStoreType = ReturnType<typeof mockStore>;

const updateStore = (store: mockStoreType) => {
    store.subscribe(() => {
        const action = store.getActions().pop();
        const prevState = store.getState();
        store.getState().suite = getInitialState(prevState, action).suite;
        store.getState().devices = getInitialState(prevState, action).devices;
        store.getState().wallet = getInitialState(prevState, action).wallet;
        store.getActions().push(action);
    });
};

const getLastAction = (store: mockStoreType) => {
    const actions = store.getActions();
    const lastAction = actions[actions.length - 1];
    return lastAction;
};

const mockFetch = (data: any) => {
    return jest.fn().mockImplementation(() =>
        Promise.resolve({
            ok: true,
            json: () => data,
        }),
    );
};

describe('Storage actions', () => {
    // afterEach(async () => {
    //     await indexedDB.deleteDatabase('trezor-suite');
    // });

    it('should store wallet settings in the db and update them automatically', async () => {
        const store = mockStore(getInitialState());
        updateStore(store);

        // save wallet settings to the db
        await store.dispatch(storageActions.saveWalletSettings());
        // change local currency in the reducer, changes should be synced to the db via storageMiddleware
        await store.dispatch(walletSettingsActions.setLocalCurrency('czk'));
        const { settings } = store.getState().wallet;
        // triggers SUITE.LOADED action with objects from the DB inside the payload prop
        await store.dispatch(storageActions.loadStorage());

        // check if stored local currency is 'czk'
        expect(getLastAction(store).payload.wallet.settings.localCurrency).toEqual('czk');
        // compare stored settings object with one in the reducer
        expect(getLastAction(store).payload.wallet.settings).toEqual(settings);
    });

    it('should store suite settings in the db and update them automatically', async () => {
        const store = mockStore(getInitialState());
        updateStore(store);
        // @ts-ignore
        const f = global.fetch;
        // @ts-ignore
        global.fetch = mockFetch({ TR_ID: 'Message' });
        await store.dispatch(storageActions.saveSuiteSettings());
        await store.dispatch(languageActions.fetchLocale('cs'));
        await store.dispatch(suiteActions.initialRunCompleted());
        await store.dispatch(storageActions.loadStorage());

        expect(getLastAction(store).payload.suite.settings.language).toEqual('cs');
        expect(getLastAction(store).payload.suite.flags.initialRun).toEqual(false);
        // @ts-ignore
        global.fetch = f;
    });

    it('should store and retrieve send form', async () => {
        const store = mockStore(getInitialState());
        updateStore(store);

        const send = {
            deviceState: 'state',
            isFake: true,
        };

        // @ts-ignore
        await storageActions.saveSendForm(send, 'key1');
        const storedSend = await storageActions.loadSendForm('key1');

        expect(storedSend).toEqual(send);
    });

    it('should override stored form', async () => {
        const store = mockStore(getInitialState());
        updateStore(store);

        const send = {
            deviceState: 'state',
            isFake: true,
        };

        const send2 = {
            deviceState: 'state',
            isFake: false,
        };

        // @ts-ignore
        await storageActions.saveSendForm(send, 'key1');
        // @ts-ignore
        await storageActions.saveSendForm(send2, 'key1');
        const storedSend = await storageActions.loadSendForm('key1');

        expect(storedSend).toEqual(send2);
    });

    it('should store and remove send form', async () => {
        const store = mockStore(getInitialState());
        updateStore(store);

        const send = {
            deviceState: 'state',
            isFake: true,
        };

        // @ts-ignore
        await storageActions.saveSendForm(send, 'key1');
        const storedSend = await storageActions.loadSendForm('key1');
        await storageActions.removeSendForm('key1');
        const storedSend2 = await storageActions.loadSendForm('key1');

        expect(storedSend).toEqual(send);
        expect(storedSend2).toEqual(undefined);
    });

    it('should store remembered device', async () => {
        const store = mockStore(
            getInitialState({
                devices: [dev1, dev2, dev2Instance1],
                wallet: {
                    accounts: [acc1, acc2],
                },
            }),
        );
        updateStore(store);

        const send = {
            deviceState: dev1.state,
            isFake: true,
        };

        // store send form for dev1
        // @ts-ignore
        await storageActions.saveSendForm(send, dev1.state);
        const storedSend = await storageActions.loadSendForm(dev1.state!);
        expect(storedSend).toEqual(send);

        // create discovery objects
        store.dispatch(discoveryActions.create(dev1.state!, dev1));
        store.dispatch(discoveryActions.create(dev2.state!, dev2));
        store.dispatch(discoveryActions.create(dev2Instance1.state!, dev2Instance1));

        // add txs
        store.dispatch(transactionActions.add([tx1], acc1));
        store.dispatch(transactionActions.add([tx2], acc2));

        // remember devices
        await store.dispatch(storageActions.rememberDevice(dev1, true));
        await store.dispatch(storageActions.rememberDevice(dev2, true));
        await store.dispatch(storageActions.rememberDevice(dev2Instance1, true));

        // update discovery object
        store.dispatch(
            discoveryActions.update({
                deviceState: dev2.state!,
                networks: ['btc', 'ltc'],
            }),
        );

        await store.dispatch(storageActions.loadStorage());

        // stored devices
        const loadFromStorageAction = getLastAction(store);
        expect(loadFromStorageAction.payload.devices.length).toEqual(3);
        expect(loadFromStorageAction.payload.devices[0]).toEqual({ ...dev1, path: '' });

        // stored discoveries
        const storedDiscovery = loadFromStorageAction.payload.wallet.discovery;
        // all 3 discoveries saved
        expect(storedDiscovery.length).toEqual(3);
        expect(storedDiscovery.find((d: any) => d.deviceState === dev1.state!)).toBeTruthy();
        expect(storedDiscovery.find((d: any) => d.deviceState === dev2.state!)).toBeTruthy();
        expect(
            storedDiscovery.find((d: any) => d.deviceState === dev2Instance1.state!),
        ).toBeTruthy();

        // discovery updated synced
        expect(
            storedDiscovery.find((d: any) => d.deviceState === dev2.state!)?.networks,
        ).toStrictEqual(['btc', 'ltc']);

        // stored txs
        const acc1Txs = getAccountTransactions(
            loadFromStorageAction.payload.wallet.transactions.transactions,
            acc1,
        );

        expect(acc1Txs.length).toEqual(1);
        expect(acc1Txs[0].deviceState).toEqual(tx1.deviceState);
        // stored accounts
        expect(loadFromStorageAction.payload.wallet.accounts.length).toEqual(2);
        expect(loadFromStorageAction.payload.wallet.accounts[0]).toEqual(acc1);

        // stored device2
        expect(loadFromStorageAction.payload.devices[1].state).toEqual(dev2.state);
        // stored txs
        const acc2Txs = getAccountTransactions(
            loadFromStorageAction.payload.wallet.transactions.transactions,
            acc2,
        );

        expect(acc2Txs.length).toEqual(1);
        expect(acc2Txs[0].deviceState).toEqual(tx2.deviceState);
        // stored 1 account
        expect(loadFromStorageAction.payload.wallet.accounts[1]).toEqual(acc2);

        // forget dev1
        await store.dispatch(storageActions.forgetDevice(dev1));
        await store.dispatch(storageActions.loadStorage());

        // device deleted, dev2 and dev2Instance1 should still be there
        expect(getLastAction(store).payload.devices.length).toEqual(2);
        expect(getLastAction(store).payload.devices[0]).toEqual({ ...dev2, path: '' });

        // discovery object for dev1 deleted
        expect(getLastAction(store).payload.wallet.discovery.length).toEqual(2);
        expect(
            getLastAction(store).payload.wallet.discovery.find(
                (d: any) => d.deviceState === dev1.state!,
            ),
        ).toBeUndefined();

        // txs deleted
        const deletedAcc1Txs = getAccountTransactions(
            getLastAction(store).payload.wallet.transactions.transactions,
            acc1,
        );
        expect(deletedAcc1Txs.length).toEqual(0);
        // send form deleted
        const deletedStoredSend = await storageActions.loadSendForm(dev1.state!);
        expect(deletedStoredSend).toEqual(undefined);
        // acc1 deleted
        expect(getLastAction(store).payload.wallet.accounts.length).toEqual(1);
        expect(getLastAction(store).payload.wallet.accounts[0].deviceState).toEqual(dev2.state);
        // forget device dev1 along with its instances
        await store.dispatch(storageActions.rememberDevice(dev2, false));
        await store.dispatch(storageActions.rememberDevice(dev2Instance1, false));
        await store.dispatch(storageActions.loadStorage());
        expect(getLastAction(store).payload.devices.length).toEqual(0);
    });

    it('should remove all txs for the acc', async () => {
        const store = mockStore(
            getInitialState({
                devices: [dev1, dev2],
                wallet: {
                    accounts: [acc1, acc2],
                },
            }),
        );
        updateStore(store);

        // add txs
        store.dispatch(transactionActions.add([tx1], acc1));
        store.dispatch(transactionActions.add([tx2], acc2));

        // store in db
        await store.dispatch(storageActions.rememberDevice(dev1, true));
        await store.dispatch(storageActions.rememberDevice(dev2, true));

        // remove txs for acc 1
        await storageActions.removeAccountTransactions(acc1);

        await store.dispatch(storageActions.loadStorage());

        // acc1 txs should be deleted
        const acc1Txs = getAccountTransactions(
            getLastAction(store).payload.wallet.transactions.transactions,
            acc1,
        );
        expect(acc1Txs.length).toEqual(0);

        // acc2 txs are still there
        const acc2Txs = getAccountTransactions(
            getLastAction(store).payload.wallet.transactions.transactions,
            acc2,
        );
        expect(acc2Txs.length).toEqual(1);
        await store.dispatch(storageActions.forgetDevice(dev1));
        await store.dispatch(storageActions.forgetDevice(dev2));
    });

    it('should update device settings in the db', async () => {
        // device needs to be connected otherwise devices reducer doesn't update the device
        const dev1Connected = { ...dev1, connected: true } as const;
        const store = mockStore(
            getInitialState({
                devices: [dev1Connected],

                wallet: {
                    accounts: [acc1],
                },
            }),
        );
        updateStore(store);

        // store device in db
        await store.dispatch(storageActions.rememberDevice(dev1, true));

        // Change device label inside a reducer
        await store.dispatch({
            type: SUITE.UPDATE_SELECTED_DEVICE,
            payload: {
                ...dev1Connected,
                label: 'New Label',
            },
        });

        await store.dispatch(storageActions.loadStorage());
        const dev = getLastAction(store).payload.devices[0];
        expect(dev.label).toBe('New Label');
    });

    it('should store graph data with the device and remove it on ACCOUNT.REMOVE (triggered by disabling the coin)', async () => {
        const accLtc = getWalletAccount({
            deviceState: dev1.state,
            symbol: 'ltc',
            descriptor: 'desc2',
            networkType: 'bitcoin',
        });

        const store = mockStore(
            getInitialState({
                devices: [dev1],
                wallet: {
                    accounts: [acc1, accLtc],
                    graph: {
                        data: [
                            {
                                account: getAccountIdentifier(acc1),
                                error: false,
                                isLoading: false,
                                data: [],
                            },
                            {
                                account: getAccountIdentifier(accLtc),
                                error: false,
                                isLoading: false,
                                data: [],
                            },
                        ],
                        selectedRange: SETTINGS.DEFAULT_GRAPH_RANGE,
                        selectedView: 'linear',
                        error: null,
                        isLoading: false,
                    },
                },
            }),
        );
        updateStore(store);
        // store device in db
        await store.dispatch(storageActions.rememberDevice(dev1, true));

        // verify that graph data are stored
        await store.dispatch(storageActions.loadStorage());
        expect(getLastAction(store).payload.wallet.graph.data.length).toBe(2);

        // disable btc network, enable ltc
        await store.dispatch(walletSettingsActions.changeNetworks(['ltc']));
        // remove accounts belonging to disabled coins, triggering ACCOUNT.REMOVE
        await store.dispatch(accountActions.disableAccounts());

        // verify that graph data for acc1 were removed
        await store.dispatch(storageActions.loadStorage());
        expect(getLastAction(store).payload.wallet.graph.data.length).toBe(1);
        expect(getLastAction(store).payload.wallet.graph.data[0].account.symbol).toBe('ltc');
    });
});<|MERGE_RESOLUTION|>--- conflicted
+++ resolved
@@ -88,14 +88,10 @@
 
 type PartialState = Pick<AppState, 'suite' | 'devices'> & {
     wallet: Partial<
-<<<<<<< HEAD
-        Pick<AppState['wallet'], 'accounts' | 'settings' | 'discovery' | 'transactions' | 'graph'>
-=======
         Pick<
             AppState['wallet'],
             'accounts' | 'settings' | 'discovery' | 'send' | 'transactions' | 'graph' | 'fiat'
         >
->>>>>>> 5e639373
     >;
 };
 
