import { db } from '@suite/storage';
import SuiteDB from '@trezor/suite-storage';
import { STORAGE } from './constants';
import { Dispatch, GetState, AppState, TrezorDevice } from '@suite-types';
<<<<<<< HEAD
import { Account } from '@wallet-types';
import { SendContext } from '@suite/hooks/wallet/useSendContext';
=======
import { Account, Send } from '@wallet-types';
import { GraphData } from '@wallet-types/graph';
>>>>>>> 5e639373
import { getAccountKey } from '@wallet-utils/accountUtils';
import { Discovery } from '@wallet-reducers/discoveryReducer';
import * as notificationActions from '@suite-actions/notificationActions';
import * as suiteActions from '@suite-actions/suiteActions';
import { serializeDiscovery, serializeDevice } from '@suite-utils/storage';
import { deviceGraphDataFilterFn } from '@wallet-utils/graphUtils';
import { getAnalyticsRandomId } from '@suite-utils/random';
import { setSentryUser } from '@suite-utils/sentry';

export type StorageActions =
    | { type: typeof STORAGE.LOAD }
    | { type: typeof STORAGE.LOADED; payload: AppState }
    | { type: typeof STORAGE.ERROR; error: any };

export const saveSendForm = async (
    saveSendFormState: {
        data: Record<string, any>;
        outputs: SendContext['outputs'];
    },
    accountKey: string,
) => {
    return db.addItem('sendForm', saveSendFormState, accountKey);
};

export const loadSendForm = (accountKey: string) => {
    return db.getItemByPK('sendForm', accountKey);
};

export const removeSendForm = async (accountKey: string) => {
    return db.removeItemByPK('sendForm', accountKey);
};

export const saveDevice = async (device: TrezorDevice) => {
    if (!device || !device.features || !device.state) return;
    return db.addItem('devices', serializeDevice(device), device.state);
};

export const removeAccount = async (account: Account) => {
    return db.removeItemByPK('accounts', [account.descriptor, account.symbol, account.deviceState]);
};

export const removeAccountTransactions = async (account: Account) => {
    await db.removeItemByIndex('txs', 'accountKey', [
        account.descriptor,
        account.symbol,
        account.deviceState,
    ]);
};

export const forgetDevice = (device: TrezorDevice) => async () => {
    if (!device.state) return;
    const promises = await Promise.all([
        db.removeItemByPK('devices', device.state),
        db.removeItemByIndex('accounts', 'deviceState', device.state),
        db.removeItemByPK('discovery', device.state),
        db.removeItemByIndex('txs', 'deviceState', device.state),
        db.removeItemByIndex('sendForm', 'deviceState', device.state),
        db.removeItemByIndex('graph', 'deviceState', device.state),
    ]);
    return promises;
};

export const saveAccounts = async (accounts: Account[]) => {
    return db.addItems('accounts', accounts, true);
};

export const saveDiscovery = async (discoveries: Discovery[]) => {
    return db.addItems('discovery', discoveries, true);
};

export const saveGraph = async (graphData: GraphData[]) => {
    return db.addItems('graph', graphData, true);
};

export const saveAccountTransactions = (account: Account) => async (
    _dispatch: Dispatch,
    getState: GetState,
) => {
    const allTxs = getState().wallet.transactions.transactions;
    const accTxs =
        allTxs[getAccountKey(account.descriptor, account.symbol, account.deviceState)] || [];

    // wrap confirmed txs and add its order inside the array
    const orderedTxs = accTxs
        .filter(t => (t.blockHeight || 0) > 0)
        .map((accTx, i) => ({
            tx: accTx,
            order: i,
        }));
    return db.addItems('txs', orderedTxs, true);
};

export const removeAccountGraph = async (account: Account) => {
    return db.removeItemByIndex('graph', 'accountKey', [
        account.descriptor,
        account.symbol,
        account.deviceState,
    ]);
};

export const rememberDevice = (device: TrezorDevice, remember: boolean) => async (
    dispatch: Dispatch,
    getState: GetState,
) => {
    if (!device || !device.features || !device.state) return;
    if (!remember) {
        return dispatch(forgetDevice(device));
    }

    const { wallet } = getState();
    const accounts = wallet.accounts.filter(a => a.deviceState === device.state);
    const graphData = wallet.graph.data.filter(d => deviceGraphDataFilterFn(d, device.state));
    const discovery = wallet.discovery
        .filter(d => d.deviceState === device.state)
        .map(serializeDiscovery);
    const txsPromises = accounts.map(acc => {
        return dispatch(saveAccountTransactions(acc));
    });

    try {
        await Promise.all([
            saveDevice(device),
            saveAccounts(accounts),
            saveGraph(graphData),
            saveDiscovery(discovery),
            ...txsPromises,
        ] as Promise<void | string | undefined>[]);
    } catch (error) {
        console.error('Remember device:', error);
    }
};

export const saveWalletSettings = () => async (_dispatch: Dispatch, getState: GetState) => {
    await db.addItem(
        'walletSettings',
        {
            ...getState().wallet.settings,
        },
        'wallet',
    );
};

export const removeFiatRate = (symbol: string) => (_dispatch: Dispatch, _getState: GetState) => {
    // TODO: just to be safe store and delete by compound index [symbol, mainNetworkSymbol]
    // check if it's fine to have mainNetworkSymbol undefined
    return db.removeItemByPK('fiatRates', symbol);
};

export const saveFiatRates = () => (_dispatch: Dispatch, getState: GetState) => {
    return db.addItems('fiatRates', getState().wallet.fiat.coins, true);
};

export const saveSuiteSettings = () => (_dispatch: Dispatch, getState: GetState) => {
    const { suite } = getState();
    db.addItem(
        'suiteSettings',
        {
            settings: suite.settings,
            flags: {
                initialRun: suite.flags.initialRun,
                // is not saved at the moment, but probably will be in future. now we always
                // initialWebRun: suite.flag.initialWebRun,
                discreetModeCompleted: suite.flags.discreetModeCompleted,
            },
        },
        'suite',
    );
};

export const saveAnalytics = () => (_dispatch: Dispatch, getState: GetState) => {
    const { analytics } = getState();
    db.addItem(
        'analytics',
        {
            enabled: analytics.enabled,
            instanceId: analytics.instanceId,
        },
        'suite',
    );
};

export const clearStores = () => async (dispatch: Dispatch, getState: GetState) => {
    const rememberedDevices = getState().devices.filter(d => d.remember);
    // forget all remembered devices
    rememberedDevices.forEach(d => {
        suiteActions.rememberDevice(d);
    });
    await db.clearStores();
    dispatch(
        notificationActions.addToast({
            type: 'clear-storage',
        }),
    );
};

export const loadStorage = () => async (dispatch: Dispatch, getState: GetState) => {
    const isDBAvailable = await SuiteDB.isDBAvailable();

    if (!isDBAvailable) {
        // console.warn('IndexedDB not supported');
        const initialState = getState();
        dispatch({
            type: STORAGE.LOADED,
            payload: {
                ...initialState,
            },
        });
    } else {
        //  load state from database
        const suite = await db.getItemByPK('suiteSettings', 'suite');
        const devices = await db.getItemsExtended('devices');
        const accounts = await db.getItemsExtended('accounts');
        const discovery = await db.getItemsExtended('discovery');
        const walletSettings = await db.getItemByPK('walletSettings', 'wallet');
        const fiatRates = await db.getItemsExtended('fiatRates');
        const walletGraphData = await db.getItemsExtended('graph');
        const analytics = await db.getItemByPK('analytics', 'suite');
        const txs = await db.getItemsExtended('txs', 'order');
        const mappedTxs: AppState['wallet']['transactions']['transactions'] = {};
        txs.forEach(item => {
            const k = getAccountKey(item.tx.descriptor, item.tx.symbol, item.tx.deviceState);
            if (!mappedTxs[k]) {
                mappedTxs[k] = [];
            }
            mappedTxs[k][item.order] = item.tx;
        });

        const initialState = getState();

        if (analytics?.instanceId) {
            setSentryUser(analytics.instanceId);
        }

        dispatch({
            type: STORAGE.LOADED,
            payload: {
                ...initialState,
                suite: {
                    ...initialState.suite,
                    ...suite,
                    flags: {
                        ...initialState.suite.flags,
                        ...suite?.flags,
                    },
                    settings: {
                        ...initialState.suite.settings,
                        ...suite?.settings,
                    },
                },
                devices,
                wallet: {
                    ...initialState.wallet,
                    settings: {
                        ...initialState.wallet.settings,
                        ...walletSettings,
                    },
                    accounts,
                    discovery,
                    transactions: {
                        ...initialState.wallet.transactions,
                        transactions: mappedTxs,
                    },
                    fiat: { ...initialState.wallet.fiat, coins: fiatRates || [] },
                    graph: {
                        ...initialState.wallet.graph,
                        data: walletGraphData || [],
                    },
                },
                analytics: analytics?.instanceId
                    ? { ...analytics, sessionId: getAnalyticsRandomId() }
                    : initialState.analytics,
            },
        });
    }
};<|MERGE_RESOLUTION|>--- conflicted
+++ resolved
@@ -2,13 +2,9 @@
 import SuiteDB from '@trezor/suite-storage';
 import { STORAGE } from './constants';
 import { Dispatch, GetState, AppState, TrezorDevice } from '@suite-types';
-<<<<<<< HEAD
 import { Account } from '@wallet-types';
-import { SendContext } from '@suite/hooks/wallet/useSendContext';
-=======
-import { Account, Send } from '@wallet-types';
 import { GraphData } from '@wallet-types/graph';
->>>>>>> 5e639373
+import { Output } from '@wallet-types/sendForm';
 import { getAccountKey } from '@wallet-utils/accountUtils';
 import { Discovery } from '@wallet-reducers/discoveryReducer';
 import * as notificationActions from '@suite-actions/notificationActions';
@@ -26,7 +22,7 @@
 export const saveSendForm = async (
     saveSendFormState: {
         data: Record<string, any>;
-        outputs: SendContext['outputs'];
+        outputs: Output[];
     },
     accountKey: string,
 ) => {
