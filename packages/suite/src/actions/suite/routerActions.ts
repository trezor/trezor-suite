/**
 * Router actions for 'next/router' used in web and desktop apps
 * Use override for react-native (@trezor/suite-native/src/actions)
 */

import Router from 'next/router';
import { Route } from '@suite-constants/routes';
import { SUITE, ROUTER } from '@suite-actions/constants';
import { getPrefixedURL, getRoute, RouteParams } from '@suite-utils/router';
import { Dispatch, GetState } from '@suite-types';

interface LocationChange {
    type: typeof ROUTER.LOCATION_CHANGE;
    url: string;
}

export type RouterActions = LocationChange;

/**
 * Dispatch initial url
 * Called from `@suite-middlewares/suiteMiddleware`
 */
export const init = () => (dispatch: Dispatch, getState: GetState) => {
    // check if location was not already changed by initialRedirection
    if (getState().router.app === 'unknown') {
        const url = Router.pathname + window.location.hash;
        dispatch({
            type: ROUTER.LOCATION_CHANGE,
            url,
        });
    }
};

/**
 * Handle Router.beforePopState action (back)
 * Called from ./support/RouterHandler
 * @param {string} url
 */
export const onBeforePopState = () => (_dispatch: Dispatch, getState: GetState) => {
    const { locks } = getState().suite;
    return !locks.includes(SUITE.LOCK_TYPE.ROUTER) && !locks.includes(SUITE.LOCK_TYPE.UI);
};

/**
 * Handle changes of window.location and window.location.hash
 * Called from ./support/RouterHandler
 * @param {string} url
 */
export const onLocationChange = (url: string) => (dispatch: Dispatch, getState: GetState) => {
    const unlocked = dispatch(onBeforePopState());
    if (!unlocked) return;
    const { router } = getState();
    if (router.pathname === url) return null;
    // TODO: check if the view is not locked by the device request

    return dispatch({
        type: ROUTER.LOCATION_CHANGE,
        url,
    });
};

// links inside of application
<<<<<<< HEAD
export const goto = (routeName: Route['name'], preserveParams: boolean = false) => async (
    dispatch: Dispatch,
) => {
    const unlocked = dispatch(onBeforePopState());
    if (!unlocked) return;

    const url = getRoute(routeName);
=======
export const goto = (
    routeName: Route['name'],
    params?: RouteParams,
    preserveParams: boolean = false,
) => async (dispatch: Dispatch) => {
    const unlocked = dispatch(onBeforePopState());
    if (!unlocked) return;

    const url = getRoute(routeName, params);
>>>>>>> 39da11f2

    if (preserveParams) {
        const { hash } = window.location;
        await Router.push(url + hash, getPrefixedURL(url) + hash);
    } else {
        await Router.push(url, getPrefixedURL(url));
    }
};

export const back = () => {
    Router.back();
};

/**
 * Called from `@suite-middlewares/suiteMiddleware`
 * Redirects to onboarding if `suite.initialRun` is set to true
 */
export const initialRedirection = () => async (dispatch: Dispatch, getState: GetState) => {
    const { initialRun } = getState().suite;
    const unlocked = dispatch(onBeforePopState());
    if (initialRun && unlocked) {
        await dispatch(goto('onboarding-index'));
    }
};<|MERGE_RESOLUTION|>--- conflicted
+++ resolved
@@ -60,15 +60,6 @@
 };
 
 // links inside of application
-<<<<<<< HEAD
-export const goto = (routeName: Route['name'], preserveParams: boolean = false) => async (
-    dispatch: Dispatch,
-) => {
-    const unlocked = dispatch(onBeforePopState());
-    if (!unlocked) return;
-
-    const url = getRoute(routeName);
-=======
 export const goto = (
     routeName: Route['name'],
     params?: RouteParams,
@@ -78,7 +69,6 @@
     if (!unlocked) return;
 
     const url = getRoute(routeName, params);
->>>>>>> 39da11f2
 
     if (preserveParams) {
         const { hash } = window.location;
