import TrezorConnect, {
    DEVICE_EVENT,
    UI_EVENT,
    TRANSPORT_EVENT,
    BLOCKCHAIN_EVENT,
} from 'trezor-connect';
import { SUITE } from '@suite-actions/constants';
import { lockDevice } from '@suite-actions/suiteActions';
import { resolveStaticPath } from '@suite-utils/nextjs';
import { Dispatch, GetState } from '@suite-types';

export const init = () => async (dispatch: Dispatch, getState: GetState) => {
    // set event listeners
    TrezorConnect.on(DEVICE_EVENT, event => {
        // dispatch event as action
        delete event.event;
        dispatch(event);
    });

    TrezorConnect.on(UI_EVENT, event => {
        // dispatch event as action
        delete event.event;
        dispatch(event);
    });

    TrezorConnect.on(TRANSPORT_EVENT, event => {
        // dispatch event as action
        delete event.event;
        dispatch(event);
    });

    TrezorConnect.on(BLOCKCHAIN_EVENT, event => {
        // dispatch event as action
        delete event.event;
        dispatch(event);
    });

    const wrappedMethods = [
        'getFeatures',
        'getDeviceState',
        'getAddress',
        'applySettings',
        'changePin',
        'backupDevice',
    ] as const;
    wrappedMethods.forEach(key => {
        const original = TrezorConnect[key];
        if (!original) return;
        // typescript complains about params and return type, need to be "any"
        (TrezorConnect[key] as any) = async (params: any) => {
            dispatch(lockDevice(true));
            const result = await original(params);
            dispatch(lockDevice(false));
            return result;
        };
    });

    try {
        const connectSrc =
            process.env.SUITE_TYPE === 'desktop'
                ? resolveStaticPath('connect/')
<<<<<<< HEAD
                : // 'https://connect.trezor.io/8/';
                  // 'https://localhost:8088/';
                  'https://connect.corp.sldev.cz/develop/';
=======
                : 'https://connect.trezor.io/8/';
        // 'https://localhost:8088/';
        // 'https://connect.corp.sldev.cz/feature/precompose-tx/';
>>>>>>> f6035a4a

        await TrezorConnect.init({
            connectSrc,
            transportReconnect: true,
            debug: false,
            popup: false,
            webusb: process.env.SUITE_TYPE === 'web',
            pendingTransportEvent: getState().devices.length < 1,
            manifest: {
                email: 'info@trezor.io',
                appUrl: '@trezor/suite',
            },
        });
        dispatch({
            type: SUITE.CONNECT_INITIALIZED,
        });
    } catch (error) {
        dispatch({
            type: SUITE.ERROR,
            error: error.message,
        });
    }
};<|MERGE_RESOLUTION|>--- conflicted
+++ resolved
@@ -59,15 +59,9 @@
         const connectSrc =
             process.env.SUITE_TYPE === 'desktop'
                 ? resolveStaticPath('connect/')
-<<<<<<< HEAD
-                : // 'https://connect.trezor.io/8/';
-                  // 'https://localhost:8088/';
-                  'https://connect.corp.sldev.cz/develop/';
-=======
                 : 'https://connect.trezor.io/8/';
         // 'https://localhost:8088/';
         // 'https://connect.corp.sldev.cz/feature/precompose-tx/';
->>>>>>> f6035a4a
 
         await TrezorConnect.init({
             connectSrc,
