--- conflicted
+++ resolved
@@ -19,7 +19,6 @@
 } from '@wallet-reducers/selectedAccountReducer';
 
 import { DISCOVERY_STATUS } from '@suite/reducers/wallet/discoveryReducer';
-import suiteMessages from '@suite-views/index.messages';
 import l10nNotificationMessages from '@wallet-components/Notifications/components/Account/index.messages';
 import l10nLoaderMessages from '@wallet-components/Content/index.messages';
 import l10nFwUnsupportedMessages from '@wallet-components/Content/components/FirmwareUnsupported/index.messages';
@@ -117,7 +116,7 @@
             return {
                 type: 'info',
                 title: {
-                    ...suiteMessages.TR_DEVICE_LABEL_IS_UNAVAILABLE,
+                    ...l10nNotificationMessages.TR_DEVICE_LABEL_IS_UNAVAILABLE,
                     values: { deviceLabel: device.instanceLabel || device.label },
                 },
                 message: l10nNotificationMessages.TR_CHANGE_PASSPHRASE_SETTINGS_TO_USE,
@@ -207,13 +206,8 @@
             type: 'info',
             variant: 'info',
             title: {
-<<<<<<< HEAD
-                ...suiteMessages.TR_DEVICE_LABEL_IS_UNAVAILABLE,
-                values: { deviceLabel: device.instanceLabel },
-=======
                 ...l10nNotificationMessages.TR_DEVICE_LABEL_IS_UNAVAILABLE,
                 values: { deviceLabel: device.instanceLabel || device.label },
->>>>>>> dd46f594
             },
             message: l10nNotificationMessages.TR_CHANGE_PASSPHRASE_SETTINGS_TO_USE,
             actions: [
