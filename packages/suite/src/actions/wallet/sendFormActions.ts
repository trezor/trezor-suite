import BigNumber from 'bignumber.js';
import { SEND } from '@wallet-actions/constants';
import { CUSTOM_FEE } from '@wallet-constants/sendForm';
<<<<<<< HEAD
import { State as ReducerState } from '@wallet-reducers/sendFormReducer';
import { FeeItem } from '@wallet-reducers/feesReducer';
=======
import { getOutput } from '@wallet-utils/sendFormUtils';
import { FeeItem } from '@wallet-reducers/feesReducer';
import { Output } from '@wallet-types/sendForm';
>>>>>>> 39da11f2
import { getFiatValue } from '@wallet-utils/accountUtils';
import { Account } from '@wallet-types';
import { Dispatch, GetState } from '@suite-types';

export type SendFormActions =
    | {
          type: typeof SEND.HANDLE_ADDRESS_CHANGE;
          outputId: number;
          address: string;
          symbol: Account['symbol'];
      }
<<<<<<< HEAD
    | { type: typeof SEND.HANDLE_AMOUNT_CHANGE; amount: string; availableBalance: string }
    | { type: typeof SEND.SET_MAX }
    | { type: typeof SEND.HANDLE_FIAT_VALUE_CHANGE; fiatValue: string }
    | { type: typeof SEND.HANDLE_FEE_VALUE_CHANGE; fee: FeeItem }
    | { type: typeof SEND.HANDLE_CUSTOM_FEE_VALUE_CHANGE; customFee: string }
=======
    | {
          type: typeof SEND.HANDLE_AMOUNT_CHANGE;
          outputId: number;
          amount: string;
          availableBalance: string;
      }
    | {
          type: typeof SEND.SET_MAX;
          outputId: number;
      }
    | {
          type: typeof SEND.HANDLE_FIAT_VALUE_CHANGE;
          outputId: number;
          fiatValue: string;
      }
    | {
          type: typeof SEND.HANDLE_FEE_VALUE_CHANGE;
          fee: FeeItem;
      }
    | {
          type: typeof SEND.HANDLE_CUSTOM_FEE_VALUE_CHANGE;
          customFee: string;
      }
>>>>>>> 39da11f2
    | {
          type: typeof SEND.HANDLE_SELECT_CURRENCY_CHANGE;
          outputId: number;
          localCurrency: Output['localCurrency']['value'];
      }
    | {
          type: typeof SEND.SET_ADDITIONAL_FORM_VISIBILITY;
      }
    | {
          type: typeof SEND.CLEAR;
      };

/**
 * Initialize current form, load values from session storage
 */
export const init = () => (_dispatch: Dispatch, _getState: GetState) => {};

/**
 * Dispose current form, save values to session storage
 */
export const dispose = () => (_dispatch: Dispatch, _getState: GetState) => {};

/**
 * Initialize current form, load values from session storage
 */
export const init = () => (_dispatch: Dispatch, _getState: GetState) => {};

/**
 * Dispose current form, save values to session storage
 */
export const dispose = () => (_dispatch: Dispatch, _getState: GetState) => {};

/*
    Change value in input "Address"
 */
<<<<<<< HEAD
export const handleAddressChange = (address: string) => (
=======
export const handleAddressChange = (outputId: number, address: string) => (
>>>>>>> 39da11f2
    dispatch: Dispatch,
    getState: GetState,
) => {
    const { account } = getState().wallet.selectedAccount;
    if (!account) return null;

    dispatch({
        type: SEND.HANDLE_ADDRESS_CHANGE,
        outputId,
        address,
        symbol: account.symbol,
    });
};

/*
    Change value in input "Amount"
 */
<<<<<<< HEAD
export const handleAmountChange = (amount: string) => (dispatch: Dispatch, getState: GetState) => {
=======
export const handleAmountChange = (outputId: number, amount: string) => (
    dispatch: Dispatch,
    getState: GetState,
) => {
>>>>>>> 39da11f2
    const { account } = getState().wallet.selectedAccount;
    const { send, fiat } = getState().wallet;
    if (!account || !send || !fiat) return null;

    const output = getOutput(send.outputs, outputId);
    const fiatNetwork = fiat.find(item => item.symbol === account.symbol);

    if (fiatNetwork) {
        const rate = fiatNetwork.rates[output.localCurrency.value.value].toString();
        const fiatValue = getFiatValue(amount, rate);
        if (rate) {
            dispatch({
                type: SEND.HANDLE_FIAT_VALUE_CHANGE,
                outputId,
                fiatValue,
            });
        }
    }

    dispatch({
        type: SEND.HANDLE_AMOUNT_CHANGE,
        outputId,
        amount,
        availableBalance: account.availableBalance,
    });
};

/*
    Change value in select "LocalCurrency"
 */
<<<<<<< HEAD
export const handleSelectCurrencyChange = (localCurrency: ReducerState['localCurrency']) => (
    dispatch: Dispatch,
    getState: GetState,
) => {
=======
export const handleSelectCurrencyChange = (
    localCurrency: Output['localCurrency'],
    outputId: number,
) => (dispatch: Dispatch, getState: GetState) => {
>>>>>>> 39da11f2
    const { account } = getState().wallet.selectedAccount;
    const { fiat, send } = getState().wallet;
    if (!account || !fiat || !send) return null;

    const output = getOutput(send.outputs, outputId);
    const fiatNetwork = fiat.find(item => item.symbol === account.symbol);

<<<<<<< HEAD
    if (fiatNetwork && send.amount) {
        const rate = fiatNetwork.rates[localCurrency.value];
        const fiatValueBigNumber = new BigNumber(send.amount).multipliedBy(new BigNumber(rate));
        const fiatValue = fiatValueBigNumber.isNaN() ? '' : fiatValueBigNumber.toFixed(2);
        const amountBigNumber = fiatValueBigNumber.dividedBy(new BigNumber(rate));

        dispatch({
            type: SEND.HANDLE_FIAT_VALUE_CHANGE,
            fiatValue,
        });

        dispatch({
            type: SEND.HANDLE_AMOUNT_CHANGE,
            amount: amountBigNumber.isZero() ? '0' : amountBigNumber.toFixed(20),
            availableBalance: account.availableBalance,
        });
    }

    dispatch({
        type: SEND.HANDLE_SELECT_CURRENCY_CHANGE,
        localCurrency,
=======
    if (fiatNetwork && output.amount.value) {
        const rate = fiatNetwork.rates[localCurrency.value.value];
        const fiatValueBigNumber = new BigNumber(output.amount.value).multipliedBy(
            new BigNumber(rate),
        );
        const fiatValue = fiatValueBigNumber.isNaN() ? '' : fiatValueBigNumber.toFixed(2);
        const amountBigNumber = fiatValueBigNumber.dividedBy(new BigNumber(rate));

        dispatch({
            type: SEND.HANDLE_FIAT_VALUE_CHANGE,
            outputId,
            fiatValue,
        });

        dispatch({
            type: SEND.HANDLE_AMOUNT_CHANGE,
            outputId,
            amount: amountBigNumber.isZero() ? '0' : amountBigNumber.toFixed(20),
            availableBalance: account.availableBalance,
        });
    }

    dispatch({
        type: SEND.HANDLE_SELECT_CURRENCY_CHANGE,
        outputId,
        localCurrency: localCurrency.value,
>>>>>>> 39da11f2
    });
};

/*
    Change value in input "FiatInput"
 */
<<<<<<< HEAD
export const handleFiatInputChange = (fiatValue: string) => (
=======
export const handleFiatInputChange = (outputId: number, fiatValue: string) => (
>>>>>>> 39da11f2
    dispatch: Dispatch,
    getState: GetState,
) => {
    const { account } = getState().wallet.selectedAccount;
    const { fiat, send } = getState().wallet;

    if (!account || !fiat || !send) return null;

    const output = getOutput(send.outputs, outputId);
    const fiatNetwork = fiat.find(item => item.symbol === account.symbol);
    if (!fiatNetwork) return null;

    const rate = fiatNetwork.rates[output.localCurrency.value.value];
    const amountBigNumber = new BigNumber(fiatValue || '0').dividedBy(new BigNumber(rate));
    const amount = amountBigNumber.isNaN() ? '' : amountBigNumber.toFixed(20);

    dispatch({
        type: SEND.HANDLE_FIAT_VALUE_CHANGE,
        outputId,
        fiatValue,
    });

    dispatch({
        type: SEND.HANDLE_AMOUNT_CHANGE,
        outputId,
        amount,
        availableBalance: account.availableBalance,
    });
};

/*
    Click on "set max"
 */
<<<<<<< HEAD
export const setMax = () => (dispatch: Dispatch, getState: GetState) => {
=======
export const setMax = (outputId: number) => (dispatch: Dispatch, getState: GetState) => {
>>>>>>> 39da11f2
    const { account } = getState().wallet.selectedAccount;
    const { fiat, send } = getState().wallet;

    if (!account || !fiat || !send) return null;
    const output = getOutput(send.outputs, outputId);

    const fiatNetwork = fiat.find(item => item.symbol === account.symbol);
    if (!fiatNetwork) return null;

    const rate = fiatNetwork.rates[output.localCurrency.value.value].toString();
    const fiatValue = getFiatValue(account.availableBalance, rate);

    dispatch({
        type: SEND.HANDLE_FIAT_VALUE_CHANGE,
        outputId,
        fiatValue,
    });

    dispatch({
        type: SEND.HANDLE_AMOUNT_CHANGE,
        outputId,
        amount: account.availableBalance,
        availableBalance: account.availableBalance,
    });
};

/*
    Change value in select "Fee"
 */
<<<<<<< HEAD
export const handleFeeValueChange = (fee: ReducerState['fee']) => (
    dispatch: Dispatch,
    getState: GetState,
) => {
=======
export const handleFeeValueChange = (fee: any) => (dispatch: Dispatch, getState: GetState) => {
>>>>>>> 39da11f2
    const { send } = getState().wallet;
    if (!send || !fee) return null;

    dispatch({ type: SEND.HANDLE_FEE_VALUE_CHANGE, fee });

    if (!send.isAdditionalFormVisible && fee.value === CUSTOM_FEE) {
        dispatch({ type: SEND.SET_ADDITIONAL_FORM_VISIBILITY });
    }
};

/*
    Change value in additional form - select "Fee"
 */
export const handleCustomFeeValueChange = (customFee: string) => (dispatch: Dispatch) => {
    dispatch({ type: SEND.HANDLE_CUSTOM_FEE_VALUE_CHANGE, customFee });
    dispatch({ type: SEND.HANDLE_FEE_VALUE_CHANGE, fee: { label: CUSTOM_FEE, value: CUSTOM_FEE } });
};

/*
    Click on button "Advanced settings"
 */
export const toggleAdditionalFormVisibility = () => (dispatch: Dispatch) => {
    dispatch({ type: SEND.SET_ADDITIONAL_FORM_VISIBILITY });
};

/*
    Clear to default state
*/
export const clear = () => (dispatch: Dispatch) => {
    dispatch({ type: SEND.CLEAR });
};<|MERGE_RESOLUTION|>--- conflicted
+++ resolved
@@ -1,14 +1,9 @@
 import BigNumber from 'bignumber.js';
 import { SEND } from '@wallet-actions/constants';
 import { CUSTOM_FEE } from '@wallet-constants/sendForm';
-<<<<<<< HEAD
-import { State as ReducerState } from '@wallet-reducers/sendFormReducer';
-import { FeeItem } from '@wallet-reducers/feesReducer';
-=======
 import { getOutput } from '@wallet-utils/sendFormUtils';
 import { FeeItem } from '@wallet-reducers/feesReducer';
 import { Output } from '@wallet-types/sendForm';
->>>>>>> 39da11f2
 import { getFiatValue } from '@wallet-utils/accountUtils';
 import { Account } from '@wallet-types';
 import { Dispatch, GetState } from '@suite-types';
@@ -20,13 +15,6 @@
           address: string;
           symbol: Account['symbol'];
       }
-<<<<<<< HEAD
-    | { type: typeof SEND.HANDLE_AMOUNT_CHANGE; amount: string; availableBalance: string }
-    | { type: typeof SEND.SET_MAX }
-    | { type: typeof SEND.HANDLE_FIAT_VALUE_CHANGE; fiatValue: string }
-    | { type: typeof SEND.HANDLE_FEE_VALUE_CHANGE; fee: FeeItem }
-    | { type: typeof SEND.HANDLE_CUSTOM_FEE_VALUE_CHANGE; customFee: string }
-=======
     | {
           type: typeof SEND.HANDLE_AMOUNT_CHANGE;
           outputId: number;
@@ -50,7 +38,6 @@
           type: typeof SEND.HANDLE_CUSTOM_FEE_VALUE_CHANGE;
           customFee: string;
       }
->>>>>>> 39da11f2
     | {
           type: typeof SEND.HANDLE_SELECT_CURRENCY_CHANGE;
           outputId: number;
@@ -86,11 +73,7 @@
 /*
     Change value in input "Address"
  */
-<<<<<<< HEAD
-export const handleAddressChange = (address: string) => (
-=======
 export const handleAddressChange = (outputId: number, address: string) => (
->>>>>>> 39da11f2
     dispatch: Dispatch,
     getState: GetState,
 ) => {
@@ -108,14 +91,10 @@
 /*
     Change value in input "Amount"
  */
-<<<<<<< HEAD
-export const handleAmountChange = (amount: string) => (dispatch: Dispatch, getState: GetState) => {
-=======
 export const handleAmountChange = (outputId: number, amount: string) => (
     dispatch: Dispatch,
     getState: GetState,
 ) => {
->>>>>>> 39da11f2
     const { account } = getState().wallet.selectedAccount;
     const { send, fiat } = getState().wallet;
     if (!account || !send || !fiat) return null;
@@ -146,17 +125,10 @@
 /*
     Change value in select "LocalCurrency"
  */
-<<<<<<< HEAD
-export const handleSelectCurrencyChange = (localCurrency: ReducerState['localCurrency']) => (
-    dispatch: Dispatch,
-    getState: GetState,
-) => {
-=======
 export const handleSelectCurrencyChange = (
     localCurrency: Output['localCurrency'],
     outputId: number,
 ) => (dispatch: Dispatch, getState: GetState) => {
->>>>>>> 39da11f2
     const { account } = getState().wallet.selectedAccount;
     const { fiat, send } = getState().wallet;
     if (!account || !fiat || !send) return null;
@@ -164,29 +136,6 @@
     const output = getOutput(send.outputs, outputId);
     const fiatNetwork = fiat.find(item => item.symbol === account.symbol);
 
-<<<<<<< HEAD
-    if (fiatNetwork && send.amount) {
-        const rate = fiatNetwork.rates[localCurrency.value];
-        const fiatValueBigNumber = new BigNumber(send.amount).multipliedBy(new BigNumber(rate));
-        const fiatValue = fiatValueBigNumber.isNaN() ? '' : fiatValueBigNumber.toFixed(2);
-        const amountBigNumber = fiatValueBigNumber.dividedBy(new BigNumber(rate));
-
-        dispatch({
-            type: SEND.HANDLE_FIAT_VALUE_CHANGE,
-            fiatValue,
-        });
-
-        dispatch({
-            type: SEND.HANDLE_AMOUNT_CHANGE,
-            amount: amountBigNumber.isZero() ? '0' : amountBigNumber.toFixed(20),
-            availableBalance: account.availableBalance,
-        });
-    }
-
-    dispatch({
-        type: SEND.HANDLE_SELECT_CURRENCY_CHANGE,
-        localCurrency,
-=======
     if (fiatNetwork && output.amount.value) {
         const rate = fiatNetwork.rates[localCurrency.value.value];
         const fiatValueBigNumber = new BigNumber(output.amount.value).multipliedBy(
@@ -213,18 +162,13 @@
         type: SEND.HANDLE_SELECT_CURRENCY_CHANGE,
         outputId,
         localCurrency: localCurrency.value,
->>>>>>> 39da11f2
     });
 };
 
 /*
     Change value in input "FiatInput"
  */
-<<<<<<< HEAD
-export const handleFiatInputChange = (fiatValue: string) => (
-=======
 export const handleFiatInputChange = (outputId: number, fiatValue: string) => (
->>>>>>> 39da11f2
     dispatch: Dispatch,
     getState: GetState,
 ) => {
@@ -258,11 +202,7 @@
 /*
     Click on "set max"
  */
-<<<<<<< HEAD
-export const setMax = () => (dispatch: Dispatch, getState: GetState) => {
-=======
 export const setMax = (outputId: number) => (dispatch: Dispatch, getState: GetState) => {
->>>>>>> 39da11f2
     const { account } = getState().wallet.selectedAccount;
     const { fiat, send } = getState().wallet;
 
@@ -292,14 +232,7 @@
 /*
     Change value in select "Fee"
  */
-<<<<<<< HEAD
-export const handleFeeValueChange = (fee: ReducerState['fee']) => (
-    dispatch: Dispatch,
-    getState: GetState,
-) => {
-=======
 export const handleFeeValueChange = (fee: any) => (dispatch: Dispatch, getState: GetState) => {
->>>>>>> 39da11f2
     const { send } = getState().wallet;
     if (!send || !fee) return null;
 
