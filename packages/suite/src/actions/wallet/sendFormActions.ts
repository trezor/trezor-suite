--- conflicted
+++ resolved
@@ -1,20 +1,17 @@
+import { Dispatch, GetState } from '@suite-types';
+import { db } from '@suite/storage';
+import { SEND } from '@wallet-actions/constants';
+import { Account } from '@wallet-types';
+import { FeeLevel, Output } from '@wallet-types/sendForm';
+import { formatNetworkAmount, getAccountKey, getFiatValue } from '@wallet-utils/accountUtils';
+import { ParsedURI } from '@wallet-utils/cryptoUriParser';
+import { getOutput, hasDecimals, shouldComposeBy } from '@wallet-utils/sendFormUtils';
+import { getLocalCurrency } from '@wallet-utils/settingsUtils';
 import BigNumber from 'bignumber.js';
-import { SEND } from '@wallet-actions/constants';
-import { getOutput, hasDecimals, shouldComposeBy } from '@wallet-utils/sendFormUtils';
-import { formatNetworkAmount, getFiatValue, getAccountKey } from '@wallet-utils/accountUtils';
-import { Output, FeeLevel } from '@wallet-types/sendForm';
-import { ParsedURI } from '@wallet-utils/cryptoUriParser';
-import { getLocalCurrency } from '@wallet-utils/settingsUtils';
-import { Account } from '@wallet-types';
-import { Dispatch, GetState } from '@suite-types';
+
 import * as bitcoinActions from './sendFormSpecific/bitcoinActions';
-<<<<<<< HEAD
 import * as ethereumActions from './sendFormSpecific/ethereumActions';
 import * as rippleActions from './sendFormSpecific/rippleActions';
-import * as sendFormCacheActions from './sendFormCacheActions';
-=======
-import { db } from '@suite/storage';
->>>>>>> 51dd3c26
 
 /**
  * Initialize current form, load values from session storage
