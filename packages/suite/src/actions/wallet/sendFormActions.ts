import BigNumber from 'bignumber.js';
import { SEND } from '@wallet-actions/constants';
import { getOutput } from '@wallet-utils/sendFormUtils';
<<<<<<< HEAD
import { formatNetworkAmount, getFiatValue } from '@wallet-utils/accountUtils';
import { getAccountKey } from '@wallet-utils/reducerUtils';
=======
import { getAccountKey } from '@suite-utils/reducerUtils';
>>>>>>> 60d6a56e
import { Output, InitialState, FeeLevel } from '@wallet-types/sendForm';
import { Account } from '@wallet-types';
import { Dispatch, GetState } from '@suite-types';
import * as bitcoinActions from './sendFormSpecific/bitcoinActions';
import * as sendFormCacheActions from './sendFormCacheActions';

export type SendFormActions =
    | {
          type: typeof SEND.HANDLE_ADDRESS_CHANGE;
          outputId: number;
          address: string;
          symbol: Account['symbol'];
      }
    | {
          type: typeof SEND.HANDLE_AMOUNT_CHANGE;
          outputId: number;
          amount: string;
      }
    | {
          type: typeof SEND.SET_MAX;
          outputId: number;
      }
    | {
          type: typeof SEND.HANDLE_FIAT_VALUE_CHANGE;
          outputId: number;
          fiatValue: string;
      }
    | {
          type: typeof SEND.HANDLE_FEE_VALUE_CHANGE;
          fee: FeeLevel;
      }
    | {
          type: typeof SEND.HANDLE_CUSTOM_FEE_VALUE_CHANGE;
          customFee: string | null;
      }
    | {
          type: typeof SEND.HANDLE_SELECT_CURRENCY_CHANGE;
          outputId: number;
          localCurrency: Output['localCurrency']['value'];
      }
    | {
          type: typeof SEND.SET_ADDITIONAL_FORM_VISIBILITY;
      }
    | {
          type: typeof SEND.CLEAR;
      }
    | { type: typeof SEND.INIT; payload: InitialState }
    | { type: typeof SEND.DISPOSE };

/**
 * Initialize current form, load values from session storage
 */
export const init = () => (dispatch: Dispatch, getState: GetState) => {
    const { router } = getState();
    const { account } = getState().wallet.selectedAccount;
    const { sendCache } = getState().wallet;
    if (router.app !== 'wallet' || !router.params) return;

    let cachedState = null;
    const feeInfo = getState().wallet.fees[router.params.symbol];
    const levels: FeeLevel[] = feeInfo.levels.concat({
        label: 'custom',
        feePerUnit: '0',
        value: '0',
        blocks: 0,
    });

    if (account) {
        const accountKey = getAccountKey(account.descriptor, account.symbol, account.deviceState);
        const cachedItem = sendCache.cache.find(item => item.id === accountKey);
        cachedState = cachedItem ? cachedItem.sendFormState : null;
    }

    dispatch({
        type: SEND.INIT,
        payload: {
            feeInfo: {
                ...feeInfo,
                levels,
            },
            selectedFee: levels.find(l => l.label === 'normal') || levels[0],
            ...cachedState,
        },
    });
};

export const compose = (setMax: boolean = false) => async (
    dispatch: Dispatch,
    getState: GetState,
) => {
    const account = getState().wallet.selectedAccount.account as Account;
    if (account.networkType === 'bitcoin') {
        return dispatch(bitcoinActions.compose(setMax));
    }
};

/**
 * Dispose current form, save values to session storage
 */
export const dispose = () => (dispatch: Dispatch, _getState: GetState) => {
    dispatch({
        type: SEND.DISPOSE,
    });
};

/*
    Change value in input "Address"
 */
export const handleAddressChange = (outputId: number, address: string) => (
    dispatch: Dispatch,
    getState: GetState,
) => {
    const { account } = getState().wallet.selectedAccount;
    const { send } = getState().wallet;
    if (!account || !send) return null;

    dispatch({
        type: SEND.HANDLE_ADDRESS_CHANGE,
        outputId,
        address,
        symbol: account.symbol,
    });

    dispatch(compose());
    dispatch(sendFormCacheActions.cache());
};

/*
    Change value in input "Amount"
 */
export const handleAmountChange = (outputId: number, amount: string) => (
    dispatch: Dispatch,
    getState: GetState,
) => {
    const { account } = getState().wallet.selectedAccount;
    const { send, fiat } = getState().wallet;
    if (!account || !send || !fiat) return null;

    const output = getOutput(send.outputs, outputId);
    const fiatNetwork = fiat.find(item => item.symbol === account.symbol);

    if (fiatNetwork) {
        const rate = fiatNetwork.rates[output.localCurrency.value.value].toString();
        const fiatValue = getFiatValue(amount, rate);
        if (rate) {
            dispatch({
                type: SEND.HANDLE_FIAT_VALUE_CHANGE,
                outputId,
                fiatValue,
            });
        }
    }

    dispatch({
        type: SEND.HANDLE_AMOUNT_CHANGE,
        outputId,
        amount,
    });

    dispatch(compose());
    dispatch(sendFormCacheActions.cache());
};

/*
    Change value in select "LocalCurrency"
 */
export const handleSelectCurrencyChange = (
    localCurrency: Output['localCurrency']['value'],
    outputId: number,
) => (dispatch: Dispatch, getState: GetState) => {
    const { account } = getState().wallet.selectedAccount;
    const { fiat, send } = getState().wallet;
    if (!account || !fiat || !send) return null;

    const output = getOutput(send.outputs, outputId);
    const fiatNetwork = fiat.find(item => item.symbol === account.symbol);

    if (fiatNetwork && output.amount.value) {
        const rate = fiatNetwork.rates[localCurrency.value];
        const fiatValueBigNumber = new BigNumber(output.amount.value).multipliedBy(
            new BigNumber(rate),
        );
        const fiatValue = fiatValueBigNumber.isNaN() ? '' : fiatValueBigNumber.toFixed(2);
        const amountBigNumber = fiatValueBigNumber.dividedBy(new BigNumber(rate));

        dispatch({
            type: SEND.HANDLE_FIAT_VALUE_CHANGE,
            outputId,
            fiatValue,
        });

        dispatch({
            type: SEND.HANDLE_AMOUNT_CHANGE,
            outputId,
            amount: amountBigNumber.isZero() ? '0' : amountBigNumber.toFixed(20),
        });
    }

    dispatch({
        type: SEND.HANDLE_SELECT_CURRENCY_CHANGE,
        outputId,
        localCurrency,
    });

    dispatch(compose());
    dispatch(sendFormCacheActions.cache());
};

/*
    Change value in input "FiatInput"
 */
export const handleFiatInputChange = (outputId: number, fiatValue: string) => (
    dispatch: Dispatch,
    getState: GetState,
) => {
    const { account } = getState().wallet.selectedAccount;
    const { fiat, send } = getState().wallet;

    if (!account || !fiat || !send) return null;

    const output = getOutput(send.outputs, outputId);
    const fiatNetwork = fiat.find(item => item.symbol === account.symbol);
    if (!fiatNetwork) return null;

    const rate = fiatNetwork.rates[output.localCurrency.value.value];
    const amountBigNumber = new BigNumber(fiatValue || '0').dividedBy(new BigNumber(rate));
    const amount = amountBigNumber.isNaN() ? '' : amountBigNumber.toFixed(20);

    dispatch({
        type: SEND.HANDLE_FIAT_VALUE_CHANGE,
        outputId,
        fiatValue,
    });

    dispatch({
        type: SEND.HANDLE_AMOUNT_CHANGE,
        outputId,
        amount,
    });

    dispatch(compose());
    dispatch(sendFormCacheActions.cache());
};

/*
    Click on "set max"
 */
export const setMax = (outputId: number) => async (dispatch: Dispatch, getState: GetState) => {
    const { account } = getState().wallet.selectedAccount;
    const { fiat, send } = getState().wallet;

    if (!account || !fiat || !send) return null;

    const composedTransaction = await dispatch(compose(true));
    const output = getOutput(send.outputs, outputId);
    const fiatNetwork = fiat.find(item => item.symbol === account.symbol);

    if (fiatNetwork) {
        const rate = fiatNetwork.rates[output.localCurrency.value.value].toString();
        const fiatValue = getFiatValue(account.availableBalance, rate);
        dispatch({
            type: SEND.HANDLE_FIAT_VALUE_CHANGE,
            outputId,
            fiatValue,
        });
    }

    if (composedTransaction && composedTransaction.type !== 'error') {
        const feeBig = new BigNumber(composedTransaction.fee);
        const availableBalanceBig = new BigNumber(account.availableBalance);

        dispatch({
            type: SEND.HANDLE_AMOUNT_CHANGE,
            outputId,
            amount: formatNetworkAmount(
                availableBalanceBig.minus(feeBig).toString(),
                account.symbol,
            ),
        });

        dispatch(sendFormCacheActions.cache());
    }
};

/*
    Change value in select "Fee"
 */
export const handleFeeValueChange = (fee: FeeLevel) => (dispatch: Dispatch, getState: GetState) => {
    const { send } = getState().wallet;
    const { account } = getState().wallet.selectedAccount;
    if (!send || !account) return;
    if (send.selectedFee.label === fee.label) return;

    dispatch({ type: SEND.HANDLE_FEE_VALUE_CHANGE, fee });

    if (fee.label === 'custom') {
        dispatch({
            type: SEND.HANDLE_CUSTOM_FEE_VALUE_CHANGE,
            customFee: send.selectedFee.feePerUnit,
        });
        if (!send.isAdditionalFormVisible) {
            dispatch({ type: SEND.SET_ADDITIONAL_FORM_VISIBILITY });
        }
    } else {
        dispatch({
            type: SEND.HANDLE_CUSTOM_FEE_VALUE_CHANGE,
            customFee: null,
        });
    }

    dispatch(compose());
    dispatch(sendFormCacheActions.cache());
};

/*
    Change value in additional form - select "Fee"
 */
export const handleCustomFeeValueChange = (customFee: string) => (
    dispatch: Dispatch,
    getState: GetState,
) => {
    const { send } = getState().wallet;
    const { account } = getState().wallet.selectedAccount;
    if (!account || !send) return null;
    const fee = send.feeInfo.levels[send.feeInfo.levels.length - 1];

    dispatch({
        type: SEND.HANDLE_CUSTOM_FEE_VALUE_CHANGE,
        customFee,
    });

    dispatch({
        type: SEND.HANDLE_FEE_VALUE_CHANGE,
        fee: {
            ...fee,
            feePerUnit: customFee,
            value: customFee,
        },
    });

    dispatch(compose());
    dispatch(sendFormCacheActions.cache());
};

/*
    Click on button "Advanced settings"
 */
export const toggleAdditionalFormVisibility = () => (dispatch: Dispatch, getState: GetState) => {
    const { send } = getState().wallet;
    const { account } = getState().wallet.selectedAccount;
    if (!send || !account) return;

    dispatch({ type: SEND.SET_ADDITIONAL_FORM_VISIBILITY });
    dispatch(sendFormCacheActions.cache());
};

/*
    Clear to default state
*/
export const clear = () => (dispatch: Dispatch, getState: GetState) => {
    const { send } = getState().wallet;
    const { account } = getState().wallet.selectedAccount;
    if (!send || !account) return;

    dispatch({ type: SEND.CLEAR });
    dispatch(sendFormCacheActions.cache());
};<|MERGE_RESOLUTION|>--- conflicted
+++ resolved
@@ -1,12 +1,8 @@
 import BigNumber from 'bignumber.js';
 import { SEND } from '@wallet-actions/constants';
 import { getOutput } from '@wallet-utils/sendFormUtils';
-<<<<<<< HEAD
 import { formatNetworkAmount, getFiatValue } from '@wallet-utils/accountUtils';
-import { getAccountKey } from '@wallet-utils/reducerUtils';
-=======
 import { getAccountKey } from '@suite-utils/reducerUtils';
->>>>>>> 60d6a56e
 import { Output, InitialState, FeeLevel } from '@wallet-types/sendForm';
 import { Account } from '@wallet-types';
 import { Dispatch, GetState } from '@suite-types';
