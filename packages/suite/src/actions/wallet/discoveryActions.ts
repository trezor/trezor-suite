import {
    Discovery,
    PartialDiscovery,
    DISCOVERY_STATUS as STATUS,
} from '@wallet-reducers/discoveryReducer';
import TrezorConnect, { AccountInfo, UI } from 'trezor-connect';
import { add as addNotification } from '@suite-actions/notificationActions';
import { create as createAccount } from '@wallet-actions/accountActions';
import { DISCOVERY } from './constants';
<<<<<<< HEAD
import { NETWORKS, SETTINGS } from '@suite-config';
=======
import { NETWORKS } from '@wallet-config';
>>>>>>> 78be7436
import { Dispatch, GetState } from '@suite-types';
import { Account } from '@wallet-types';

export type DiscoveryActions =
    | { type: typeof DISCOVERY.CREATE; payload: Discovery }
    | { type: typeof DISCOVERY.START; payload: Discovery }
    | { type: typeof DISCOVERY.UPDATE; payload: PartialDiscovery }
    | { type: typeof DISCOVERY.INTERRUPT; payload: PartialDiscovery }
    | { type: typeof DISCOVERY.STOP; payload: PartialDiscovery }
    | { type: typeof DISCOVERY.COMPLETE; payload: PartialDiscovery }
    | { type: typeof DISCOVERY.REMOVE; payload: PartialDiscovery };

type UpdateActionType =
    | typeof DISCOVERY.UPDATE
    | typeof DISCOVERY.INTERRUPT
    | typeof DISCOVERY.STOP
    | typeof DISCOVERY.COMPLETE;

export interface DiscoveryItem {
    // trezor-connect
    path: string;
    coin: Account['symbol'];
    details?: 'basic' | 'tokens' | 'tokenBalances' | 'txids' | 'txs';
    pageSize?: number;
    // wallet
    index: number;
    accountType: Account['accountType'];
    networkType: Account['networkType'];
}

// TODO: trezor-connect untyped event
interface ProgressEvent {
    progress: number;
    response: AccountInfo;
    error?: string;
}

const LIMIT = 10;

// Get discovery process for deviceState.
const getDiscovery = (deviceState: string) => (
    _dispatch: Dispatch,
    getState: GetState,
): Discovery | undefined => {
    const { discovery } = getState().wallet;
    return discovery.find(d => d.deviceState === deviceState);
};

export const getDiscoveryForDevice = () => (
    dispatch: Dispatch,
    getState: GetState,
): Discovery | undefined => {
    const { device } = getState().suite;
    if (!device || !device.state) return;
    return dispatch(getDiscovery(device.state));
};

export const update = (
    payload: PartialDiscovery,
    type: UpdateActionType = DISCOVERY.UPDATE,
): DiscoveryActions => ({
    type,
    payload,
});

const calculateProgress = (discovery: Discovery) => (
    _dispatch: Dispatch,
    getState: GetState,
): PartialDiscovery => {
    let total = LIMIT * discovery.networks.length;
    let loaded = 0;
    const accounts = getState().wallet.accounts.filter(
        a => a.deviceState === discovery.deviceState,
    );
    accounts.forEach(a => {
        if (discovery.networks.includes(a.symbol)) {
            loaded++;
            const indexBeyondLimit = a.index + 1 >= LIMIT;
            if (a.empty) {
                total -= indexBeyondLimit ? 0 : LIMIT - a.index - 1;
            } else if (indexBeyondLimit) {
                // index is beyond limit, increment total value since next account will be loaded
                total += 1;
            }
        }
    });
    discovery.failed.forEach(f => {
        total -= LIMIT - f.index;
    });
    return {
        deviceState: discovery.deviceState,
        loaded,
        total,
    };
};

const handleProgress = (event: ProgressEvent, deviceState: string, item: DiscoveryItem) => (
    dispatch: Dispatch,
) => {
    // get fresh discovery data
    const discovery = dispatch(getDiscovery(deviceState));
    // ignore progress event when:
    // 1. discovery is not running (interrupted/stopped/complete)
    if (!discovery || discovery.status > STATUS.RUNNING) return;
    // 2. account network is no longer part of discovery (network disabled in wallet settings)
    if (!discovery.networks.includes(item.coin)) return;

    // process event
    const { response, error } = event;
    let { failed } = discovery;
    if (error) {
        failed = failed.concat([
            {
                index: item.index,
                symbol: item.coin,
                accountType: item.accountType,
                error,
            },
        ]);
    } else {
        dispatch(createAccount(deviceState, item, response));
    }
    // calculate progress
    const progress = dispatch(
        calculateProgress({
            ...discovery,
            failed,
        }),
    );
    // update discovery
    dispatch(
        update({
            ...progress,
            bundleSize: discovery.bundleSize - 1,
            failed,
        }),
    );
};

const getBundle = (discovery: Discovery) => (_d: Dispatch, getState: GetState): DiscoveryItem[] => {
    const bundle: DiscoveryItem[] = [];
    // find all accounts
    const accounts = getState().wallet.accounts.filter(
        a => a.deviceState === discovery.deviceState,
    );
    const networks = NETWORKS.filter(n => discovery.networks.includes(n.symbol));
    networks.forEach(configNetwork => {
        // find all existed accounts
        const accountType = configNetwork.accountType || 'normal';
        const prevAccounts = accounts
            .filter(
                account =>
                    account.accountType === accountType && account.symbol === configNetwork.symbol,
            )
            .sort((a, b) => {
                return b.index - a.index;
            });

        // check if requested coin already have an empty account
        const hasEmptyAccount = prevAccounts.find(a => a.empty && !a.visible);

        // check if requested coin not failed before
        const failed = discovery.failed.find(
            account =>
                account.symbol === configNetwork.symbol && account.accountType === accountType,
        );

        if (!hasEmptyAccount && !failed) {
            const index = prevAccounts[0] ? prevAccounts[0].index + 1 : 0;
            bundle.push({
                path: configNetwork.bip44.replace('i', index.toString()),
                coin: configNetwork.symbol,
                details: 'txs',
                index,
                pageSize: SETTINGS.TXS_PER_PAGE,
                accountType,
                networkType: configNetwork.networkType,
            });
        }
    });

    return bundle;
};

export const updateNetworkSettings = () => (dispatch: Dispatch, getState: GetState) => {
    const { enabledNetworks } = getState().wallet.settings;
    const { discovery } = getState().wallet;
    discovery.forEach(d => {
        const networks = NETWORKS.filter(
            n => enabledNetworks.includes(n.symbol) && !n.isHidden,
        ).map(n => n.symbol);
        const progress = dispatch(
            calculateProgress({
                ...d,
                networks,
                failed: [],
            }),
        );
        dispatch(
            update({
                ...progress,
                networks,
                failed: [],
            }),
        );
    });
};

export const create = (deviceState: string) => (dispatch: Dispatch, getState: GetState) => {
    const { enabledNetworks } = getState().wallet.settings;
    const networks = NETWORKS.filter(n => enabledNetworks.includes(n.symbol) && !n.isHidden).map(
        n => n.symbol,
    );
    dispatch({
        type: DISCOVERY.CREATE,
        payload: {
            deviceState,
            index: 0,
            status: STATUS.IDLE,
            total: LIMIT * networks.length,
            bundleSize: 0,
            loaded: 0,
            failed: [],
            networks,
        },
    });
};

export const remove = (deviceState: string) => ({
    type: DISCOVERY.REMOVE,
    payload: {
        deviceState,
    },
});

export const start = () => async (dispatch: Dispatch, getState: GetState): Promise<void> => {
    // TODO:
    // - add subscriptions
    // - filter coin by firmware (ex: xrp on T1)

    const selectedDevice = getState().suite.device;
    const discovery = dispatch(getDiscoveryForDevice());
    if (!selectedDevice || !discovery) {
        dispatch(
            // TODO: notification with translations
            addNotification({
                variant: 'error',
                title: 'No discovery',
                cancelable: true,
            }),
        );
        return;
    } // TODO: throw error in notification?
    const { deviceState } = discovery;

    // start process
    if (discovery.status === STATUS.IDLE || discovery.status > STATUS.STOPPING) {
        dispatch({
            type: DISCOVERY.START,
            payload: {
                ...discovery,
                status: STATUS.RUNNING,
            },
        });
    }

    // prepare bundle of accounts to discover
    const bundle = dispatch(getBundle(discovery));

    // discovery process complete
    if (bundle.length === 0) {
        if (discovery.status === STATUS.RUNNING && selectedDevice.connected) {
            // call getFeatures to release device session
            await TrezorConnect.getFeatures({
                device: {
                    path: selectedDevice.path,
                    instance: selectedDevice.instance,
                    state: selectedDevice.state,
                },
                keepSession: false,
                useEmptyPassphrase: selectedDevice.useEmptyPassphrase,
            });
        }

        dispatch(
            update(
                {
                    deviceState,
                    status: STATUS.COMPLETED,
                },
                DISCOVERY.COMPLETE,
            ),
        );
        return;
    }

    dispatch(update({ deviceState, bundleSize: bundle.length, status: STATUS.RUNNING }));

    // handle trezor-connect event
    const onBundleProgress = (event: ProgressEvent) => {
        const { progress } = event;
        // pass more parameters to handler
        dispatch(handleProgress(event, deviceState, bundle[progress]));
    };

    TrezorConnect.on(UI.BUNDLE_PROGRESS, onBundleProgress);
    const result = await TrezorConnect.getAccountInfo({
        device: {
            path: selectedDevice.path,
            instance: selectedDevice.instance,
            state: selectedDevice.state,
        },
        bundle,
        keepSession: true,
        skipFinalReload: true,
        useEmptyPassphrase: selectedDevice.useEmptyPassphrase,
    });
    TrezorConnect.off(UI.BUNDLE_PROGRESS, onBundleProgress);

    // process response
    if (result.success) {
        // fetch fresh data from reducer
        const currentDiscovery = dispatch(getDiscovery(deviceState));
        if (!currentDiscovery) return;
        if (currentDiscovery.status === STATUS.RUNNING) {
            await dispatch(start()); // try next index
        } else if (currentDiscovery.status === STATUS.STOPPING) {
            dispatch(update({ deviceState, status: STATUS.STOPPED }, DISCOVERY.STOP));
        } else {
            // TODO: notification with translations
            dispatch(
                addNotification({
                    variant: 'error',
                    title: 'Reading accounts error: Discovery process is not running',
                    // message: (<>{result.payload.error}</>),
                    cancelable: true,
                }),
            );
        }
    } else {
        // this error will be thrown only at the beginning of discovery process
        // it will determine which coins are not supported because one of exceptions below
        // - UI.FIRMWARE_NOT_SUPPORTED
        // - UI.FIRMWARE_NOT_COMPATIBLE
        // - UI.FIRMWARE_OLD
        // those coins should be added to "failed" field
        if (result.payload.code === 'bundle_fw_exception') {
            try {
                const coins: { index: number; coin: string; exception: string }[] = JSON.parse(
                    result.payload.error,
                );
                if (!coins || !Array.isArray(coins)) {
                    // throw error to prevent execution. error will be processed in lower block
                    throw new Error(
                        `Unexpected JSON error response from TrezorConnect: ${result.payload.error}`,
                    );
                }
                const failed: Discovery['failed'] = coins.map(c => ({
                    index: 0,
                    symbol: c.coin,
                    accountType: bundle[c.index].accountType,
                    error: c.exception,
                    fwException: c.exception,
                }));

                const progress = dispatch(
                    calculateProgress({
                        ...discovery,
                        failed,
                    }),
                );

                dispatch(
                    update({
                        ...progress,
                        bundleSize: discovery.bundleSize - failed.length,
                        failed,
                    }),
                );

                await dispatch(start()); // restart process, exclude failed coins
                return;
            } catch (error) {
                // do nothing. error will be handled in lower block
            }
        }

        dispatch(update({ deviceState, status: STATUS.STOPPED }, DISCOVERY.STOP));

        if (result.payload.error !== 'discovery_interrupted') {
            // TODO: notification with translations
            dispatch(
                addNotification({
                    variant: 'error',
                    title: 'Reading accounts error',
                    // message: (<>{result.payload.error}</>),
                    cancelable: true,
                }),
            );
        }
    }
};

export const stop = () => async (dispatch: Dispatch): Promise<void> => {
    const discovery = dispatch(getDiscoveryForDevice());
    if (discovery && discovery.running) {
        dispatch(
            update(
                { deviceState: discovery.deviceState, status: STATUS.STOPPING },
                DISCOVERY.INTERRUPT,
            ),
        );
        TrezorConnect.cancel('discovery_interrupted');

        return discovery.running.promise;
    }
};<|MERGE_RESOLUTION|>--- conflicted
+++ resolved
@@ -7,11 +7,8 @@
 import { add as addNotification } from '@suite-actions/notificationActions';
 import { create as createAccount } from '@wallet-actions/accountActions';
 import { DISCOVERY } from './constants';
-<<<<<<< HEAD
-import { NETWORKS, SETTINGS } from '@suite-config';
-=======
+import { SETTINGS } from '@suite-config';
 import { NETWORKS } from '@wallet-config';
->>>>>>> 78be7436
 import { Dispatch, GetState } from '@suite-types';
 import { Account } from '@wallet-types';
 
