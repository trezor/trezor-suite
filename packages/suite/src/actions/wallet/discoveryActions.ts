--- conflicted
+++ resolved
@@ -174,29 +174,6 @@
                 account.symbol === configNetwork.symbol && account.accountType === accountType,
         );
 
-<<<<<<< HEAD
-        const skip = failed || (discovery.index >= 0 && !prevAccount);
-        for (let i = 1; i <= BUNDLE_SIZE; i++) {
-            const accountIndex = discovery.index + 1;
-            // check if this account wasn't created before
-            const existedAccount = accounts.find(
-                account =>
-                    account.accountType === accountType &&
-                    account.network === configNetwork.symbol &&
-                    account.index === accountIndex,
-            );
-            if (!skip && !existedAccount) {
-                bundle.push({
-                    path: configNetwork.bip44.replace('i', accountIndex.toString()),
-                    coin: configNetwork.symbol,
-                    details: 'txs',
-                    pageSize: 25,
-                    index: accountIndex,
-                    accountType,
-                    networkType: configNetwork.networkType || 'bitcoin',
-                });
-            }
-=======
         if (!hasEmptyAccount && !failed) {
             const index = prevAccounts[0] ? prevAccounts[0].index + 1 : 0;
             bundle.push({
@@ -204,10 +181,10 @@
                 coin: configNetwork.symbol,
                 details: 'txs',
                 index,
+                pageSize: 25,
                 accountType,
                 networkType: configNetwork.networkType,
             });
->>>>>>> 314f2915
         }
     });
 
