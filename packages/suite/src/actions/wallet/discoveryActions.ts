--- conflicted
+++ resolved
@@ -61,13 +61,9 @@
             device: id,
             index: -1,
             status: STATUS.IDLE,
-<<<<<<< HEAD
-            total: LIMIT * networks.length,
-=======
             // total: (LIMIT + BUNDLE_SIZE) * accountTypes.length,
             total: LIMIT * NETWORKS.length,
             bundleSize: 0,
->>>>>>> c2d5367e
             loaded: 0,
             failed: [],
         }
