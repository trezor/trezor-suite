import { AccountInfo } from 'trezor-connect';
import { ACCOUNT } from '@wallet-actions/constants';
import { DiscoveryItem } from '@wallet-actions/discoveryActions';
import { NETWORKS } from '@wallet-config';
import { Account } from '@wallet-types';
import { Dispatch, GetState, TrezorDevice } from '@suite-types';

export type AccountActions =
    | { type: typeof ACCOUNT.CREATE; payload: Account }
    | { type: typeof ACCOUNT.REMOVE; payload: Account[] }
    | { type: typeof ACCOUNT.REQUEST_NEW_ACCOUNT; payload: TrezorDevice }
    | { type: typeof ACCOUNT.CHANGE_VISIBILITY; payload: Account }
    | { type: typeof ACCOUNT.UPDATE; payload: Account };

const getAccountSpecific = (accountInfo: AccountInfo, discoveryItem: DiscoveryItem) => {
    if (accountInfo.misc && discoveryItem.networkType === 'ripple') {
        return {
            misc: {
                sequence: accountInfo.misc.sequence,
                reserve: accountInfo.misc.reserve,
            },
            marker: accountInfo.marker,
        } as const;
    }

    if (accountInfo.misc && discoveryItem.networkType === 'ethereum') {
        return {
            misc: {
                nonce: accountInfo.misc.nonce,
            },
            marker: undefined,
        } as const;
    }

    if (!accountInfo.misc && discoveryItem.networkType === 'bitcoin') {
        return {
            misc: undefined,
            marker: undefined,
        } as const;
    }
};

export const create = (
    deviceState: string,
    discoveryItem: DiscoveryItem,
    accountInfo: AccountInfo,
): AccountActions => ({
    type: ACCOUNT.CREATE,
    // @ts-ignore
    payload: {
        deviceState,
        index: discoveryItem.index,
        path: discoveryItem.path,
        descriptor: accountInfo.descriptor,
        accountType: discoveryItem.accountType,
        networkType: discoveryItem.networkType,
        symbol: discoveryItem.coin,
        empty: accountInfo.empty,
        visible: !accountInfo.empty,
        balance: accountInfo.balance,
        availableBalance: accountInfo.availableBalance,
        tokens: accountInfo.tokens,
        addresses: accountInfo.addresses,
        utxo: accountInfo.utxo,
        history: accountInfo.history,
<<<<<<< HEAD
        misc: accountInfo.misc,
        marker: accountInfo.marker,
        page: accountInfo.page,
=======
        ...getAccountSpecific(accountInfo, discoveryItem),
>>>>>>> f8e74c4d
    },
});

export const update = (account: Account, accountInfo: AccountInfo) =>
    ({
        type: ACCOUNT.UPDATE,
        payload: {
            ...account,
            ...accountInfo,
            path: account.path, // preserve account path (fetched account comes without it)
            // immer.js (used in reducer) doesn't update fields that are set to undefined,
            // so when a marker is undefined, we change it to null.
            ...{ marker: accountInfo.marker ? accountInfo.marker : null },
        },
    } as const);

export const disableAccounts = () => (dispatch: Dispatch, getState: GetState) => {
    const { enabledNetworks } = getState().wallet.settings;
    // find disabled networks
    const disabledNetworks = NETWORKS.filter(
        n => !enabledNetworks.includes(n.symbol) || n.isHidden,
    ).map(n => n.symbol);
    // find accounts for disabled networks
    const accountsToRemove = getState().wallet.accounts.filter(a =>
        disabledNetworks.includes(a.symbol),
    );
    dispatch({
        type: ACCOUNT.REMOVE,
        payload: accountsToRemove,
    });
};

export const requestNewAccount = () => (dispatch: Dispatch, getState: GetState) => {
    const { device } = getState().suite;
    if (!device) return;
    dispatch({
        type: ACCOUNT.REQUEST_NEW_ACCOUNT,
        payload: device,
    });
};

export const changeAccountVisibility = (payload: Account) => ({
    type: ACCOUNT.CHANGE_VISIBILITY,
    payload,
});<|MERGE_RESOLUTION|>--- conflicted
+++ resolved
@@ -63,13 +63,7 @@
         addresses: accountInfo.addresses,
         utxo: accountInfo.utxo,
         history: accountInfo.history,
-<<<<<<< HEAD
-        misc: accountInfo.misc,
-        marker: accountInfo.marker,
-        page: accountInfo.page,
-=======
         ...getAccountSpecific(accountInfo, discoveryItem),
->>>>>>> f8e74c4d
     },
 });
 
