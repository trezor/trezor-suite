<<<<<<< HEAD
import { Dispatch, GetState } from '@suite-types/index';
import { ACCOUNT } from './constants';
import { Account } from '@wallet-types';

export type AccountActions =
    | { type: typeof ACCOUNT.CREATE; payload: Account } // TODO types
    | { type: typeof ACCOUNT.UPDATE; payload: any }; // TODO types
=======
import { AccountInfo } from 'trezor-connect';
// import { Dispatch, GetState } from '@suite-types/index';
import { ACCOUNT } from '@wallet-actions/constants';
import { DiscoveryItem } from '@wallet-actions/discoveryActions';
import { Account } from '@wallet-types';
import { Dispatch, GetState } from '@suite-types';
import { NETWORKS } from '@suite-config';

export type AccountActions =
    | { type: typeof ACCOUNT.CREATE; payload: Account }
    | { type: typeof ACCOUNT.REMOVE; payload: Account[] }
    | { type: typeof ACCOUNT.UPDATE; payload: Account };
>>>>>>> 314f2915

export const create = (
    deviceState: string,
    discoveryItem: DiscoveryItem,
    accountInfo: AccountInfo,
): AccountActions => ({
    type: ACCOUNT.CREATE,
    payload: {
        deviceState,
        index: discoveryItem.index,
        path: discoveryItem.path,
        descriptor: accountInfo.descriptor,
        accountType: discoveryItem.accountType,
        networkType: discoveryItem.networkType,
        symbol: discoveryItem.coin,
        empty: accountInfo.empty,
        visible: !accountInfo.empty,
        balance: accountInfo.balance,
        availableBalance: accountInfo.availableBalance,
        tokens: accountInfo.tokens,
        addresses: accountInfo.addresses,
        utxo: accountInfo.utxo,
        history: accountInfo.history,
        misc: accountInfo.misc,
        marker: accountInfo.marker,
    },
});

export const disableAccounts = () => (dispatch: Dispatch, getState: GetState) => {
    const { enabledNetworks } = getState().wallet.settings;
    // find disabled networks
    const disabledNetworks = NETWORKS.filter(
        n => !enabledNetworks.includes(n.symbol) || n.isHidden,
    ).map(n => n.symbol);
    // find accounts for disabled networks
    const accountsToRemove = getState().wallet.accounts.filter(a =>
        disabledNetworks.includes(a.symbol),
    );
    dispatch({
        type: ACCOUNT.REMOVE,
        payload: accountsToRemove,
    });
};<|MERGE_RESOLUTION|>--- conflicted
+++ resolved
@@ -1,12 +1,3 @@
-<<<<<<< HEAD
-import { Dispatch, GetState } from '@suite-types/index';
-import { ACCOUNT } from './constants';
-import { Account } from '@wallet-types';
-
-export type AccountActions =
-    | { type: typeof ACCOUNT.CREATE; payload: Account } // TODO types
-    | { type: typeof ACCOUNT.UPDATE; payload: any }; // TODO types
-=======
 import { AccountInfo } from 'trezor-connect';
 // import { Dispatch, GetState } from '@suite-types/index';
 import { ACCOUNT } from '@wallet-actions/constants';
@@ -19,7 +10,6 @@
     | { type: typeof ACCOUNT.CREATE; payload: Account }
     | { type: typeof ACCOUNT.REMOVE; payload: Account[] }
     | { type: typeof ACCOUNT.UPDATE; payload: Account };
->>>>>>> 314f2915
 
 export const create = (
     deviceState: string,
