<<<<<<< HEAD
import { Dispatch, GetState, AppState } from '@suite-types/index';
=======
import { Dispatch, GetState } from '@suite-types';
>>>>>>> 8b1a00dd
import { SETTINGS } from './constants';

export type SettingsActions =
    | { type: typeof SETTINGS.SET_HIDDEN_COINS; hiddenCoins: string[] }
    | { type: typeof SETTINGS.SET_HIDDEN_COINS_EXTERNAL; hiddenCoinsExternal: string[] }
    | { type: typeof SETTINGS.SET_LOCAL_CURRENCY; localCurrency: string }
    | { type: typeof SETTINGS.SET_HIDE_BALANCE; toggled: boolean }
    | { type: typeof SETTINGS.FROM_STORAGE; payload: AppState['wallet']['settings'] };

export const setLocalCurrency = (localCurrency: string) => ({
    type: SETTINGS.SET_LOCAL_CURRENCY,
    localCurrency: localCurrency.toLowerCase(),
});

export const setHideBalance = (toggled: boolean) => ({
    type: SETTINGS.SET_HIDE_BALANCE,
    toggled,
});

export const handleCoinVisibility = (
    coinShortcut: string,
    shouldBeVisible: boolean,
    isExternal: boolean,
) => (dispatch: Dispatch, getState: GetState) => {
    const configuration: string[] = isExternal
        ? getState().wallet.settings.hiddenCoinsExternal
        : getState().wallet.settings.hiddenCoins;
    let newConfig: string[] = configuration;
    const isAlreadyHidden = configuration.find(coin => coin === coinShortcut);

    if (shouldBeVisible) {
        newConfig = configuration.filter(coin => coin !== coinShortcut);
    } else if (!isAlreadyHidden) {
        newConfig = [...configuration, coinShortcut];
    }

    if (isExternal) {
        dispatch({
            type: SETTINGS.SET_HIDDEN_COINS_EXTERNAL,
            hiddenCoinsExternal: newConfig,
        });
    } else {
        dispatch({
            type: SETTINGS.SET_HIDDEN_COINS,
            hiddenCoins: newConfig,
        });
    }
};

export const toggleGroupCoinsVisibility = (
    allCoins: string[],
    checked: boolean,
    isExternal: boolean,
) => (dispatch: Dispatch) => {
    // supported coins
    if (checked && !isExternal) {
        dispatch({
            type: SETTINGS.SET_HIDDEN_COINS,
            hiddenCoins: [],
        });
    }

    if (!checked && !isExternal) {
        dispatch({
            type: SETTINGS.SET_HIDDEN_COINS,
            hiddenCoins: allCoins,
        });
    }

    // external coins
    if (checked && isExternal) {
        dispatch({
            type: SETTINGS.SET_HIDDEN_COINS_EXTERNAL,
            hiddenCoinsExternal: [],
        });
    }

    if (!checked && isExternal) {
        dispatch({
            type: SETTINGS.SET_HIDDEN_COINS_EXTERNAL,
            hiddenCoinsExternal: allCoins,
        });
    }
};

export const fromStorage = (payload: AppState['wallet']['settings']) => ({
    type: SETTINGS.FROM_STORAGE,
    payload,
});<|MERGE_RESOLUTION|>--- conflicted
+++ resolved
@@ -1,8 +1,4 @@
-<<<<<<< HEAD
-import { Dispatch, GetState, AppState } from '@suite-types/index';
-=======
-import { Dispatch, GetState } from '@suite-types';
->>>>>>> 8b1a00dd
+import { Dispatch, GetState, AppState } from '@suite-types';
 import { SETTINGS } from './constants';
 
 export type SettingsActions =
