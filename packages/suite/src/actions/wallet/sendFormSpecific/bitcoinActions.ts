--- conflicted
+++ resolved
@@ -55,8 +55,6 @@
     dispatch(sendFormCacheActions.cache());
 };
 
-<<<<<<< HEAD
-=======
 export const send = () => async (dispatch: Dispatch, getState: GetState) => {
     const { send, selectedAccount } = getState().wallet;
     const selectedDevice = getState().suite.device;
@@ -101,16 +99,10 @@
     }
 };
 
->>>>>>> 97989472
 export const compose = () => async (dispatch: Dispatch, getState: GetState) => {
     const { send, selectedAccount } = getState().wallet;
     const account = selectedAccount.account as Account;
     if (!send || !account.addresses || !account.utxo) return;
-<<<<<<< HEAD
-=======
-
-    // TODO: validate if form has errors
->>>>>>> 97989472
 
     const { outputs } = send;
 
@@ -156,48 +148,4 @@
             },
         });
     }
-};
-
-export const send = () => async (dispatch: Dispatch, getState: GetState) => {
-    const { send, selectedAccount } = getState().wallet;
-    const selectedDevice = getState().suite.device;
-    const account = selectedAccount.account as Account;
-    if (!send || !send.networkTypeBitcoin.transactionInfo || !selectedDevice) return;
-
-    const { transactionInfo } = send.networkTypeBitcoin;
-
-    if (!transactionInfo || transactionInfo.type !== 'final') return;
-    const { transaction } = transactionInfo;
-
-    const resp = await TrezorConnect.signTransaction({
-        device: {
-            path: selectedDevice.path,
-            instance: selectedDevice.instance,
-            state: selectedDevice.state,
-        },
-        useEmptyPassphrase: selectedDevice.useEmptyPassphrase,
-        outputs: transaction.outputs,
-        inputs: transaction.inputs,
-        coin: account.symbol,
-        push: true,
-    });
-
-    if (resp.success) {
-        dispatch({ type: SEND.CLEAR });
-        dispatch(
-            notificationActions.add({
-                variant: 'success',
-                title: `Success: ${resp.payload.txid}`,
-                cancelable: true,
-            }),
-        );
-    } else {
-        dispatch(
-            notificationActions.add({
-                variant: 'error',
-                title: `Error: ${resp.payload.error}`,
-                cancelable: true,
-            }),
-        );
-    }
 };