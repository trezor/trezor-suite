<<<<<<< HEAD
// import * as transactionActions from '@wallet-actions/transactionActions';
import { db, SuiteStorageUpdateMessage } from '@suite/storage/index';
=======
import * as transactionActions from '@wallet-actions/transactionActions';
import { db, SuiteStorageUpdateMessage } from '@suite/storage';
>>>>>>> 78be7436
import SuiteDB from '@trezor/suite-storage';
import { WALLET } from '@wallet-actions/constants';
import { Dispatch, GetState } from '@suite-types';

const updateReducersOnMessage = (message: SuiteStorageUpdateMessage) => async (
    _dispatch: Dispatch,
    _getState: GetState,
) => {
    if (message.store === 'txs') {
        // txs objecStore was updated, we'll load transactions from db to reducer
        // const { account } = getState().wallet.selectedAccount;
        // if (account) {
        //     dispatch(transactionActions.fetchTransactions(account));
        // }
    }
};

export const loadStorage = () => async (dispatch: Dispatch, _getState: GetState) => {
    SuiteDB.isDBAvailable(async (isAvailable: boolean) => {
        if (!isAvailable) {
            // TODO: Display error for the user (eg. redirect to unsupported browser page)
            console.warn('IndexedDB not supported');
        } else {
            // TODO: move fetching from storage to the Suite

            // TODO: Since user can edit data in IDB outside of the Suite,
            // maybe we could run some form of data validation? Or delete corrupted object stores.

            // // load transactions from indexedDB
            // const txs = await db.getItemsExtended('txs');
            // if (txs) {
            //     // @ts-ignore
            //     dispatch(transactionActions.setTransactions(txs));
            // }

            db.onChange(event => {
                // listen on db changes from other windows
                const message = event.data;
                console.log('DB was updated from another window', message);
                dispatch(updateReducersOnMessage(message));
            });
        }
        return dispatch({
            type: WALLET.INIT_SUCCESS,
        });
    });
};<|MERGE_RESOLUTION|>--- conflicted
+++ resolved
@@ -1,10 +1,5 @@
-<<<<<<< HEAD
 // import * as transactionActions from '@wallet-actions/transactionActions';
-import { db, SuiteStorageUpdateMessage } from '@suite/storage/index';
-=======
-import * as transactionActions from '@wallet-actions/transactionActions';
 import { db, SuiteStorageUpdateMessage } from '@suite/storage';
->>>>>>> 78be7436
 import SuiteDB from '@trezor/suite-storage';
 import { WALLET } from '@wallet-actions/constants';
 import { Dispatch, GetState } from '@suite-types';
