--- conflicted
+++ resolved
@@ -1,4 +1,4 @@
-import * as transactionActions from '@wallet-actions/transactionActions';
+// import * as transactionActions from '@wallet-actions/transactionActions';
 import { db, SuiteStorageUpdateMessage } from '@suite/storage/index';
 import SuiteDB from '@trezor/suite-storage';
 import { WALLET } from '@wallet-actions/constants';
@@ -9,21 +9,11 @@
     getState: GetState,
 ) => {
     if (message.store === 'txs') {
-<<<<<<< HEAD
         // txs objecStore was updated, we'll load transactions from db to reducer
-        const { account } = getState().wallet.selectedAccount;
-        if (account) {
-            dispatch(transactionActions.fetchTransactions(account));
-        }
-=======
-        // txs objectStore was updated, we'll load transactions from db to reducer
-        const { accountId } = getState().router.params;
-        const txs = await db.getItemsExtended('txs', 'accountId-blockTime', {
-            key: Number(accountId),
-        });
-        // @ts-ignore
-        dispatch(transactionActions.setTransactions(txs));
->>>>>>> 314f2915
+        // const { account } = getState().wallet.selectedAccount;
+        // if (account) {
+        //     dispatch(transactionActions.fetchTransactions(account));
+        // }
     }
 };
 
@@ -33,23 +23,17 @@
             // TODO: Display error for the user (eg. redirect to unsupported browser page)
             console.warn('IndexedDB not supported');
         } else {
+            // TODO: move fetching from storage to the Suite
+
             // TODO: Since user can edit data in IDB outside of the Suite,
             // maybe we could run some form of data validation? Or delete corrupted object stores.
 
-<<<<<<< HEAD
-            //  load wallet settings from indexedDB
-            const walletSettings = await db.getItemByPK('walletSettings', 'wallet');
-            if (walletSettings) {
-                // @ts-ignore
-                dispatch(settingsActions.fromStorage(walletSettings));
-=======
-            // load transactions from indexedDB
-            const txs = await db.getItemsExtended('txs');
-            if (txs) {
-                // @ts-ignore
-                dispatch(transactionActions.setTransactions(txs));
->>>>>>> 314f2915
-            }
+            // // load transactions from indexedDB
+            // const txs = await db.getItemsExtended('txs');
+            // if (txs) {
+            //     // @ts-ignore
+            //     dispatch(transactionActions.setTransactions(txs));
+            // }
 
             db.onChange(event => {
                 // listen on db changes from other windows
