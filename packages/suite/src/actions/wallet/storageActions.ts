--- conflicted
+++ resolved
@@ -1,59 +1,9 @@
-<<<<<<< HEAD
-// import * as transactionActions from '@wallet-actions/transactionActions';
-import { db, SuiteStorageUpdateMessage } from '@suite/storage';
-import SuiteDB from '@trezor/suite-storage';
-import { WALLET } from '@wallet-actions/constants';
-import { Dispatch, GetState } from '@suite-types';
-
-const updateReducersOnMessage = (message: SuiteStorageUpdateMessage) => async (
-    _dispatch: Dispatch,
-    _getState: GetState,
-) => {
-    if (message.store === 'txs') {
-        // txs objecStore was updated, we'll load transactions from db to reducer
-        // const { account } = getState().wallet.selectedAccount;
-        // if (account) {
-        //     dispatch(transactionActions.fetchTransactions(account));
-        // }
-    }
-};
-
-export const loadStorage = () => async (dispatch: Dispatch, _getState: GetState) => {
-    SuiteDB.isDBAvailable(async (isAvailable: boolean) => {
-        if (!isAvailable) {
-            // TODO: Display error for the user (eg. redirect to unsupported browser page)
-            console.warn('IndexedDB not supported');
-        } else {
-            // TODO: move fetching from storage to the Suite
-
-            // TODO: Since user can edit data in IDB outside of the Suite,
-            // maybe we could run some form of data validation? Or delete corrupted object stores.
-
-            // // load transactions from indexedDB
-            // const txs = await db.getItemsExtended('txs');
-            // if (txs) {
-            //     // @ts-ignore
-            //     dispatch(transactionActions.setTransactions(txs));
-            // }
-
-            db.onChange(event => {
-                // listen on db changes from other windows
-                const message = event.data;
-                console.log('DB was updated from another window', message);
-                dispatch(updateReducersOnMessage(message));
-            });
-        }
-        return dispatch({
-            type: WALLET.INIT_SUCCESS,
-        });
-    });
-};
-=======
 /**
  * TODO: move this logic to @suite-actions/storageActions
  */
 
 export const foo = {};
+
 
 // import * as transactionActions from '@wallet-actions/transactionActions';
 // import { db, SuiteStorageUpdateMessage } from '@suite/storage';
@@ -61,20 +11,16 @@
 // import { WALLET } from '@wallet-actions/constants';
 // import { Dispatch, GetState } from '@suite-types';
 
-// const updateReducers = (message: SuiteStorageUpdateMessage) => async (
-//     dispatch: Dispatch,
-//     getState: GetState,
+// const updateReducersOnMessage = (message: SuiteStorageUpdateMessage) => async (
+//     _dispatch: Dispatch,
+//     _getState: GetState,
 // ) => {
 //     if (message.store === 'txs') {
-//         // txs objectStore was updated, we'll load transactions from db to reducer
-//         const { app, params } = getState().router;
-//         if (app !== 'wallet' || !params) return;
-//         const { accountIndex } = params;
-//         const txs = await db.getItemsExtended('txs', 'accountId-blockTime', {
-//             key: accountIndex,
-//         });
-//         // @ts-ignore
-//         dispatch(transactionActions.setTransactions(txs));
+//         // txs objecStore was updated, we'll load transactions from db to reducer
+//         // const { account } = getState().wallet.selectedAccount;
+//         // if (account) {
+//         //     dispatch(transactionActions.fetchTransactions(account));
+//         // }
 //     }
 // };
 
@@ -84,26 +30,27 @@
 //             // TODO: Display error for the user (eg. redirect to unsupported browser page)
 //             console.warn('IndexedDB not supported');
 //         } else {
+//             // TODO: move fetching from storage to the Suite
+
 //             // TODO: Since user can edit data in IDB outside of the Suite,
 //             // maybe we could run some form of data validation? Or delete corrupted object stores.
 
-//             // load transactions from indexedDB
-//             const txs = await db.getItemsExtended('txs');
-//             if (txs) {
-//                 // @ts-ignore
-//                 dispatch(transactionActions.setTransactions(txs));
-//             }
+//             // // load transactions from indexedDB
+//             // const txs = await db.getItemsExtended('txs');
+//             // if (txs) {
+//             //     // @ts-ignore
+//             //     dispatch(transactionActions.setTransactions(txs));
+//             // }
 
 //             db.onChange(event => {
 //                 // listen on db changes from other windows
 //                 const message = event.data;
 //                 console.log('DB was updated from another window', message);
-//                 dispatch(updateReducers(message));
+//                 dispatch(updateReducersOnMessage(message));
 //             });
 //         }
-//         // return dispatch({
-//         //     type: WALLET.INIT_SUCCESS,
-//         // });
+//         return dispatch({
+//             type: WALLET.INIT_SUCCESS,
+//         });
 //     });
-// };
->>>>>>> 9daebc19
+// };