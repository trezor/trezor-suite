<<<<<<< HEAD
import TrezorConnect, { ComposeOutput, FeeLevel, RipplePayment } from 'trezor-connect';
import BigNumber from 'bignumber.js';
import * as notificationActions from '@suite-actions/notificationActions';
import { calculateTotal, calculateMax } from '@wallet-utils/sendFormUtils';
import { networkAmountToSatoshi, formatNetworkAmount } from '@wallet-utils/accountUtils';
import { XRP_FLAG } from '@wallet-constants/sendForm';
import {
=======
import TrezorConnect, { FeeLevel, RipplePayment } from 'trezor-connect';
import BigNumber from 'bignumber.js';
import * as notificationActions from '@suite-actions/notificationActions';
import {
    calculateTotal,
    calculateMax,
    getExternalComposeOutput,
} from '@wallet-utils/sendFormUtils';
import { networkAmountToSatoshi, formatNetworkAmount } from '@wallet-utils/accountUtils';
import { XRP_FLAG } from '@wallet-constants/sendForm';
import {
>>>>>>> 430624b1
    FormState,
    UseSendFormState,
    PrecomposedLevels,
    PrecomposedTransaction,
    PrecomposedTransactionFinal,
<<<<<<< HEAD
} from '@wallet-types/sendForm';
import { Dispatch, GetState } from '@suite-types';

type XrpOutput = Exclude<ComposeOutput, { type: 'opreturn' } | { address_n: number[] }>;

const calculate = (
    availableBalance: string,
    output: XrpOutput,
=======
    ExternalOutput,
} from '@wallet-types/sendForm';
import { Dispatch, GetState } from '@suite-types';

const calculate = (
    availableBalance: string,
    output: ExternalOutput,
>>>>>>> 430624b1
    feeLevel: FeeLevel,
    requiredAmount?: BigNumber,
): PrecomposedTransaction => {
    const feeInSatoshi = feeLevel.feePerUnit;

    let amount;
    let max;
    let totalSpent;
    if (output.type === 'send-max' || output.type === 'send-max-noaddress') {
        max = new BigNumber(calculateMax(availableBalance, feeInSatoshi));
        amount = max.toString();
        totalSpent = new BigNumber(calculateTotal(amount, feeInSatoshi));
    } else {
        amount = output.amount;
        totalSpent = new BigNumber(calculateTotal(output.amount, feeInSatoshi));
    }

    if (totalSpent.isGreaterThan(availableBalance)) {
        return {
            type: 'error',
            error: 'AMOUNT_IS_NOT_ENOUGH',
            errorMessage: { id: 'AMOUNT_IS_NOT_ENOUGH' },
        } as const;
    }

    if (requiredAmount && requiredAmount.gt(amount)) {
        return {
            type: 'error',
            error: 'AMOUNT_IS_LESS_THAN_RESERVE',
            // errorMessage declared later
        } as const;
    }

    const payloadData = {
        type: 'nonfinal',
        totalSpent: totalSpent.toString(),
        max: max ? max.toString() : undefined,
        fee: feeInSatoshi,
        feePerByte: feeLevel.feePerUnit,
        bytes: 0, // TODO: calculate
    } as const;

    if (output.type === 'send-max' || output.type === 'external') {
        return {
            ...payloadData,
            type: 'final',
            // compatibility with BTC PrecomposedTransaction from trezor-connect
            transaction: {
                inputs: [],
                outputs: [
                    {
                        address: output.address,
                        amount,
                        // eslint-disable-next-line @typescript-eslint/camelcase
                        script_type: 'PAYTOADDRESS',
                    },
                ],
            },
        };
    }
    return payloadData;
};

export const composeTransaction = (
    formValues: FormState,
    formState: UseSendFormState,
) => async () => {
<<<<<<< HEAD
    const { account, feeInfo } = formState;
    const { availableBalance } = account;
    const { address, amount } = formValues.outputs[0];
    const amountInSatoshi = networkAmountToSatoshi(amount, account.symbol).toString();
    const isMaxActive = typeof formValues.setMaxOutputId === 'number';

    let output: XrpOutput;
    if (isMaxActive) {
        if (address) {
            output = {
                type: 'send-max',
                address,
            };
        } else {
            output = {
                type: 'send-max-noaddress',
            };
        }
    } else if (address) {
        output = {
            type: 'external',
            address,
            amount: amountInSatoshi,
        };
    } else {
        output = {
            type: 'noaddress',
            amount: amountInSatoshi,
        };
    }

=======
    const { account, network, feeInfo } = formState;
    const composeOutputs = getExternalComposeOutput(formValues, account, network);
    if (!composeOutputs) return; // no valid Output

    const { output } = composeOutputs;
    const { availableBalance } = account;
    const { address } = formValues.outputs[0];

>>>>>>> 430624b1
    const predefinedLevels = feeInfo.levels.filter(l => l.label !== 'custom');
    // in case when selectedFee is set to 'custom' construct this FeeLevel from values
    if (formValues.selectedFee === 'custom') {
        predefinedLevels.push({
            label: 'custom',
            feePerUnit: formValues.feePerUnit,
            feeLimit: formValues.feeLimit,
            blocks: -1,
        });
    }

    let requiredAmount: BigNumber | undefined;
    // additional check if recipient address is empty
    // it will set requiredAmount to recipient account reserve value
    if (address) {
        const accountResponse = await TrezorConnect.getAccountInfo({
            descriptor: address,
            coin: account.symbol,
        });
        if (accountResponse.success && accountResponse.payload.empty) {
            requiredAmount = new BigNumber(accountResponse.payload.misc!.reserve!);
        }
    }

    // wrap response into PrecomposedLevels object where key is a FeeLevel label
    const wrappedResponse: PrecomposedLevels = {};
    const response = predefinedLevels.map(level =>
        calculate(availableBalance, output, level, requiredAmount),
    );
    response.forEach((tx, index) => {
        const feeLabel = predefinedLevels[index].label as FeeLevel['label'];
        wrappedResponse[feeLabel] = tx;
    });

    const hasAtLeastOneValid = response.find(r => r.type !== 'error');
    // there is no valid tx in predefinedLevels and there is no custom level
    if (!hasAtLeastOneValid && !wrappedResponse.custom) {
        const { minFee } = feeInfo;
        const lastKnownFee = predefinedLevels[predefinedLevels.length - 1].feePerUnit;
        let maxFee = new BigNumber(lastKnownFee).minus(1);
        // generate custom levels in range from lastKnownFee -1 to feeInfo.minFee (coinInfo in trezor-connect)
        const customLevels: FeeLevel[] = [];
        while (maxFee.gte(minFee)) {
            customLevels.push({ feePerUnit: maxFee.toString(), label: 'custom', blocks: -1 });
            maxFee = maxFee.minus(1);
        }

        const customLevelsResponse = customLevels.map(level =>
            calculate(availableBalance, output, level, requiredAmount),
        );

        const customValid = customLevelsResponse.findIndex(r => r.type !== 'error');
        if (customValid >= 0) {
            wrappedResponse.custom = customLevelsResponse[customValid];
        }
    }

    // format max (calculate sends it as satoshi)
    // update errorMessage values (reserve)
    Object.keys(wrappedResponse).forEach(key => {
        const tx = wrappedResponse[key];
        if (tx.type !== 'error' && tx.max) {
            tx.max = formatNetworkAmount(tx.max, account.symbol);
        }
        if (tx.type === 'error' && tx.error === 'AMOUNT_IS_LESS_THAN_RESERVE' && requiredAmount) {
            tx.errorMessage = {
                id: 'AMOUNT_IS_LESS_THAN_RESERVE',
                values: {
                    reserve: formatNetworkAmount(requiredAmount.toString(), account.symbol),
                },
            };
        }
    });

    return wrappedResponse;
};

export const signTransaction = (
    formValues: FormState,
    transactionInfo: PrecomposedTransactionFinal,
) => async (dispatch: Dispatch, getState: GetState) => {
    const { selectedAccount } = getState().wallet;
    const { device } = getState().suite;
    if (
        selectedAccount.status !== 'loaded' ||
        !device ||
        !transactionInfo ||
        transactionInfo.type !== 'final'
    )
        return;
    const { account } = selectedAccount;
    if (account.networkType !== 'ripple') return;

    const payment: RipplePayment = {
        destination: formValues.outputs[0].address,
        amount: networkAmountToSatoshi(formValues.outputs[0].amount, account.symbol),
    };

    if (formValues.rippleDestinationTag) {
        payment.destinationTag = parseInt(formValues.rippleDestinationTag, 10);
    }

    const signedTx = await TrezorConnect.rippleSignTransaction({
        device: {
            path: device.path,
            instance: device.instance,
            state: device.state,
        },
        useEmptyPassphrase: device.useEmptyPassphrase,
        path: account.path,
        transaction: {
            fee: transactionInfo.feePerByte,
            flags: XRP_FLAG,
            sequence: account.misc.sequence,
            payment,
        },
    });
    if (!signedTx.success) {
        // catch manual error from ReviewTransaction modal
        if (signedTx.payload.error === 'tx-cancelled') return;
        dispatch(
            notificationActions.addToast({
                type: 'sign-tx-error',
                error: signedTx.payload.error,
            }),
        );
        return;
    }

    return signedTx.payload.serializedTx;
};<|MERGE_RESOLUTION|>--- conflicted
+++ resolved
@@ -1,12 +1,3 @@
-<<<<<<< HEAD
-import TrezorConnect, { ComposeOutput, FeeLevel, RipplePayment } from 'trezor-connect';
-import BigNumber from 'bignumber.js';
-import * as notificationActions from '@suite-actions/notificationActions';
-import { calculateTotal, calculateMax } from '@wallet-utils/sendFormUtils';
-import { networkAmountToSatoshi, formatNetworkAmount } from '@wallet-utils/accountUtils';
-import { XRP_FLAG } from '@wallet-constants/sendForm';
-import {
-=======
 import TrezorConnect, { FeeLevel, RipplePayment } from 'trezor-connect';
 import BigNumber from 'bignumber.js';
 import * as notificationActions from '@suite-actions/notificationActions';
@@ -18,22 +9,11 @@
 import { networkAmountToSatoshi, formatNetworkAmount } from '@wallet-utils/accountUtils';
 import { XRP_FLAG } from '@wallet-constants/sendForm';
 import {
->>>>>>> 430624b1
     FormState,
     UseSendFormState,
     PrecomposedLevels,
     PrecomposedTransaction,
     PrecomposedTransactionFinal,
-<<<<<<< HEAD
-} from '@wallet-types/sendForm';
-import { Dispatch, GetState } from '@suite-types';
-
-type XrpOutput = Exclude<ComposeOutput, { type: 'opreturn' } | { address_n: number[] }>;
-
-const calculate = (
-    availableBalance: string,
-    output: XrpOutput,
-=======
     ExternalOutput,
 } from '@wallet-types/sendForm';
 import { Dispatch, GetState } from '@suite-types';
@@ -41,7 +21,6 @@
 const calculate = (
     availableBalance: string,
     output: ExternalOutput,
->>>>>>> 430624b1
     feeLevel: FeeLevel,
     requiredAmount?: BigNumber,
 ): PrecomposedTransaction => {
@@ -109,39 +88,6 @@
     formValues: FormState,
     formState: UseSendFormState,
 ) => async () => {
-<<<<<<< HEAD
-    const { account, feeInfo } = formState;
-    const { availableBalance } = account;
-    const { address, amount } = formValues.outputs[0];
-    const amountInSatoshi = networkAmountToSatoshi(amount, account.symbol).toString();
-    const isMaxActive = typeof formValues.setMaxOutputId === 'number';
-
-    let output: XrpOutput;
-    if (isMaxActive) {
-        if (address) {
-            output = {
-                type: 'send-max',
-                address,
-            };
-        } else {
-            output = {
-                type: 'send-max-noaddress',
-            };
-        }
-    } else if (address) {
-        output = {
-            type: 'external',
-            address,
-            amount: amountInSatoshi,
-        };
-    } else {
-        output = {
-            type: 'noaddress',
-            amount: amountInSatoshi,
-        };
-    }
-
-=======
     const { account, network, feeInfo } = formState;
     const composeOutputs = getExternalComposeOutput(formValues, account, network);
     if (!composeOutputs) return; // no valid Output
@@ -150,7 +96,6 @@
     const { availableBalance } = account;
     const { address } = formValues.outputs[0];
 
->>>>>>> 430624b1
     const predefinedLevels = feeInfo.levels.filter(l => l.label !== 'custom');
     // in case when selectedFee is set to 'custom' construct this FeeLevel from values
     if (formValues.selectedFee === 'custom') {
