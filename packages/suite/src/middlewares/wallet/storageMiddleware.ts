--- conflicted
+++ resolved
@@ -146,7 +146,6 @@
         case SEND.REMOVE_DRAFT:
             storageActions.removeDraft(action.key);
             break;
-<<<<<<< HEAD
 
         case COINMARKET_BUY.SAVE_TRADE:
             storageActions.saveBuyTrade(
@@ -160,7 +159,6 @@
             );
             break;
 
-=======
         case METADATA.ACCOUNT_ADD:
         case METADATA.ACCOUNT_LOADED: {
             const device = accountUtils.findAccountDevice(action.payload, api.getState().devices);
@@ -170,7 +168,7 @@
             }
             break;
         }
->>>>>>> 539ad60e
+
         case METADATA.ENABLE:
         case METADATA.DISABLE:
         case METADATA.SET_PROVIDER:
