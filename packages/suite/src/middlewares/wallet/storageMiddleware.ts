--- conflicted
+++ resolved
@@ -13,11 +13,8 @@
     TRANSACTION,
     FIAT_RATES,
     GRAPH,
-<<<<<<< HEAD
     COINMARKET_BUY,
-=======
     SEND,
->>>>>>> 60f50552
 } from '@wallet-actions/constants';
 import { getDiscovery } from '@wallet-actions/discoveryActions';
 import { isDeviceRemembered } from '@suite-utils/device';
