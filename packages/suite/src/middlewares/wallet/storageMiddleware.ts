import { MiddlewareAPI } from 'redux';
// import * as TRANSACTION from '@wallet-actions/constants/transactionConstants';
import * as WALLET_SETTINGS from '@suite/actions/settings/constants/walletSettings';
// import * as transactionActions from '@wallet-actions/transactionActions';
import * as storageActions from '@suite-actions/storageActions';
import * as accountUtils from '@wallet-utils/accountUtils';
import { SUITE } from '@suite-actions/constants';
import { AppState, Action as SuiteAction, Dispatch } from '@suite-types';
import { WalletAction } from '@wallet-types';
import { ACCOUNT, DISCOVERY, TRANSACTION } from '@wallet-actions/constants';
import { getDiscoveryForDevice } from '@wallet-actions/discoveryActions';
import { isDeviceRemembered } from '@suite-utils/device';
import { serializeDiscovery } from '@suite-utils/storage';

const storageMiddleware = (api: MiddlewareAPI<Dispatch, AppState>) => (next: Dispatch) => async (
    action: SuiteAction | WalletAction,
): Promise<SuiteAction | WalletAction> => {
    // pass action
    next(action);

    switch (action.type) {
        case SUITE.REMEMBER_DEVICE:
            api.dispatch(storageActions.rememberDevice(action.payload, action.remember));
            break;

        case SUITE.FORGET_DEVICE:
            api.dispatch(storageActions.forgetDevice(action.payload));
            break;

        case ACCOUNT.CREATE:
        case ACCOUNT.UPDATE: {
            const device = accountUtils.findAccountDevice(action.payload, api.getState().devices);
            // update only transactions for remembered device
            if (isDeviceRemembered(device)) {
                storageActions.saveAccounts([action.payload]);
            }
            break;
        }

        case ACCOUNT.REMOVE: {
            action.payload.forEach(account => {
                storageActions.removeAccount(account);
                storageActions.removeAccountTransactions(account);
            });
            break;
        }

<<<<<<< HEAD
        case TRANSACTION.ADD: {
            const device = accountUtils.getAccountDevice(api.getState().devices, action.account);
=======
        case TRANSACTION.ADD:
        case TRANSACTION.FETCH_SUCCESS: {
            const device = accountUtils.findAccountDevice(action.account, api.getState().devices);
>>>>>>> 27ad8028
            // update only transactions for remembered device
            if (isDeviceRemembered(device)) {
                storageActions.removeAccountTransactions(action.account);
                api.dispatch(storageActions.saveAccountTransactions(action.account));
            }
            break;
        }

        case TRANSACTION.REMOVE:
            storageActions.removeAccountTransactions(action.account);
            break;

        case DISCOVERY.UPDATE:
        case DISCOVERY.INTERRUPT:
        case DISCOVERY.STOP:
        case DISCOVERY.COMPLETE: {
            const { device } = api.getState().suite;
            // update only discovery for remembered device
            if (isDeviceRemembered(device)) {
                const discovery = api.dispatch(getDiscoveryForDevice());
                if (discovery) {
                    storageActions.saveDiscovery([serializeDiscovery(discovery)]);
                }
            }
            break;
        }

        case SUITE.UPDATE_SELECTED_DEVICE:
            if (isDeviceRemembered(action.payload)) {
                storageActions.saveDevice(action.payload);
            }
            break;

        case WALLET_SETTINGS.CHANGE_NETWORKS:
        case WALLET_SETTINGS.CHANGE_EXTERNAL_NETWORKS:
        case WALLET_SETTINGS.SET_HIDE_BALANCE:
        case WALLET_SETTINGS.SET_LOCAL_CURRENCY:
            api.dispatch(storageActions.saveWalletSettings());
            break;

        case SUITE.SET_LANGUAGE:
        case SUITE.INITIAL_RUN_COMPLETED:
            api.dispatch(storageActions.saveSuiteSettings());
            break;
        default:
            break;
    }
    return action;
};

export default storageMiddleware;<|MERGE_RESOLUTION|>--- conflicted
+++ resolved
@@ -45,14 +45,8 @@
             break;
         }
 
-<<<<<<< HEAD
         case TRANSACTION.ADD: {
-            const device = accountUtils.getAccountDevice(api.getState().devices, action.account);
-=======
-        case TRANSACTION.ADD:
-        case TRANSACTION.FETCH_SUCCESS: {
             const device = accountUtils.findAccountDevice(action.account, api.getState().devices);
->>>>>>> 27ad8028
             // update only transactions for remembered device
             if (isDeviceRemembered(device)) {
                 storageActions.removeAccountTransactions(action.account);
