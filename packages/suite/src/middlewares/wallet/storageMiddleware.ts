import { MiddlewareAPI } from 'redux';
// import * as TRANSACTION from '@wallet-actions/constants/transactionConstants';
import * as WALLET_SETTINGS from '@suite/actions/settings/constants/walletSettings';
// import * as transactionActions from '@wallet-actions/transactionActions';
import * as storageActions from '@suite-actions/storageActions';
import * as accountUtils from '@wallet-utils/accountUtils';
import { SUITE } from '@suite-actions/constants';
import { AppState, Action as SuiteAction, Dispatch } from '@suite-types';
import { WalletAction } from '@wallet-types';
import { ACCOUNT, DISCOVERY, TRANSACTION, FIAT_RATES } from '@wallet-actions/constants';
import { getDiscoveryForDevice } from '@wallet-actions/discoveryActions';
import { isDeviceRemembered } from '@suite-utils/device';
import { serializeDiscovery } from '@suite-utils/storage';

const storageMiddleware = (api: MiddlewareAPI<Dispatch, AppState>) => (next: Dispatch) => async (
    action: SuiteAction | WalletAction,
): Promise<SuiteAction | WalletAction> => {
    // pass action
    next(action);

    switch (action.type) {
        case SUITE.REMEMBER_DEVICE:
            api.dispatch(storageActions.rememberDevice(action.payload, action.remember));
            break;

        case SUITE.FORGET_DEVICE:
            api.dispatch(storageActions.forgetDevice(action.payload));
            break;

        case ACCOUNT.CREATE:
        case ACCOUNT.UPDATE: {
            const device = accountUtils.findAccountDevice(action.payload, api.getState().devices);
            // update only transactions for remembered device
            if (isDeviceRemembered(device)) {
                storageActions.saveAccounts([action.payload]);
            }
            break;
        }

        case ACCOUNT.REMOVE: {
            action.payload.forEach(account => {
                storageActions.removeAccount(account);
                storageActions.removeAccountTransactions(account);
            });
            break;
        }

<<<<<<< HEAD
        case TRANSACTION.ADD: {
=======
        case TRANSACTION.ADD:
        case TRANSACTION.REMOVE:
        case TRANSACTION.FETCH_SUCCESS: {
>>>>>>> a9741da6
            const device = accountUtils.findAccountDevice(action.account, api.getState().devices);
            // update only transactions for remembered device
            if (isDeviceRemembered(device)) {
                storageActions.removeAccountTransactions(action.account);
                api.dispatch(storageActions.saveAccountTransactions(action.account));
            }
            break;
        }

        case TRANSACTION.RESET:
            storageActions.removeAccountTransactions(action.account);
            break;

        case DISCOVERY.UPDATE:
        case DISCOVERY.INTERRUPT:
        case DISCOVERY.STOP:
        case DISCOVERY.COMPLETE: {
            const { device } = api.getState().suite;
            // update only discovery for remembered device
            if (isDeviceRemembered(device)) {
                const discovery = api.dispatch(getDiscoveryForDevice());
                if (discovery) {
                    storageActions.saveDiscovery([serializeDiscovery(discovery)]);
                }
            }
            break;
        }

        case SUITE.UPDATE_SELECTED_DEVICE:
            if (isDeviceRemembered(action.payload)) {
                storageActions.saveDevice(action.payload);
            }
            break;

        case WALLET_SETTINGS.CHANGE_NETWORKS:
        case WALLET_SETTINGS.CHANGE_EXTERNAL_NETWORKS:
        case WALLET_SETTINGS.SET_HIDE_BALANCE:
        case WALLET_SETTINGS.SET_LOCAL_CURRENCY:
            api.dispatch(storageActions.saveWalletSettings());
            break;

        case SUITE.SET_LANGUAGE:
        case SUITE.INITIAL_RUN_COMPLETED:
            api.dispatch(storageActions.saveSuiteSettings());
            break;

        case FIAT_RATES.RATE_UPDATE:
            api.dispatch(storageActions.saveFiatRates());
            break;
        default:
            break;
    }
    return action;
};

export default storageMiddleware;<|MERGE_RESOLUTION|>--- conflicted
+++ resolved
@@ -45,13 +45,8 @@
             break;
         }
 
-<<<<<<< HEAD
-        case TRANSACTION.ADD: {
-=======
         case TRANSACTION.ADD:
-        case TRANSACTION.REMOVE:
-        case TRANSACTION.FETCH_SUCCESS: {
->>>>>>> a9741da6
+        case TRANSACTION.REMOVE: {
             const device = accountUtils.findAccountDevice(action.account, api.getState().devices);
             // update only transactions for remembered device
             if (isDeviceRemembered(device)) {
