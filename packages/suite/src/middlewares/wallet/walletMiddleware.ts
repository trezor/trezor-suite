--- conflicted
+++ resolved
@@ -1,18 +1,8 @@
 import { MiddlewareAPI } from 'redux';
 import { SUITE, ROUTER } from '@suite-actions/constants';
-import { DISCOVERY } from '@wallet-actions/constants';
+import { DISCOVERY, ACCOUNT } from '@wallet-actions/constants';
 import * as selectedAccountActions from '@wallet-actions/selectedAccountActions';
-<<<<<<< HEAD
-import { loadStorage } from '@wallet-actions/storageActions';
-import * as walletActions from '@wallet-actions/walletActions';
-import * as accountActions from '@wallet-actions/accountActions';
-import * as discoveryActions from '@wallet-actions/discoveryActions';
-// import * as transactionActions from '@wallet-actions/transactionActions';
-import { DISCOVERY_STATUS } from '@wallet-reducers/discoveryReducer';
-
-=======
 import * as sendFormActions from '@wallet-actions/sendFormActions';
->>>>>>> 9daebc19
 import { AppState, Action, Dispatch } from '@suite-types';
 
 const walletMiddleware = (api: MiddlewareAPI<Dispatch, AppState>) => (next: Dispatch) => (
@@ -41,14 +31,11 @@
     }
 
     switch (action.type) {
-        case ACCOUNT.UPDATE:
-            api.dispatch(selectedAccountActions.observe(prevState, action));
-            break;
-
         case DISCOVERY.UPDATE:
         case SUITE.SELECT_DEVICE:
         case SUITE.UPDATE_SELECTED_DEVICE:
         case ROUTER.LOCATION_CHANGE:
+        case ACCOUNT.UPDATE:
             // update discovery in selectedAccount
             api.dispatch(selectedAccountActions.observe(prevState, action));
             break;
