--- conflicted
+++ resolved
@@ -7,11 +7,8 @@
 export { useAnalytics } from './useAnalytics';
 export { useActions } from './useActions';
 export { useLayoutSize } from './useLayoutSize';
-<<<<<<< HEAD
+export { useGraph } from './useGraph';
 export { useDebounce } from './useDebounce';
-=======
-export { useGraph } from './useGraph';
->>>>>>> 5e639373
 
 /**
  * Properly typed useSelector hook, use this one instead of directly importing it from react-redux.
