<<<<<<< HEAD
import l10nMessages from '@wallet-views/account/messages';
import { InjectedIntl } from 'react-intl';
import BigNumber from 'bignumber.js';
=======
import BigNumber from 'bignumber.js';
import { NETWORKS } from '@suite-config';
// import { Account } from '@wallet-types';
>>>>>>> 28607d02

export const parseBIP44Path = (path: string) => {
    const regEx = /m\/(\d+'?)\/(\d+'?)\/(\d+'?)\/([0,1])\/(\d+)/;
    const tokens = path.match(regEx);
    if (!tokens || tokens.length !== 6) {
        return null;
    }

    return {
        purpose: tokens[1],
        coinType: tokens[2],
        account: tokens[3],
        change: tokens[4],
        addrIndex: tokens[5],
    };
};

<<<<<<< HEAD
export const getFiatValue = (amount: string, rate: string, fixedTo = 2) => {
    const fiatValueBigNumber = new BigNumber(amount).multipliedBy(new BigNumber(rate));
    const fiatValue = fiatValueBigNumber.isNaN() ? '' : fiatValueBigNumber.toFixed(fixedTo);

    return fiatValue;
};

export const getTitleForNetwork = (symbol: string, intl: InjectedIntl) => {
    switch (symbol.toLowerCase()) {
        case 'btc':
            return intl.formatMessage(l10nMessages.TR_NETWORK_BITCOIN);
        case 'bch':
            return intl.formatMessage(l10nMessages.TR_NETWORK_BITCOIN_CASH);
        case 'btg':
            return intl.formatMessage(l10nMessages.TR_NETWORK_BITCOIN_GOLD);
        case 'dash':
            return intl.formatMessage(l10nMessages.TR_NETWORK_DASH);
        case 'dgb':
            return intl.formatMessage(l10nMessages.TR_NETWORK_DIGIBYTE);
        case 'doge':
            return intl.formatMessage(l10nMessages.TR_NETWORK_DOGECOIN);
        case 'ltc':
            return intl.formatMessage(l10nMessages.TR_NETWORK_LITECOIN);
        case 'nmc':
            return intl.formatMessage(l10nMessages.TR_NETWORK_NAMECOIN);
        case 'vtc':
            return intl.formatMessage(l10nMessages.TR_NETWORK_VERTCOIN);
        case 'zec':
            return intl.formatMessage(l10nMessages.TR_NETWORK_ZCASH);
        case 'eth':
            return intl.formatMessage(l10nMessages.TR_NETWORK_ETHEREUM);
        case 'etc':
            return intl.formatMessage(l10nMessages.TR_NETWORK_ETHEREUM_CLASSIC);
        case 'xem':
            return intl.formatMessage(l10nMessages.TR_NETWORK_NEM);
        case 'xlm':
            return intl.formatMessage(l10nMessages.TR_NETWORK_STELLAR);
        case 'ada':
            return intl.formatMessage(l10nMessages.TR_NETWORK_CARDANO);
        case 'xtz':
            return intl.formatMessage(l10nMessages.TR_NETWORK_TEZOS);
        case 'xrp':
            return intl.formatMessage(l10nMessages.TR_NETWORK_XRP);
        default:
            return intl.formatMessage(l10nMessages.TR_NETWORK_UNKNOWN);
    }
};
=======
export const formatAmount = (amount: string, symbol: string) => {
    const network = NETWORKS.find(n => n.symbol === symbol);
    if (!network) return amount;
    return new BigNumber(amount).div(10 ** network.decimals).toString(10);
};

// export const sortByCoin = (accounts: Account[]) => {
//     return accounts.sort((a, b) => {
//         const aIndex = NETWORKS.findIndex(
//             n => n.accountType === a.accountType && n.symbol === a.symbol,
//         );
//         const bIndex = NETWORKS.findIndex(
//             n => n.accountType === b.accountType && b.symbol === a.symbol,
//         );

//         if ()

//         return aIndex - bIndex;
//     });
// };
>>>>>>> 28607d02
<|MERGE_RESOLUTION|>--- conflicted
+++ resolved
@@ -1,12 +1,7 @@
-<<<<<<< HEAD
 import l10nMessages from '@wallet-views/account/messages';
 import { InjectedIntl } from 'react-intl';
 import BigNumber from 'bignumber.js';
-=======
-import BigNumber from 'bignumber.js';
 import { NETWORKS } from '@suite-config';
-// import { Account } from '@wallet-types';
->>>>>>> 28607d02
 
 export const parseBIP44Path = (path: string) => {
     const regEx = /m\/(\d+'?)\/(\d+'?)\/(\d+'?)\/([0,1])\/(\d+)/;
@@ -24,7 +19,6 @@
     };
 };
 
-<<<<<<< HEAD
 export const getFiatValue = (amount: string, rate: string, fixedTo = 2) => {
     const fiatValueBigNumber = new BigNumber(amount).multipliedBy(new BigNumber(rate));
     const fiatValue = fiatValueBigNumber.isNaN() ? '' : fiatValueBigNumber.toFixed(fixedTo);
@@ -72,7 +66,7 @@
             return intl.formatMessage(l10nMessages.TR_NETWORK_UNKNOWN);
     }
 };
-=======
+
 export const formatAmount = (amount: string, symbol: string) => {
     const network = NETWORKS.find(n => n.symbol === symbol);
     if (!network) return amount;
@@ -92,5 +86,4 @@
 
 //         return aIndex - bIndex;
 //     });
-// };
->>>>>>> 28607d02
+// };