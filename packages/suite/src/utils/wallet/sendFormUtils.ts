--- conflicted
+++ resolved
@@ -1,20 +1,11 @@
 import BigNumber from 'bignumber.js';
 import { FieldError, UseFormMethods } from 'react-hook-form';
-<<<<<<< HEAD
-import { EthereumTransaction, FeeLevel } from 'trezor-connect';
-=======
 import { EthereumTransaction, FeeLevel, ComposeOutput } from 'trezor-connect';
->>>>>>> 430624b1
 import Common from 'ethereumjs-common';
 import { Transaction, TxData } from 'ethereumjs-tx';
 import { fromWei, padLeft, toHex, toWei } from 'web3-utils';
 
 import { ERC20_GAS_LIMIT, ERC20_TRANSFER } from '@wallet-constants/sendForm';
-<<<<<<< HEAD
-import { amountToSatoshi, formatNetworkAmount } from '@wallet-utils/accountUtils';
-import { Network, Account, CoinFiatRates } from '@wallet-types';
-import { FormState, FeeInfo, EthTransactionData } from '@wallet-types/sendForm';
-=======
 import {
     amountToSatoshi,
     networkAmountToSatoshi,
@@ -22,7 +13,6 @@
 } from '@wallet-utils/accountUtils';
 import { Network, Account, CoinFiatRates } from '@wallet-types';
 import { FormState, FeeInfo, EthTransactionData, ExternalOutput } from '@wallet-types/sendForm';
->>>>>>> 430624b1
 
 export const calculateTotal = (amount: string, fee: string): string => {
     try {
@@ -187,28 +177,6 @@
     return fiatRates.current.rates[currency];
 };
 
-<<<<<<< HEAD
-export const buildCurrencyOption = (currency: string) => {
-    return { value: currency, label: currency.toUpperCase() };
-};
-
-export const buildFeeOptions = (levels: FeeLevel[]) => {
-    interface Item {
-        label: FeeLevel['label'];
-        value: FeeLevel['label'];
-    }
-    const result: Item[] = [];
-
-    levels.forEach(level => {
-        const { label } = level;
-        result.push({ label, value: label });
-    });
-
-    return result;
-};
-
-=======
->>>>>>> 430624b1
 export const getFeeUnits = (networkType: Network['networkType']) => {
     if (networkType === 'ethereum') return 'GWEI';
     if (networkType === 'ripple') return 'Drops';
@@ -240,43 +208,6 @@
     return composeErrors;
 };
 
-<<<<<<< HEAD
-export const findValidOutputs = (values: Partial<FormState>) => {
-    if (!values || !Array.isArray(values.outputs)) return [];
-    return values.outputs.filter(
-        (output, index) =>
-            output &&
-            ((output.type === 'payment' &&
-                typeof output.amount === 'string' &&
-                (values.setMaxOutputId === index || output.amount.length > 0)) ||
-                (output.type === 'opreturn' &&
-                    typeof output.dataHex === 'string' &&
-                    output.dataHex.length > 0)),
-    );
-};
-
-export const buildTokenOptions = (account: Account) => {
-    interface Option {
-        label: string;
-        value: string | null;
-    }
-
-    const result: Option[] = [
-        {
-            value: null,
-            label: account.symbol.toUpperCase(),
-        },
-    ];
-
-    if (account.tokens) {
-        account.tokens.forEach(token => {
-            const tokenName = token.symbol || 'N/A';
-            result.push({
-                value: token.address,
-                label: tokenName.toUpperCase(),
-            });
-        });
-=======
 export const findToken = (tokens: Account['tokens'], address?: string | null) => {
     if (!address || !tokens) return;
     return tokens.find(t => t.address === address);
@@ -336,17 +267,11 @@
             // replace to noaddress
             finalOutput.type = finalOutput.type === 'external' ? 'noaddress' : 'send-max-noaddress';
         }
->>>>>>> 430624b1
     }
 
     return result;
 };
 
-<<<<<<< HEAD
-export const findToken = (tokens: Account['tokens'], address?: string | null) => {
-    if (!address || !tokens) return;
-    return tokens.find(t => t.address === address);
-=======
 // ETH/XRP composeTransaction, only one Output is used
 // returns { output, tokenInfo, decimals }
 export const getExternalComposeOutput = (
@@ -396,5 +321,4 @@
         tokenInfo,
         decimals,
     };
->>>>>>> 430624b1
 };