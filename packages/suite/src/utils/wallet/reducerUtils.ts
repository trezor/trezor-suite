--- conflicted
+++ resolved
@@ -98,13 +98,8 @@
     device: AppState['suite']['device'],
     routerParams: AppState['router']['params'],
 ) => {
-<<<<<<< HEAD
-    console.log(routerParams);
-    if (!device || !routerParams.symbol || !routerParams.accountId || !routerParams.accountType) return null;
-=======
     if (!device || !routerParams.symbol || !routerParams.accountId || !routerParams.accountType)
         return null;
->>>>>>> 314f2915
 
     // imported account index has 'i' prefix
     const isImported = /^i\d+$/i.test(routerParams.accountId);
@@ -126,11 +121,7 @@
         accounts.find(
             a =>
                 a.index === index &&
-<<<<<<< HEAD
-                a.network === routerParams.symbol &&
-=======
                 a.symbol === routerParams.symbol &&
->>>>>>> 314f2915
                 a.accountType === routerParams.accountType,
         ) || null
     );
