--- conflicted
+++ resolved
@@ -1,9 +1,5 @@
-<<<<<<< HEAD
-import BigNumber from 'bignumber.js';
+import { AppState, TrezorDevice } from '@suite-types';
 import { WalletAccountTransaction } from '@suite/reducers/wallet/transactionReducer';
-=======
->>>>>>> c888761c
-import { AppState, TrezorDevice } from '@suite-types';
 import { Account, Network, Discovery } from '@wallet-types';
 
 export const observeChanges = (prev?: any, current?: any, filter?: { [k: string]: string[] }) => {
