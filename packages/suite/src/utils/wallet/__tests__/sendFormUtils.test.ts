--- conflicted
+++ resolved
@@ -1,9 +1,5 @@
-<<<<<<< HEAD
-=======
 import { OUTPUTS } from '../__fixtures__/sendFormFixtures';
->>>>>>> f33c3e49
 import { getOutput, hasDecimals, shouldComposeBy } from '../sendFormUtils';
-import { OUTPUTS } from '../__fixtures__/sendFormFixtures';
 
 describe('sendForm utils', () => {
     it('get output', () => {
