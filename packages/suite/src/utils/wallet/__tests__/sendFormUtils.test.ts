--- conflicted
+++ resolved
@@ -8,27 +8,15 @@
     calculateTotal,
     calculateMax,
     findComposeErrors,
-<<<<<<< HEAD
-    findValidOutputs,
-    calculateEthFee,
-    getFiatRate,
-    buildCurrencyOption,
-    buildFeeOptions,
-    buildTokenOptions,
-=======
     calculateEthFee,
     getFiatRate,
     getBitcoinComposeOutputs,
     getExternalComposeOutput,
->>>>>>> 430624b1
 } from '../sendFormUtils';
 import { NETWORKS } from '@wallet-config';
 
-<<<<<<< HEAD
-=======
 const { getWalletAccount } = global.JestMocks;
 
->>>>>>> 430624b1
 describe('sendForm utils', () => {
     fixtures.prepareEthereumTransaction.forEach(f => {
         it(`prepareEthereumTransaction: ${f.description}`, () => {
@@ -97,19 +85,6 @@
         ).toEqual(['outputs[0].amount', 'outputs[1].address', 'topLevelField']);
     });
 
-<<<<<<< HEAD
-    it('findValidOutputs', () => {
-        // @ts-ignore: invalid params
-        expect(findValidOutputs(null)).toEqual([]);
-        // @ts-ignore: invalid params
-        expect(findValidOutputs(true)).toEqual([]);
-        // @ts-ignore: invalid params
-        expect(findValidOutputs(1)).toEqual([]);
-        // @ts-ignore: invalid params
-        expect(findValidOutputs('A')).toEqual([]);
-
-        expect(findValidOutputs({ outputs: [] })).toEqual([]);
-=======
     it('getBitcoinComposeOutputs', () => {
         // @ts-ignore: invalid params
         expect(getBitcoinComposeOutputs(null, 'btc')).toEqual([]);
@@ -121,7 +96,6 @@
         expect(getBitcoinComposeOutputs('A', 'btc')).toEqual([]);
 
         expect(getBitcoinComposeOutputs({ outputs: [] }, 'btc')).toEqual([]);
->>>>>>> 430624b1
 
         let outputs: any[] = [
             null,
@@ -129,15 +103,6 @@
             { type: 'payment', amount: '' },
             { type: 'payment', amount: '1' },
         ];
-<<<<<<< HEAD
-        // @ts-ignore: partial outputs
-        expect(findValidOutputs({ outputs })).toEqual([{ type: 'payment', amount: '1' }]);
-
-        outputs = [
-            { type: 'payment', amount: '' },
-            { type: 'payment', amount: '1' },
-            { type: 'payment', amount: '', fiat: '1' },
-=======
         expect(getBitcoinComposeOutputs({ outputs }, 'btc')).toEqual([
             { type: 'noaddress', amount: '100000000' },
         ]);
@@ -149,23 +114,10 @@
             { type: 'payment', amount: '2' },
             { type: 'payment', amount: '', fiat: '1' },
             { type: 'opreturn' },
->>>>>>> 430624b1
             { type: 'opreturn', dataHex: '' },
             { type: 'opreturn', dataHex: 'deadbeef' },
         ];
         expect(
-<<<<<<< HEAD
-            findValidOutputs({
-                setMaxOutputId: 2,
-                // @ts-ignore: partial outputs
-                outputs,
-            }),
-        ).toEqual([
-            { type: 'payment', amount: '1' },
-            { type: 'payment', amount: '', fiat: '1' },
-            { type: 'opreturn', dataHex: 'deadbeef' },
-        ]);
-=======
             getBitcoinComposeOutputs(
                 {
                     setMaxOutputId: 2,
@@ -335,7 +287,6 @@
             output: { type: 'noaddress', amount: '1000000' },
             tokenInfo: undefined,
         });
->>>>>>> 430624b1
     });
 
     it('calculateEthFee', () => {
@@ -363,31 +314,4 @@
         // @ts-ignore invalid params
         expect(getFiatRate({ current: { rates: { usd: 1 } } }, 'usd')).toBe(1);
     });
-<<<<<<< HEAD
-
-    it('build options', () => {
-        // @ts-ignore invalid params
-        expect(buildTokenOptions({ symbol: 'btc' })).toEqual([{ value: null, label: 'BTC' }]);
-        expect(
-            buildTokenOptions({
-                symbol: 'eth',
-                // @ts-ignore invalid params
-                tokens: [{ address: '0x1' }, { symbol: 'Symbol', address: '0x2' }],
-            }),
-        ).toEqual([
-            { value: null, label: 'ETH' },
-            { value: '0x1', label: 'N/A' },
-            { value: '0x2', label: 'SYMBOL' },
-        ]);
-
-        expect(buildFeeOptions([])).toEqual([]);
-        // @ts-ignore invalid params
-        expect(buildFeeOptions([{ label: 'normal' }])).toEqual([
-            { label: 'normal', value: 'normal' },
-        ]);
-
-        expect(buildCurrencyOption('usd')).toEqual({ value: 'usd', label: 'USD' });
-    });
-=======
->>>>>>> 430624b1
 });