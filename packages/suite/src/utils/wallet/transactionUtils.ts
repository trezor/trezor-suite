import { AccountTransaction } from 'trezor-connect';
import { WalletAccountTransaction } from '@wallet-reducers/transactionReducer';
import { getDateWithTimeZone } from '../suite/date';
import BigNumber from 'bignumber.js';

/**
 * Returns object with transactions grouped by a date. Key is a string in YYYY-MM-DD format.
 * Pending txs are assigned to key 'pending'.
 *
 * @param {WalletAccountTransaction[]} transactions
 */
export const groupTransactionsByDate = (
    transactions: WalletAccountTransaction[],
): { [key: string]: WalletAccountTransaction[] } => {
    const r: { [key: string]: WalletAccountTransaction[] } = {};
    transactions.forEach(item => {
        let key = 'pending';
        if (item.blockHeight && item.blockTime && item.blockTime !== 0) {
            const t = item.blockTime * 1000;
            const d = getDateWithTimeZone(t);
            if (d) {
                // YYYY-MM-DD format
                key = `${d.getFullYear()}-${d.getMonth() + 1}-${d.getDate()}`;
            } else {
                console.log(
                    `Error during grouping transaction by date. Failed timestamp conversion (${t})`,
                );
            }
        }
        if (!r[key]) {
            r[key] = [];
        }
        r[key].push(item);
    });
    return r;
};

/**
 * Returns a sum of sent/recv txs amounts as a BigNumber.
 * Amounts of sent transactions are added, amounts of recv transactions are subtracted
 *
 * @param {WalletAccountTransaction[]} transactions
 */
export const sumTransactions = (transactions: WalletAccountTransaction[]) => {
    let totalAmount = new BigNumber(0);
    transactions.forEach(tx => {
        // count only recv/sent txs
        if (tx.type === 'sent') {
            totalAmount = totalAmount.minus(tx.amount);
        }
        if (tx.type === 'recv') {
            totalAmount = totalAmount.plus(tx.amount);
        }
    });
    return totalAmount;
};

/**
 * Parse Date object from a string in YYYY-MM-DD format.
 *
 * @param {string} key
 */
export const parseKey = (key: string) => {
    const parts = key.split('-');
<<<<<<< HEAD
    const d = new Date(Number(parts[0]), Number(parts[1]) - 1, Number(parts[2])).getTime();

=======
    const d = new Date(Number(parts[0]), Number(parts[1]) - 1, Number(parts[2]));
>>>>>>> a9741da6
    return d;
};

export const findTransaction = (txid: string, transactions: WalletAccountTransaction[]) =>
    transactions.find(t => t && t.txid === txid);

export const analyzeTransactions = (
    fresh: AccountTransaction[],
    known: WalletAccountTransaction[],
) => {
    let addTxs: AccountTransaction[] = [];
    const newTxs: AccountTransaction[] = [];
    let firstKnownIndex = 0;
    let sliceIndex = 0;

    // No fresh info
    // remove all known
    if (fresh.length < 1) {
        return {
            newTransactions: [],
            add: [],
            remove: known,
        };
    }

    // If there are no known confirmed txs
    // remove all known and add all fresh
    const gotConfirmedTxs = known.some(tx => tx.blockHeight);
    if (!gotConfirmedTxs) {
        return {
            newTransactions: fresh.filter(tx => tx.blockHeight),
            add: fresh,
            remove: known,
        };
    }

    // run thru all fresh txs
    fresh.forEach((tx, i) => {
        const height = tx.blockHeight;
        const isLast = i + 1 === fresh.length;
        if (!height) {
            // add pending tx
            addTxs.push(tx);
        } else {
            let index = firstKnownIndex;
            const len = known.length;
            // use simple for loop to have possibility to `break`
            for (index; index < len; index++) {
                const kTx = known[index];
                // known tx is pending, it will be removed
                // move sliceIndex, set firstKnownIndex
                if (!kTx.blockHeight) {
                    firstKnownIndex = index + 1;
                    sliceIndex = index + 1;
                }
                // known tx is "older"
                if (kTx.blockHeight && kTx.blockHeight < height) {
                    // set sliceIndex
                    sliceIndex = isLast ? len : index;
                    // all fresh txs to this point needs to be added
                    addTxs = fresh.slice(0, i + 1);
                    // this fresh tx is brand new
                    newTxs.push(tx);
                    break;
                }
                // known tx is on the same height
                if (kTx.blockHeight === height) {
                    firstKnownIndex = index + 1;
                    // known tx changed (rollback)
                    if (kTx.blockHash !== tx.blockHash) {
                        // set sliceIndex
                        sliceIndex = isLast ? len : index + 1;
                        // this fresh tx is not new but needs to be added (replace kTx)
                        addTxs.push(tx);
                    }
                    break;
                }
            }
        }
    });
    return {
        newTransactions: newTxs,
        add: addTxs,
        remove: known.slice(0, sliceIndex),
    };
};<|MERGE_RESOLUTION|>--- conflicted
+++ resolved
@@ -62,12 +62,7 @@
  */
 export const parseKey = (key: string) => {
     const parts = key.split('-');
-<<<<<<< HEAD
-    const d = new Date(Number(parts[0]), Number(parts[1]) - 1, Number(parts[2])).getTime();
-
-=======
     const d = new Date(Number(parts[0]), Number(parts[1]) - 1, Number(parts[2]));
->>>>>>> a9741da6
     return d;
 };
 
