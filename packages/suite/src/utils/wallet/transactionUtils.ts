import { AccountTransaction } from 'trezor-connect';
import { WalletAccountTransaction } from '@wallet-types';
import { getDateWithTimeZone } from '../suite/date';
import BigNumber from 'bignumber.js';

/**
 * Returns object with transactions grouped by a date. Key is a string in YYYY-MM-DD format.
 * Pending txs are assigned to key 'pending'.
 *
 * @param {WalletAccountTransaction[]} transactions
 */
export const groupTransactionsByDate = (
    transactions: WalletAccountTransaction[],
): { [key: string]: WalletAccountTransaction[] } => {
    const r: { [key: string]: WalletAccountTransaction[] } = {};
    transactions.forEach(item => {
        let key = 'pending';
<<<<<<< HEAD
        if (item.blockHeight && item.blockTime && item.blockTime !== 0) {
            const t = item.blockTime * 1000;
            const d = getDateWithTimeZone(t);
            if (d) {
                // YYYY-MM-DD format
                key = `${d.getFullYear()}-${d.getMonth() + 1}-${d.getDate()}`;
            } else {
                console.log(
                    `Error during grouping transaction by date. Failed timestamp conversion (${t})`,
                );
            }
=======
        if (item.blockHeight && item.blockHeight > 0 && item.blockTime && item.blockTime > 0) {
            const d = getDateWithTimeZone(item.blockTime * 1000);
            // YYYY-MM-DD format
            key = `${d.getFullYear()}-${d.getMonth() + 1}-${d.getDate()}`;
>>>>>>> ab2e60e7
        }
        if (!r[key]) {
            r[key] = [];
        }
        r[key].push(item);
    });
    return r;
};

/**
 * Returns a sum of sent/recv txs amounts as a BigNumber.
 * Amounts of sent transactions are added, amounts of recv transactions are subtracted
 *
 * @param {WalletAccountTransaction[]} transactions
 */
export const sumTransactions = (transactions: WalletAccountTransaction[]) => {
    let totalAmount = new BigNumber(0);
    transactions.forEach(tx => {
        // count only recv/sent txs
        if (tx.type === 'sent') {
            totalAmount = totalAmount.minus(tx.amount);
        }
        if (tx.type === 'recv') {
            totalAmount = totalAmount.plus(tx.amount);
        }
    });
    return totalAmount;
};

/**
 * Parse Date object from a string in YYYY-MM-DD format.
 *
 * @param {string} key
 */
export const parseKey = (key: string) => {
    const parts = key.split('-');
    const d = new Date(Number(parts[0]), Number(parts[1]) - 1, Number(parts[2]));
    return d;
};

export const findTransaction = (txid: string, transactions: WalletAccountTransaction[]) =>
    transactions.find(t => t && t.txid === txid);

export const analyzeTransactions = (
    fresh: AccountTransaction[],
    known: WalletAccountTransaction[],
) => {
    let addTxs: AccountTransaction[] = [];
    const newTxs: AccountTransaction[] = [];
    let firstKnownIndex = 0;
    let sliceIndex = 0;

    // No fresh info
    // remove all known
    if (fresh.length < 1) {
        return {
            newTransactions: [],
            add: [],
            remove: known,
        };
    }

    // If there are no known confirmed txs
    // remove all known and add all fresh
    const gotConfirmedTxs = known.some(tx => tx.blockHeight && tx.blockHeight > 0);
    if (!gotConfirmedTxs) {
        return {
            newTransactions: fresh.filter(tx => tx.blockHeight && tx.blockHeight > 0),
            add: fresh,
            remove: known,
        };
    }

    // run thru all fresh txs
    fresh.forEach((tx, i) => {
        const height = tx.blockHeight;
        const isLast = i + 1 === fresh.length;
        if (!height || height <= 0) {
            // add pending tx
            addTxs.push(tx);
        } else {
            let index = firstKnownIndex;
            const len = known.length;
            // use simple for loop to have possibility to `break`
            for (index; index < len; index++) {
                const kTx = known[index];
                // known tx is pending, it will be removed
                // move sliceIndex, set firstKnownIndex
                if (!kTx.blockHeight || kTx.blockHeight <= 0) {
                    firstKnownIndex = index + 1;
                    sliceIndex = index + 1;
                }
                // known tx is "older"
                if (kTx.blockHeight && kTx.blockHeight > 0 && kTx.blockHeight < height) {
                    // set sliceIndex
                    sliceIndex = isLast ? len : index;
                    // all fresh txs to this point needs to be added
                    addTxs = fresh.slice(0, i + 1);
                    // this fresh tx is brand new
                    newTxs.push(tx);
                    break;
                }
                // known tx is on the same height
                if (kTx.blockHeight === height) {
                    firstKnownIndex = index + 1;
                    // known tx changed (rollback)
                    if (kTx.blockHash !== tx.blockHash) {
                        // set sliceIndex
                        sliceIndex = isLast ? len : index + 1;
                        // this fresh tx is not new but needs to be added (replace kTx)
                        addTxs.push(tx);
                    }
                    break;
                }
            }
        }
    });
    return {
        newTransactions: newTxs,
        add: addTxs,
        remove: known.slice(0, sliceIndex),
    };
};<|MERGE_RESOLUTION|>--- conflicted
+++ resolved
@@ -15,8 +15,7 @@
     const r: { [key: string]: WalletAccountTransaction[] } = {};
     transactions.forEach(item => {
         let key = 'pending';
-<<<<<<< HEAD
-        if (item.blockHeight && item.blockTime && item.blockTime !== 0) {
+        if (item.blockHeight && item.blockHeight > 0 && item.blockTime && item.blockTime > 0) {
             const t = item.blockTime * 1000;
             const d = getDateWithTimeZone(t);
             if (d) {
@@ -27,12 +26,6 @@
                     `Error during grouping transaction by date. Failed timestamp conversion (${t})`,
                 );
             }
-=======
-        if (item.blockHeight && item.blockHeight > 0 && item.blockTime && item.blockTime > 0) {
-            const d = getDateWithTimeZone(item.blockTime * 1000);
-            // YYYY-MM-DD format
-            key = `${d.getFullYear()}-${d.getMonth() + 1}-${d.getDate()}`;
->>>>>>> ab2e60e7
         }
         if (!r[key]) {
             r[key] = [];
