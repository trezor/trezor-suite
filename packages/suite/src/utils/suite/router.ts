--- conflicted
+++ resolved
@@ -69,11 +69,7 @@
     return { app: route.app, route, params: undefined };
 };
 
-<<<<<<< HEAD
-type RouteParams = ReturnType<typeof validateWalletParams> | { otherPar: boolean };
-=======
 export type RouteParams = ReturnType<typeof validateWalletParams> | { otherPar: boolean };
->>>>>>> 39da11f2
 
 export const getRoute = (name: Route['name'], params?: RouteParams) => {
     const route = findRouteByName(name);
