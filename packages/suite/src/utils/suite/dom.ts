import { useState, useEffect } from 'react';

export const selectText = (element: HTMLElement) => {
    const doc = document;
    if (window.getSelection) {
        const selection = window.getSelection();
        if (selection) {
            const range = doc.createRange();
            range.selectNodeContents(element);
            selection.removeAllRanges();
            selection.addRange(range);
        }
    }
};

export const useKeyPress = (targetKey: string) => {
    // State for keeping track of whether key is pressed
    const [keyPressed, setKeyPressed] = useState(false);

    // If pressed key is our target key then set to true
    // eslint-disable-next-line react-hooks/exhaustive-deps
    const downHandler = (event: KeyboardEvent) => {
        if (event.key === targetKey) {
            setKeyPressed(true);
        }
    };

    // If released key is our target key then set to false
    // eslint-disable-next-line react-hooks/exhaustive-deps
    const upHandler = (event: KeyboardEvent) => {
        if (event.key === targetKey) {
            setKeyPressed(false);
        }
    };

    // Add event listeners
    useEffect(() => {
        window.addEventListener('keydown', downHandler);
        window.addEventListener('keyup', upHandler);
        // Remove event listeners on cleanup
        return () => {
            window.removeEventListener('keydown', downHandler);
            window.removeEventListener('keyup', upHandler);
        };
        // eslint-disable-next-line react-hooks/exhaustive-deps
    }, []); // Empty array ensures that effect is only run on mount and unmount

    return keyPressed;
};

export const copyToClipboard = (value: string, parent: HTMLDivElement | HTMLPreElement | null) => {
    try {
        const container = parent || document.body;
        const el = document.createElement('textarea');
        el.value = value;
        el.setAttribute('readonly', '');
        el.style.position = 'absolute';
        el.style.left = '-9999px';
        container.appendChild(el);
        el.focus();
        el.select();
        el.setSelectionRange(0, 99999); /* For mobile devices */
        const successful = document.execCommand('copy');
        if (!successful) {
            throw new Error('Copy command unsuccessful');
        }
        container.removeChild(el);
        return true;
    } catch (error) {
        return error.message;
    }
};

<<<<<<< HEAD
export const useOnClickOutside = (
    elementRefs: React.MutableRefObject<HTMLElement | null>[],
    callback: (event: MouseEvent | TouchEvent) => void,
) => {
    useEffect(() => {
        if (!elementRefs?.length) return;
        const listener = (event: MouseEvent | TouchEvent) => {
            let clickInsideElements = false;

            elementRefs.forEach(elRef => {
                // Do nothing if clicking ref's element or descendent elements
                if (!elRef.current || elRef.current.contains(event.target as Node)) {
                    clickInsideElements = true;
                }
            });
            if (clickInsideElements) return;

            callback(event);
        };

        document.addEventListener('mousedown', listener);
        document.addEventListener('touchstart', listener);

        return () => {
            document.removeEventListener('mousedown', listener);
            document.removeEventListener('touchstart', listener);
        };
    }, [elementRefs, callback]);
=======
export const download = (value: string, filename: string) => {
    const element = document.createElement('a');
    element.setAttribute('href', `data:text/plain;charset=utf-8,${encodeURIComponent(value)}`);
    element.setAttribute('download', filename);

    element.style.display = 'none';
    document.body.appendChild(element);

    element.click();

    document.body.removeChild(element);
>>>>>>> 60f50552
};

/**
 * When focusing content editable element, caret appears at the begging of string it contains.
 * We need to move it to the end.
 * Solution from https://stackoverflow.com/questions/36284973/set-cursor-at-the-end-of-content-editable
 */
export const moveCaretToEndOfContentEditable = (contentEditableElement: HTMLElement) => {
    let range;
    let selection;
    if (document.createRange) {
        range = document.createRange(); // Create a range (a range is a like the selection but invisible)
        range.selectNodeContents(contentEditableElement); // Select the entire contents of the element with the range
        range.collapse(false); // collapse the range to the end point. false means collapse to end rather than the start
        selection = window.getSelection(); // get the selection object (allows you to change selection)
        if (selection) {
            selection.removeAllRanges(); // remove any selections already made
            selection.addRange(range); // make the range you have just created the visible selection
        }
    }
};<|MERGE_RESOLUTION|>--- conflicted
+++ resolved
@@ -71,7 +71,6 @@
     }
 };
 
-<<<<<<< HEAD
 export const useOnClickOutside = (
     elementRefs: React.MutableRefObject<HTMLElement | null>[],
     callback: (event: MouseEvent | TouchEvent) => void,
@@ -100,7 +99,8 @@
             document.removeEventListener('touchstart', listener);
         };
     }, [elementRefs, callback]);
-=======
+};
+
 export const download = (value: string, filename: string) => {
     const element = document.createElement('a');
     element.setAttribute('href', `data:text/plain;charset=utf-8,${encodeURIComponent(value)}`);
@@ -112,7 +112,6 @@
     element.click();
 
     document.body.removeChild(element);
->>>>>>> 60f50552
 };
 
 /**
