--- conflicted
+++ resolved
@@ -804,10 +804,7 @@
               payload: {
                   save: boolean;
                   value: string;
-<<<<<<< HEAD
-=======
                   passphraseOnDevice?: boolean;
->>>>>>> 1263c09a
               };
           };
 
