import { IconType, CoinType } from '../support/types';

// Bootstrap 4 breakpoints
/* SM - Phones */
/* MD - Tablets */
/* LG - Laptops/Desktops */
/* XL - Extra Large Laptops/Desktops */
export const SCREEN_SIZE = {
    SM: '576px',
    MD: '768px',
    LG: '992px',
    XL: '1200px',
} as const;

export const FONT_SIZE_NATIVE = {} as const;

export const FONT_SIZE = {
    BODY: '14px',
    BUTTON: '14px',
    H1: '36px',
    H2: '24px',
    NORMAL: '16px',
    SMALL: '14px',
    TINY: '12px',
} as const;

export const FONT_WEIGHT = {
    LIGHT: 300,
    REGULAR: 400,
    MEDIUM: 500,
    DEMI_BOLD: 600,
    BOLD: 700,
} as const;

export const FONT_FAMILY = {
    TTHOVES: 'TT Hoves',
    MONOSPACE: 'Menlo, Monaco, Consolas, “Courier New”, monospace',
} as const;

export const COINS: CoinType[] = [
    'ada',
    'bch',
    'btc',
    'test',
    'btg',
    'dash',
    'dgb',
    'doge',
    'etc',
    'eth',
    'ltc',
    'nem',
    'nmc',
    'rinkeby',
    'trop',
    'txrp',
    'vtc',
    'xem',
    'xlm',
    'xrp',
    'xtz',
    'zec',
];

export const ICONS: IconType[] = [
    'ARROW_DOWN',
    'ARROW_UP',
    'ARROW_LEFT',
    'ARROW_RIGHT',
    'CHECK',
    'COINS',
    'COPY',
    'CROSS',
    'DASHBOARD',
    'EXCHANGE',
    'INFO',
    'LOG',
    'MENU',
    'MORE',
    'PASSWORDS',
    'PLUS',
    'QR',
    'QUESTION',
    'RECEIVE',
    'REFRESH',
    'SEARCH',
    'SEND',
    'SETTINGS',
    'SIGN',
    'SORT',
    'SUPPORT',
    'TIPS',
    'TRANSACTIONS',
    'TREZOR',
    'WALLET',
<<<<<<< HEAD
    'EXTERNAL_LINK',
=======
    'T1',
    'T2',
>>>>>>> 869bb58d
];<|MERGE_RESOLUTION|>--- conflicted
+++ resolved
@@ -93,10 +93,7 @@
     'TRANSACTIONS',
     'TREZOR',
     'WALLET',
-<<<<<<< HEAD
     'EXTERNAL_LINK',
-=======
     'T1',
     'T2',
->>>>>>> 869bb58d
 ];