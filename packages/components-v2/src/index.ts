import colors from './config/colors';
import * as variables from './config/variables';

import { Button } from './components/buttons/Button';
import { Input } from './components/inputs/Input';
import { Textarea } from './components/Textarea';
<<<<<<< HEAD
import { Select } from './components/Select';
=======
import { Checkbox } from './components/Checkbox';
import { Switch } from './components/Switch';
>>>>>>> 70111eed
import { Icon } from './components/Icon';
import { H1, H2 } from './components/Heading';
import { P } from './components/Paragraph';
import { Link } from './components/Link';
import { Notification } from './components/Notification';
import * as types from './support/types';

export {
    colors,
    variables,
    Button,
    Input,
    Textarea,
<<<<<<< HEAD
    Select,
=======
    Checkbox,
    Switch,
>>>>>>> 70111eed
    Icon,
    H1,
    H2,
    P,
    Link,
    Notification,
    types,
};<|MERGE_RESOLUTION|>--- conflicted
+++ resolved
@@ -4,12 +4,9 @@
 import { Button } from './components/buttons/Button';
 import { Input } from './components/inputs/Input';
 import { Textarea } from './components/Textarea';
-<<<<<<< HEAD
 import { Select } from './components/Select';
-=======
 import { Checkbox } from './components/Checkbox';
 import { Switch } from './components/Switch';
->>>>>>> 70111eed
 import { Icon } from './components/Icon';
 import { H1, H2 } from './components/Heading';
 import { P } from './components/Paragraph';
@@ -23,12 +20,9 @@
     Button,
     Input,
     Textarea,
-<<<<<<< HEAD
     Select,
-=======
     Checkbox,
     Switch,
->>>>>>> 70111eed
     Icon,
     H1,
     H2,
