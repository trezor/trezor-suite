--- conflicted
+++ resolved
@@ -11,12 +11,9 @@
 import { P } from './components/Paragraph';
 import { Link } from './components/Link';
 import { Notification } from './components/Notification';
-<<<<<<< HEAD
 import { Modal } from './components/Modal';
-=======
 import { CoinLogo } from './components/CoinLogo';
 import { TrezorLogo } from './components/TrezorLogo';
->>>>>>> 225d08c2
 import * as types from './support/types';
 
 export {
@@ -25,22 +22,16 @@
     Button,
     Input,
     Textarea,
-<<<<<<< HEAD
-=======
     Checkbox,
     Switch,
->>>>>>> 225d08c2
     Icon,
     H1,
     H2,
     P,
     Link,
     Notification,
-<<<<<<< HEAD
     Modal,
-=======
     CoinLogo,
     TrezorLogo,
->>>>>>> 225d08c2
     types,
 };