--- conflicted
+++ resolved
@@ -13,7 +13,6 @@
 import { Notification } from './components/Notification';
 import * as types from './support/types';
 
-<<<<<<< HEAD
 export {
     colors,
     variables,
@@ -27,8 +26,6 @@
     H2,
     P,
     Link,
+    Notification,
     types,
-};
-=======
-export { colors, variables, Button, Input, Textarea, Icon, H1, H2, P, Link, Notification, types };
->>>>>>> bfc7307a
+};