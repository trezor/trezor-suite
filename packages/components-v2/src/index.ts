import colors from './config/colors';
import * as variables from './config/variables';

import { Button } from './components/buttons/Button';
import { Input } from './components/inputs/Input';
import { Textarea } from './components/Textarea';
import { Select } from './components/Select';
import { Icon } from './components/Icon';
import { H1, H2 } from './components/Heading';
import { P } from './components/Paragraph';
import { Link } from './components/Link';
import { Notification } from './components/Notification';
import * as types from './support/types';

<<<<<<< HEAD
export { colors, variables, Button, Input, Textarea, Select, Icon, H1, H2, P, Link, types };
=======
export { colors, variables, Button, Input, Textarea, Icon, H1, H2, P, Link, Notification, types };
>>>>>>> bfc7307a
<|MERGE_RESOLUTION|>--- conflicted
+++ resolved
@@ -12,8 +12,18 @@
 import { Notification } from './components/Notification';
 import * as types from './support/types';
 
-<<<<<<< HEAD
-export { colors, variables, Button, Input, Textarea, Select, Icon, H1, H2, P, Link, types };
-=======
-export { colors, variables, Button, Input, Textarea, Icon, H1, H2, P, Link, Notification, types };
->>>>>>> bfc7307a
+export {
+    colors,
+    variables,
+    Button,
+    Input,
+    Textarea,
+    Select,
+    Icon,
+    H1,
+    H2,
+    P,
+    Link,
+    Notification,
+    types,
+};