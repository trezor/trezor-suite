import colors from './config/colors';
import * as variables from './config/variables';

import { Button } from './components/buttons/Button';
import { Input } from './components/inputs/Input';
import { Textarea } from './components/Textarea';
import { Checkbox } from './components/Checkbox';
import { Switch } from './components/Switch';
import { Icon } from './components/Icon';
import { H1, H2 } from './components/Heading';
import { P } from './components/Paragraph';
import { Link } from './components/Link';
import { Notification } from './components/Notification';
import { CoinLogo } from './components/CoinLogo';
import { TrezorLogo } from './components/TrezorLogo';
import * as types from './support/types';

export {
    colors,
    variables,
    Button,
    Input,
    Textarea,
<<<<<<< HEAD
=======
    Checkbox,
    Switch,
>>>>>>> 70111eed
    Icon,
    H1,
    H2,
    P,
    Link,
    Notification,
<<<<<<< HEAD
    CoinLogo,
    TrezorLogo,
=======
>>>>>>> 70111eed
    types,
};<|MERGE_RESOLUTION|>--- conflicted
+++ resolved
@@ -21,21 +21,15 @@
     Button,
     Input,
     Textarea,
-<<<<<<< HEAD
-=======
     Checkbox,
     Switch,
->>>>>>> 70111eed
     Icon,
     H1,
     H2,
     P,
     Link,
     Notification,
-<<<<<<< HEAD
     CoinLogo,
     TrezorLogo,
-=======
->>>>>>> 70111eed
     types,
 };