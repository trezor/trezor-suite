import * as React from 'react';
import styled, { css } from 'styled-components';
import { Icon } from '../../Icon';
import { IconType, ButtonVariant, ButtonSize } from '../../../support/types';
import colors from '../../../config/colors';
import { FONT_SIZE } from '../../../config/variables';
import FluidSpinner from '../../FluidSpinner';

const BUTTON_PADDING = {
    small: '2px 12px',
    large: '9px 12px',
};

const getIconColor = (variant: ButtonVariant, isDisabled: boolean) => {
    if (isDisabled) return colors.BLACK80;
    return variant === 'primary' || variant === 'danger' ? colors.WHITE : colors.BLACK25;
};

const getFontSize = (variant: ButtonVariant, size: ButtonSize) => {
    // all button variants use same font size except the small tertiary btn
    if (variant === 'tertiary' && size === 'small') {
        return FONT_SIZE.TINY;
    }
    return FONT_SIZE.BUTTON;
};

const Wrapper = styled.button<WrapperProps>`
    display: flex;
    align-items: center;
    justify-content: center;
    white-space: nowrap;
    cursor: ${props => (props.isDisabled ? 'default' : 'pointer')};
    border-radius: 3px;
    font-size: ${props => getFontSize(props.variant, props.size)}; 
    font-weight: ${props => (props.variant === 'primary' ? 600 : 500)};
    color: ${colors.BLACK25};
    outline: none;
    padding: ${props => (props.variant === 'tertiary' ? '0px 4px' : BUTTON_PADDING[props.size])};
    height: ${props => (props.variant === 'tertiary' ? '20px' : 'auto')};

    ${props =>
        props.fullWidth &&
        css`
            width: 100%;
        `}

    ${props =>
        props.variant === 'primary' &&
        !props.isDisabled &&
        css`
            color: ${colors.WHITE};
            background-image: linear-gradient(to top, ${colors.GREENER}, #21c100);
            border: none;
            box-shadow: 0 3px 6px 0 rgba(48, 193, 0, 0.3);

            &:hover,
            &:focus {
                background-image: linear-gradient(to bottom, rgba(0, 0, 0, 0), rgba(0, 0, 0, 0.25)),
                    linear-gradient(to top, ${colors.GREENER}, #21c100);
            }
        `}

    ${props =>
        props.variant === 'secondary' &&
        !props.isDisabled &&
        css`
            background-image: linear-gradient(to bottom, rgba(0, 0, 0, 0), rgba(0, 0, 0, 0.05)),
                linear-gradient(${colors.WHITE}, ${colors.WHITE});
            border: 1px solid ${colors.BLACK70};

            &:hover,
            &:focus {
                background-image: linear-gradient(to bottom, rgba(0, 0, 0, 0), rgba(0, 0, 0, 0.15)),
                    linear-gradient(${colors.WHITE}, ${colors.WHITE});
            }
        `}

    ${props =>
        props.variant === 'tertiary' &&
        !props.isDisabled &&
        css`
            border: none;
            padding: 0px 4px;

            &:hover,
            &:focus {
                background: ${colors.BLACK92};
            }
        `};

    ${props =>
        props.isDisabled &&
        props.variant === 'tertiary' &&
        css`
            color: ${colors.BLACK80};
            border: none;
        `}

    ${props =>
        props.variant === 'danger' &&
        !props.isDisabled &&
        css`
            color: ${colors.WHITE};
            background-image: linear-gradient(to top, ${colors.RED}, #f25757);
            border: none;
            box-shadow: 0 3px 6px 0 rgba(205, 73, 73, 0.3);

            &:hover,
            &:focus {
                background-image: linear-gradient(to bottom, rgba(0, 0, 0, 0), rgba(0, 0, 0, 0.25)),
                    linear-gradient(to top, ${colors.RED}, #f25757);
            }
        `}

    ${props =>
        props.isDisabled &&
        props.variant !== 'tertiary' &&
        css`
            color: ${colors.BLACK80};
            border: solid 1px ${colors.BLACK70};
            background-image: linear-gradient(${colors.WHITE}, ${colors.BLACK96});
        `}
`;

const IconWrapper = styled.div<IconWrapperProps>`
    display: flex;
    /* looks wrong with check icon for an example ¯\_(ツ)_/¯ */
    /* transform: translateY(-1px); */

    ${props =>
        props.alignIcon === 'left' &&
        css`
            margin-right: 8px;
            margin-left: 3px;
        `}

    ${props =>
        props.alignIcon === 'right' &&
        css`
            margin-left: 8px;
            margin-right: 3px;
        `}
`;

interface IconWrapperProps {
    alignIcon?: ButtonProps['alignIcon'];
}

interface WrapperProps {
    variant: ButtonVariant;
    size: ButtonSize;
    isDisabled: boolean;
    fullWidth: boolean;
}

interface Props extends React.ButtonHTMLAttributes<HTMLButtonElement> {
    variant?: ButtonVariant;
    size?: ButtonSize;
    icon?: IconType;
    isDisabled?: boolean;
    isLoading?: boolean;
    fullWidth?: boolean;
    alignIcon?: 'left' | 'right';
}

const Button = ({
    children,
    variant = 'primary',
    size = 'large',
    icon,
    fullWidth = false,
    isDisabled = false,
    isLoading = false,
    alignIcon = 'left',
    ...rest
<<<<<<< HEAD
}: ButtonProps) => {
    const IconComponent = icon ? (
        <IconWrapper alignIcon={alignIcon}>
            <Icon icon={icon} size={10} color={getIconColor(variant, isDisabled)} />
        </IconWrapper>
    ) : null;
    const Loader = (
        <IconWrapper alignIcon={alignIcon}>
            <FluidSpinner size={10} />
        </IconWrapper>
    );
=======
}: Props) => {
>>>>>>> f33c3e49
    return (
        <Wrapper
            variant={variant}
            size={size}
            isDisabled={isDisabled}
            disabled={isDisabled}
            fullWidth={fullWidth}
            {...rest}
        >
            {!isLoading && alignIcon === 'left' && IconComponent}
            {isLoading && alignIcon === 'left' && Loader}
            {children}
            {!isLoading && alignIcon === 'right' && IconComponent}
            {isLoading && alignIcon === 'right' && Loader}
        </Wrapper>
    );
};

export { Button, Props as ButtonProps };<|MERGE_RESOLUTION|>--- conflicted
+++ resolved
@@ -173,8 +173,7 @@
     isLoading = false,
     alignIcon = 'left',
     ...rest
-<<<<<<< HEAD
-}: ButtonProps) => {
+}: Props) => {
     const IconComponent = icon ? (
         <IconWrapper alignIcon={alignIcon}>
             <Icon icon={icon} size={10} color={getIconColor(variant, isDisabled)} />
@@ -185,9 +184,6 @@
             <FluidSpinner size={10} />
         </IconWrapper>
     );
-=======
-}: Props) => {
->>>>>>> f33c3e49
     return (
         <Wrapper
             variant={variant}
