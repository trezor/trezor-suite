--- conflicted
+++ resolved
@@ -33,10 +33,7 @@
     font-size: ${FONT_SIZE.BUTTON};
     font-weight: 600;
     color: ${colors.BLACK25};
-<<<<<<< HEAD
-=======
     outline: none;
->>>>>>> 247461ed
 
     ${props =>
         props.variant === 'primary' &&
@@ -46,13 +43,6 @@
             background-image: linear-gradient(to top, ${colors.GREENER}, #21c100);
             border: none;
             padding: ${getPrimaryPadding(props.size)};
-<<<<<<< HEAD
-
-            &:hover {
-                background-image: linear-gradient(to bottom, rgba(0, 0, 0, 0), rgba(0, 0, 0, 0.5)),
-                    linear-gradient(to top, ${colors.GREENER}, #21c100);
-            }
-=======
             box-shadow: 0 3px 6px 0 rgba(48, 193, 0, 0.3);
 
             &:hover,
@@ -64,21 +54,12 @@
             &:active {
                 transform: translateY(1px);
             }
->>>>>>> 247461ed
         `}
 
     ${props =>
         props.variant === 'secondary' &&
         !props.disabled &&
         css`
-<<<<<<< HEAD
-            background-image: linear-gradient(${colors.WHITE}, ${colors.WHITE});
-            border: 1px solid ${colors.BLACK70};
-            padding: ${getSecondaryPadding(props.size)};
-
-            &:hover {
-                background-image: linear-gradient(${colors.WHITE}, ${colors.BLACK92});
-=======
             background-image: linear-gradient(to bottom, rgba(0, 0, 0, 0), rgba(0, 0, 0, 0.05)),
                 linear-gradient(${colors.WHITE}, ${colors.WHITE});
             border: 1px solid ${colors.BLACK70};
@@ -92,7 +73,6 @@
 
             &:active {
                 transform: translateY(1px);
->>>>>>> 247461ed
             }
         `}
 
