--- conflicted
+++ resolved
@@ -11,12 +11,8 @@
 - Check if IDB is supported before each operation (no idb support in FF incognito/tor browser)
 - Pagination on transaction list
 - Freeze when using transaction search while discovery is running
-<<<<<<< HEAD
-- Loading bar in Suite Desktop
-
-=======
+- Discovery progress bar in electron
 - Fix exchange between eth and tokens
->>>>>>> f503c351
 
 ## 21.2.1 [10th February 2021]
 
