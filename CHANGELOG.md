# Changelog
The format is based on [Keep a Changelog](https://keepachangelog.com/en/1.0.0/). [YY.MM.MICRO]

## 21.3.0 [to be released 10th March 2021]

### Added

### Changed

### Fixed
<<<<<<< HEAD
- Loading bar in Suite Desktop
=======
- Check if IDB is supported before each operation (no idb support in FF incognito/tor browser)
- Pagination on transaction list
- Freeze when using transaction search while discovery is running
>>>>>>> 7a6dec13

## 21.2.1 [10th February 2021]

### Added

- RBF with on-device support
- Transaction search
- Spend crypto through Bitrefill vouchers
- Option to add custom ERC20 tokens
- Custom fee in ETH

### Changed
- Redesigned review and send transaction modal

### Fixed
- M1 Mac compatibility

## 20.12.1 [9th December 2020]

### Added
- Dark mode
- Exchange (crypto to crypto)
- Time range in graphs
- Export transactions
- Labeling: Google Drive sync

### Changed

### Fixed
- Bugs with displaying correct hidden wallet number (#2467, #2578). Remembered devices will stick to the old numbering until recreated.

## 20.11.2 [12th November 2020]

### Fixed
- Don't trigger Bridge update for 2.0.27 and newer.

## 20.11.1 [11th November 2020]

### Added
- Metadata (labeling) may now be saved locally. This feature is available only for desktop version.

### Changed
- Improved metadata (labeling) input

### Fixed
- Account search bug fixes and various small improvements
- Passphrase input backspace/delete keys behavior

## 20.10.1 [14th October 2020]

### Added
- Auto updater for desktop version.
- Logging of previous device firmware in firmware update procedure if analytics is enabled

### Changed
- Oauth flow in desktop now opens in default browser.
- Oauth is now implemented using "authorization code flow with PKCE" method, instead of previously used implicit flow.
- Firmware update flow redesigned. User is required to connect device in 'normal' mode before updating.
- New design: toast notifications, modals, passphrase modal,...

### Fixed
- Send form "setMax" inconsistent behavior. Fix of #2314, #2327
- Metadata (labeling) flow with passphrase enabled.
- Metadata (labeling) fix overflow of long labels.

## [20.9.1-beta]

### Added
- Labelling
- Account Search
- Graph: Toggle between linear and logarithmic scale

### Changed
- Update trezor-connect
- Graph: responsivity improvements

### Fixed
 - Detection of unsupported browsers
 - Various UI fixes and improvements

## [20.8.1-beta]

### Added
- Historical balance in account graph

### Changed
- Design: improved Dashboard, Modal for switching wallets and list of transactions
- Update trezor-connect

### Fixed
- Synchronizing state of multiple remembered devices to local storage
- Desktop build now correctly offers latest firmware version
- Firmware changelog formatting

## [20.7.1-beta]

### Added
- Send: Compatibility with Zcash Heartwood upgrade

### Changed
- Update trezor-connect and electron dependencies
- Change Blockbook backends for BTC, BTH, ETH and LTC from the beta back to stable
- Bump minimal supported chrome/firefox version
- Design: General layout and navigation overhaul
- Design: Dashboard news design refresh

### Fixed
- Recovery: Handle device reconnect during Shamir recovery
- Recovery: Handle cancelling recovery by a device communicating through WebUSB
- Modal: Clicking on tooltip won't close the modal window anymore

### Removed
- Landing page: Remove "become tester" button

## [20.6.1-beta]

### Added
- Error page: option to clear storage
- Error page: if initial loading takes more than 20s show Error page
- Desktop FW 2.3.1/1.9.1 update available

### Changed
- Better looking Y axis in dashboard/account graph (linear scale)
- Update dependencies (Electron, trezor-connect, Styled Components, Next,...)
- Update landing page

### Fixed
- Graph: rounding small negative values in dashboard/account graph
- Graph: slow animation on resizing
- Recovery: fix continue in recovery mode modal
- Recovery: passphrase enabled after recovery by default
- Backup: better handling of already failed, already finished edge case
- Transactions: Fiat amounts next to the graph overflowing outside of container
- Fiat Rates: Fix hitting API limits
- Crash on formatting small negative values
- Submitting too long passphrase with Enter

### Removed
- ConnectDevice: remove udev installers on android (mobile)


## [20.5.1-beta]
### Added
- Initial beta release<|MERGE_RESOLUTION|>--- conflicted
+++ resolved
@@ -8,13 +8,11 @@
 ### Changed
 
 ### Fixed
-<<<<<<< HEAD
-- Loading bar in Suite Desktop
-=======
 - Check if IDB is supported before each operation (no idb support in FF incognito/tor browser)
 - Pagination on transaction list
 - Freeze when using transaction search while discovery is running
->>>>>>> 7a6dec13
+- Loading bar in Suite Desktop
+
 
 ## 21.2.1 [10th February 2021]
 
