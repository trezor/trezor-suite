--- conflicted
+++ resolved
@@ -22,7 +22,6 @@
 H3.displayName = 'H3';
 H4.displayName = 'H4';
 
-<<<<<<< HEAD
 storiesOf('Typography', module)
     .add('All', () => (
         <Wrapper>
@@ -46,47 +45,6 @@
             </P>
         </Wrapper>
     ));
-=======
-storiesOf('Typography', module).add('All', () => (
-    <Wrapper>
-        <H1>Heading level 1</H1>
-        <H2>Heading level 2</H2>
-        <H3>Heading level 3</H3>
-        <H4>Heading level 4</H4>
-        <H5>Heading level 5</H5>
-        <H6>Heading level 6</H6>
-        <P size={FONT_SIZE.SMALL}>
-            This is a SMALL paragraph with{' '}
-            <Link href="/test" isGreen>
-                link
-            </Link>
-            .
-        </P>
-        <P>
-            This is a paragraph with{' '}
-            <Link href="/test" isGreen>
-                link
-            </Link>
-            .
-        </P>
-        <P size={FONT_SIZE.BIG}>
-            This is a BIG paragraph with{' '}
-            <Link href="/test" isGray>
-                {' '}
-                gray link
-            </Link>
-            .
-        </P>
-        <P size={FONT_SIZE.BIGGER}>
-            This is a BIGGER paragraph with{' '}
-            <Link href="/test" isGreen>
-                link
-            </Link>
-            .
-        </P>
-    </Wrapper>
-));
->>>>>>> ace66d7d
 
 storiesOf('Typography', module)
     .addDecorator(
@@ -222,7 +180,6 @@
             variables.FONT_SIZE.BIGGER
             ~~~
             `,
-<<<<<<< HEAD
         },
     })
     .add('Paragraph', () => {
@@ -251,33 +208,6 @@
     }, {
         info: {
             text: `
-=======
-            },
-        }
-    )
-    .add(
-        'Paragraph',
-        () => {
-            const size = select(
-                'Size',
-                {
-                    Small: FONT_SIZE.SMALL,
-                    Base: FONT_SIZE.BASE,
-                    Big: FONT_SIZE.BIG,
-                    Bigger: FONT_SIZE.BIGGER,
-                },
-                FONT_SIZE.BASE
-            );
-            const paragraphText = text('Text', 'This is a paragraph.');
-            if (size) {
-                return <P size={size}>{paragraphText}</P>;
-            }
-            return <P>{paragraphText}</P>;
-        },
-        {
-            info: {
-                text: `
->>>>>>> ace66d7d
             ## Import
             ~~~js
             import { P } from 'trezor-ui-components';
