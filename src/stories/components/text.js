--- conflicted
+++ resolved
@@ -97,7 +97,6 @@
                 H6: 'h6',
             });
 
-<<<<<<< HEAD
         const textAlign = select('textAlign', {
             Default: null,
             left: 'left',
@@ -130,30 +129,6 @@
             }
             default: {
                 return <H1 {...props}>Heading level 1</H1>;
-=======
-            switch (level) {
-                case 'h1': {
-                    return <H1>Heading level 1</H1>;
-                }
-                case 'h2': {
-                    return <H2>Heading level 2</H2>;
-                }
-                case 'h3': {
-                    return <H3>Heading level 3</H3>;
-                }
-                case 'h4': {
-                    return <H4>Heading level 4</H4>;
-                }
-                case 'h5': {
-                    return <H5>Heading level 4</H5>;
-                }
-                case 'h6': {
-                    return <H6>Heading level 4</H6>;
-                }
-                default: {
-                    return <H1>Heading level 1</H1>;
-                }
->>>>>>> 5267a8eb
             }
         },
         {
