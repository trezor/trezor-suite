/* @flow */
import React from 'react';
import { FormattedMessage } from 'react-intl';
import TrezorConnect from 'trezor-connect';
import type { GetState, Dispatch, ThunkAction, AsyncAction } from 'flowtype';
import { validateAddress } from 'utils/ethUtils';
import * as NOTIFICATION from 'actions/constants/notification';
import l10nMessages from 'components/notifications/Context/actions.messages';
import * as SIGN_VERIFY from './constants/signVerify';

export type SignVerifyAction =
    | {
          type: typeof SIGN_VERIFY.SIGN_SUCCESS,
          signSignature: string,
      }
    | {
          type: typeof SIGN_VERIFY.CLEAR_SIGN,
      }
    | {
          type: typeof SIGN_VERIFY.CLEAR_VERIFY,
      }
    | {
          type: typeof SIGN_VERIFY.INPUT_CHANGE,
          inputName: string,
          value: string,
      }
    | {
          type: typeof SIGN_VERIFY.TOUCH,
          inputName: string,
      }
    | {
          type: typeof SIGN_VERIFY.ERROR,
          inputName: string,
          message: ?string,
      }
    | {
          type: typeof SIGN_VERIFY.ERROR,
          inputName: string,
          message: ?string,
      };

const sign = (path: Array<number>, message: string, hex: boolean = false): AsyncAction => async (
    dispatch: Dispatch,
    getState: GetState
): Promise<void> => {
    const selected = getState().wallet.selectedDevice;
    if (!selected) return;

    const response = await TrezorConnect.ethereumSignMessage({
        device: {
            path: selected.path,
            instance: selected.instance,
            state: selected.state,
        },
        path,
        hex,
        message,
        useEmptyPassphrase: selected.useEmptyPassphrase,
    });

    if (response && response.success) {
        dispatch({
            type: SIGN_VERIFY.SIGN_SUCCESS,
            signSignature: response.payload.signature,
        });
    } else {
        dispatch({
            type: NOTIFICATION.ADD,
            payload: {
<<<<<<< HEAD
                type: 'error',
                title: <FormattedMessage {...l10nMessages.TR_SIGN_MESSAGE_ERROR} />,
=======
                variant: 'error',
                title: 'Sign error',
>>>>>>> 1b9a6e60
                message: response.payload.error,
                cancelable: true,
            },
        });
    }
};

const verify = (
    address: string,
    message: string,
    signature: string,
    hex: boolean = false
): AsyncAction => async (dispatch: Dispatch, getState: GetState): Promise<void> => {
    const selected = getState().wallet.selectedDevice;
    if (!selected) return;
    const hasError = validateAddress(address);

    if (hasError) {
        dispatch({
            type: SIGN_VERIFY.ERROR,
            inputName: 'verifyAddress',
            message: validateAddress(address),
        });
    }

    if (!hasError) {
        const response = await TrezorConnect.ethereumVerifyMessage({
            device: {
                path: selected.path,
                instance: selected.instance,
                state: selected.state,
            },
            address,
            message,
            signature,
            hex,
            useEmptyPassphrase: selected.useEmptyPassphrase,
        });

        if (response && response.success) {
            dispatch({
                type: NOTIFICATION.ADD,
                payload: {
<<<<<<< HEAD
                    type: 'success',
                    title: <FormattedMessage {...l10nMessages.TR_VERIFY_MESSAGE_SUCCESS} />,
                    message: <FormattedMessage {...l10nMessages.TR_SIGNATURE_IS_VALID} />,
=======
                    variant: 'success',
                    title: 'Verify success',
                    message: 'signature is valid',
>>>>>>> 1b9a6e60
                    cancelable: true,
                },
            });
        } else {
            dispatch({
                type: NOTIFICATION.ADD,
                payload: {
<<<<<<< HEAD
                    type: 'error',
                    title: <FormattedMessage {...l10nMessages.TR_VERIFY_MESSAGE_ERROR} />,
=======
                    variant: 'error',
                    title: 'Verify error',
>>>>>>> 1b9a6e60
                    message: response.payload.error,
                    cancelable: true,
                },
            });
        }
    }
};

const inputChange = (inputName: string, value: string): ThunkAction => (
    dispatch: Dispatch
): void => {
    dispatch({
        type: SIGN_VERIFY.INPUT_CHANGE,
        inputName,
        value,
    });
    dispatch({
        type: SIGN_VERIFY.TOUCH,
        inputName,
    });

    if (inputName === 'verifyAddress') {
        const error = validateAddress(value);
        if (error) {
            dispatch({
                type: SIGN_VERIFY.ERROR,
                inputName,
                message: error,
            });
        }
    }
};

const clearSign = (): ThunkAction => (dispatch: Dispatch): void => {
    dispatch({
        type: SIGN_VERIFY.CLEAR_SIGN,
    });
};

const clearVerify = (): ThunkAction => (dispatch: Dispatch): void => {
    dispatch({
        type: SIGN_VERIFY.CLEAR_VERIFY,
    });
};

export default {
    sign,
    verify,
    clearSign,
    clearVerify,
    inputChange,
};<|MERGE_RESOLUTION|>--- conflicted
+++ resolved
@@ -67,13 +67,8 @@
         dispatch({
             type: NOTIFICATION.ADD,
             payload: {
-<<<<<<< HEAD
-                type: 'error',
+                variant: 'error',
                 title: <FormattedMessage {...l10nMessages.TR_SIGN_MESSAGE_ERROR} />,
-=======
-                variant: 'error',
-                title: 'Sign error',
->>>>>>> 1b9a6e60
                 message: response.payload.error,
                 cancelable: true,
             },
@@ -117,15 +112,9 @@
             dispatch({
                 type: NOTIFICATION.ADD,
                 payload: {
-<<<<<<< HEAD
-                    type: 'success',
+                    variant: 'success',
                     title: <FormattedMessage {...l10nMessages.TR_VERIFY_MESSAGE_SUCCESS} />,
                     message: <FormattedMessage {...l10nMessages.TR_SIGNATURE_IS_VALID} />,
-=======
-                    variant: 'success',
-                    title: 'Verify success',
-                    message: 'signature is valid',
->>>>>>> 1b9a6e60
                     cancelable: true,
                 },
             });
@@ -133,13 +122,8 @@
             dispatch({
                 type: NOTIFICATION.ADD,
                 payload: {
-<<<<<<< HEAD
-                    type: 'error',
+                    variant: 'error',
                     title: <FormattedMessage {...l10nMessages.TR_VERIFY_MESSAGE_ERROR} />,
-=======
-                    variant: 'error',
-                    title: 'Verify error',
->>>>>>> 1b9a6e60
                     message: response.payload.error,
                     cancelable: true,
                 },
