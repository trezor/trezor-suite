--- conflicted
+++ resolved
@@ -114,13 +114,8 @@
         dispatch({
             type: NOTIFICATION.ADD,
             payload: {
-<<<<<<< HEAD
-                type: 'error',
+                variant: 'error',
                 title: <FormattedMessage {...l10nMessages.TR_VERIFYING_ADDRESS_ERROR} />,
-=======
-                variant: 'error',
-                title: 'Verifying address error',
->>>>>>> 1b9a6e60
                 message: response.payload.error,
                 cancelable: true,
                 actions: [
