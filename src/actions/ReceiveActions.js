/* @flow */


import TrezorConnect from 'trezor-connect';
import * as RECEIVE from 'actions/constants/receive';
import * as NOTIFICATION from 'actions/constants/notification';

import { initialState } from 'reducers/ReceiveReducer';
import type { State } from 'reducers/ReceiveReducer';

import type {
    TrezorDevice, ThunkAction, AsyncAction, Action, GetState, Dispatch,
} from 'flowtype';

export type ReceiveAction = {
    type: typeof RECEIVE.INIT,
    state: State
} | {
    type: typeof RECEIVE.DISPOSE,
} | {
    type: typeof RECEIVE.REQUEST_UNVERIFIED,
    device: TrezorDevice
} | {
    type: typeof RECEIVE.SHOW_ADDRESS
} | {
    type: typeof RECEIVE.HIDE_ADDRESS
} | {
    type: typeof RECEIVE.SHOW_UNVERIFIED_ADDRESS
}

export const init = (): ThunkAction => (dispatch: Dispatch): void => {
    const state: State = {
        ...initialState,
    };

    dispatch({
        type: RECEIVE.INIT,
        state,
    });
};

export const dispose = (): Action => ({
    type: RECEIVE.DISPOSE,
});

export const showUnverifiedAddress = (): Action => ({
    type: RECEIVE.SHOW_UNVERIFIED_ADDRESS,
});

//export const showAddress = (address_n: string): AsyncAction => {
export const showAddress = (path: Array<number>): AsyncAction => async (dispatch: Dispatch, getState: GetState): Promise<void> => {
    const selected = getState().wallet.selectedDevice;
    const { network } = getState().selectedAccount;

    if (!selected || !network) return;

    if (selected && (!selected.connected || !selected.available)) {
        dispatch({
            type: RECEIVE.REQUEST_UNVERIFIED,
            device: selected,
        });
        return;
    }

    const params = {
        device: {
            path: selected.path,
            instance: selected.instance,
            state: selected.state,
        },
        path,
        useEmptyPassphrase: selected.useEmptyPassphrase,
    };

    let response;
    switch (network.type) {
        case 'ethereum':
            response = await TrezorConnect.ethereumGetAddress(params);
            break;
        case 'ripple':
            response = await TrezorConnect.rippleGetAddress(params);
            break;
        default:
            response = { payload: { error: `ReceiveActions.showAddress: Unknown network type: ${network.type}` } };
            break;
    }

    if (response.success) {
        dispatch({
            type: RECEIVE.SHOW_ADDRESS,
        });
    } else {
        dispatch({
            type: RECEIVE.HIDE_ADDRESS,
        });

        // special case: device no-backup permissions not granted
<<<<<<< HEAD
=======
        // $FlowIssue: remove this after trezor-connect@7.0.0 release
>>>>>>> 7e663911
        if (response.payload.code === 403) return;

        dispatch({
            type: NOTIFICATION.ADD,
            payload: {
                type: 'error',
                title: 'Verifying address error',
                message: response.payload.error,
                cancelable: true,
                actions: [
                    {
                        label: 'Try again',
                        callback: () => {
                            dispatch(showAddress(path));
                        },
                    },
                ],
            },
        });
    }
};

export default {
    init,
    dispose,
    showAddress,
    showUnverifiedAddress,
};<|MERGE_RESOLUTION|>--- conflicted
+++ resolved
@@ -95,10 +95,7 @@
         });
 
         // special case: device no-backup permissions not granted
-<<<<<<< HEAD
-=======
         // $FlowIssue: remove this after trezor-connect@7.0.0 release
->>>>>>> 7e663911
         if (response.payload.code === 403) return;
 
         dispatch({
