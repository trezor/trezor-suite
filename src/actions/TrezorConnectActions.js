/* @flow */
import TrezorConnect, {
    DEVICE, DEVICE_EVENT, UI_EVENT, TRANSPORT_EVENT, BLOCKCHAIN_EVENT,
} from 'trezor-connect';
import * as CONNECT from 'actions/constants/TrezorConnect';
import * as NOTIFICATION from 'actions/constants/notification';
import { getDuplicateInstanceNumber } from 'reducers/utils';
import * as RouterActions from 'actions/RouterActions';
import * as deviceUtils from 'utils/device';

import type {
    DeviceMessage,
    DeviceMessageType,
    UiMessage,
    UiMessageType,
    TransportMessage,
    TransportMessageType,
    BlockchainMessage,
    BlockchainMessageType,
} from 'trezor-connect';

import type {
    Dispatch,
    GetState,
    Action,
    ThunkAction,
    AsyncAction,
    Device,
    TrezorDevice,
} from 'flowtype';


export type TrezorConnectAction = {
    type: typeof CONNECT.INITIALIZATION_ERROR,
    error: string
} | {
    type: typeof CONNECT.COIN_CHANGED,
    payload: {
        network: string
    }
} | {
    type: typeof CONNECT.AUTH_DEVICE,
    device: TrezorDevice,
    state: string
} | {
    type: typeof CONNECT.DUPLICATE,
    device: TrezorDevice
} | {
    type: typeof CONNECT.REMEMBER_REQUEST,
    device: TrezorDevice,
    instances: Array<TrezorDevice>
} | {
    type: typeof CONNECT.DISCONNECT_REQUEST,
    device: TrezorDevice
} | {
    type: typeof CONNECT.FORGET_REQUEST,
    device: TrezorDevice
} | {
    type: typeof CONNECT.FORGET,
    device: TrezorDevice
} | {
    type: typeof CONNECT.FORGET_SINGLE | typeof CONNECT.FORGET_SILENT,
    device: TrezorDevice
} | {
    type: typeof CONNECT.REMEMBER,
    device: TrezorDevice
} | {
    type: typeof CONNECT.TRY_TO_DUPLICATE,
    device: TrezorDevice
} | {
    type: typeof CONNECT.DEVICE_FROM_STORAGE,
    payload: Array<TrezorDevice>
} | {
    type: typeof CONNECT.START_ACQUIRING | typeof CONNECT.STOP_ACQUIRING,
} | {
    type: typeof CONNECT.REQUEST_WALLET_TYPE,
    device: TrezorDevice
} | {
    type: typeof CONNECT.RECEIVE_WALLET_TYPE,
    device: TrezorDevice,
    hidden: boolean,
<<<<<<< HEAD
=======
    state: ?string,
>>>>>>> 379522a1
};

export const init = (): AsyncAction => async (dispatch: Dispatch, getState: GetState): Promise<void> => {
    // set listeners
    TrezorConnect.on(DEVICE_EVENT, (event: DeviceMessage): void => {
        // post event to reducers
        const type: DeviceMessageType = event.type; // eslint-disable-line prefer-destructuring
        dispatch({
            type,
            device: event.payload,
        });
    });

    TrezorConnect.on(UI_EVENT, (event: UiMessage): void => {
        // post event to reducers
        const type: UiMessageType = event.type; // eslint-disable-line prefer-destructuring
        dispatch({
            type,
            payload: event.payload,
        });
    });

    TrezorConnect.on(TRANSPORT_EVENT, (event: TransportMessage): void => {
        // post event to reducers
        const type: TransportMessageType = event.type; // eslint-disable-line prefer-destructuring
        dispatch({
            type,
            payload: event.payload,
        });
    });

    TrezorConnect.on(BLOCKCHAIN_EVENT, (event: BlockchainMessage): void => {
        // post event to reducers
        const type: BlockchainMessageType = event.type; // eslint-disable-line prefer-destructuring
        dispatch({
            type,
            payload: event.payload,
        });
    });

    /* global LOCAL */
    // $FlowIssue LOCAL not declared
    window.__TREZOR_CONNECT_SRC = typeof LOCAL === 'string' ? LOCAL : 'https://sisyfos.trezor.io/connect/'; // eslint-disable-line no-underscore-dangle
    // window.__TREZOR_CONNECT_SRC = typeof LOCAL === 'string' ? LOCAL : 'https://connect.trezor.io/5/'; // eslint-disable-line no-underscore-dangle

    try {
        await TrezorConnect.init({
            transportReconnect: true,
            debug: false,
            popup: false,
            webusb: true,
            pendingTransportEvent: (getState().devices.length < 1),
        });
    } catch (error) {
        dispatch({
            type: CONNECT.INITIALIZATION_ERROR,
            error,
        });
    }
};

// called after backend was initialized
// set listeners for connect/disconnect
export const postInit = (): ThunkAction => (dispatch: Dispatch): void => {
    const handleDeviceConnect = (device: Device) => {
        dispatch(RouterActions.selectDevice(device));
    };

    TrezorConnect.off(DEVICE.CONNECT, handleDeviceConnect);
    TrezorConnect.off(DEVICE.CONNECT_UNACQUIRED, handleDeviceConnect);

    TrezorConnect.on(DEVICE.CONNECT, handleDeviceConnect);
    TrezorConnect.on(DEVICE.CONNECT_UNACQUIRED, handleDeviceConnect);

    // try to redirect to initial url
    if (!dispatch(RouterActions.setInitialUrl())) {
        // if initial redirection fails try to switch to first available device
        dispatch(RouterActions.selectFirstAvailableDevice());
    }
};

export const requestWalletType = (): AsyncAction => async (dispatch: Dispatch, getState: GetState): Promise<void> => {
    const selected = getState().wallet.selectedDevice;
    if (!selected) return;
    const isDeviceReady = selected.connected && selected.features && !selected.state && selected.mode === 'normal' && selected.firmware !== 'required';
    if (!isDeviceReady) return;

    dispatch({
        type: CONNECT.REQUEST_WALLET_TYPE,
        device: selected,
    });
};

export const authorizeDevice = (): AsyncAction => async (dispatch: Dispatch, getState: GetState): Promise<void> => {
    const selected = getState().wallet.selectedDevice;
    if (!selected) return;
    const isDeviceReady = selected.connected && selected.features && !selected.state && selected.mode === 'normal' && selected.firmware !== 'required';
    if (!isDeviceReady) return;

    const response = await TrezorConnect.getDeviceState({
        device: {
            path: selected.path,
            instance: selected.instance,
            state: selected.state,
        },
        useEmptyPassphrase: selected.useEmptyPassphrase,
    });

    if (response && response.success) {
        dispatch({
            type: CONNECT.AUTH_DEVICE,
            device: selected,
            state: response.payload.state,
        });
    } else {
        dispatch({
            type: NOTIFICATION.ADD,
            payload: {
                devicePath: selected.path,
                type: 'error',
                title: 'Authentication error',
                message: response.payload.error,
                cancelable: false,
                actions: [
                    {
                        label: 'Try again',
                        callback: () => {
                            dispatch({
                                type: NOTIFICATION.CLOSE,
                                payload: { devicePath: selected.path },
                            });
                            dispatch(authorizeDevice());
                        },
                    },
                ],
            },
        });
    }
};

export const deviceDisconnect = (device: Device): AsyncAction => async (dispatch: Dispatch, getState: GetState): Promise<void> => {
    if (device.features) {
        const instances = getState().devices.filter(d => d.features && device.features && d.state && !d.remember && d.features.device_id === device.features.device_id);
        if (instances.length > 0) {
            const isSelected = deviceUtils.isSelectedDevice(getState().wallet.selectedDevice, instances[0]);
            if (!isSelected && getState().modal.opened) {
                dispatch({
                    type: CONNECT.FORGET_SILENT,
                    device: instances[0],
                });
            } else {
                dispatch({
                    type: CONNECT.REMEMBER_REQUEST,
                    device: instances[0],
                    instances,
                });
            }
        } else {
            dispatch(RouterActions.selectFirstAvailableDevice());
        }
    } else {
        dispatch(RouterActions.selectFirstAvailableDevice());
    }
};

export function reload(): AsyncAction {
    return async (): Promise<void> => {
    };
}

export function acquire(): AsyncAction {
    return async (dispatch: Dispatch, getState: GetState): Promise<void> => {
        const selected: ?TrezorDevice = getState().wallet.selectedDevice;
        if (!selected) return;

        dispatch({
            type: CONNECT.START_ACQUIRING,
        });

        // this is the only place where useEmptyPassphrase should be used every time
        // the goal here is to acquire device and get his features
        // authentication (passphrase) is not needed here yet
        const response = await TrezorConnect.getFeatures({
            device: {
                path: selected.path,
            },
            useEmptyPassphrase: true,
        });

        if (!response.success) {
            dispatch({
                type: NOTIFICATION.ADD,
                payload: {
                    type: 'error',
                    title: 'Acquire device error',
                    message: response.payload.error,
                    cancelable: true,
                    // actions: [
                    //     {
                    //         label: 'Try again',
                    //         callback: () => {
                    //             dispatch(acquire())
                    //         }
                    //     }
                    // ]
                },
            });
        }

        dispatch({
            type: CONNECT.STOP_ACQUIRING,
        });
    };
}

// called from Aside - device menu (forget single instance)
export const forget = (device: TrezorDevice): Action => ({
    type: CONNECT.FORGET_REQUEST,
    device,
});

export const duplicateDeviceOld = (device: TrezorDevice): AsyncAction => async (dispatch: Dispatch, getState: GetState): Promise<void> => {
    const instance: number = getDuplicateInstanceNumber(getState().devices, device);
    const extended: Object = { instance };
    dispatch({
        type: CONNECT.DUPLICATE,
        device: { ...device, ...extended },
    });
};

export const duplicateDevice = (device: TrezorDevice): AsyncAction => async (dispatch: Dispatch): Promise<void> => {
    dispatch({
        type: CONNECT.REQUEST_WALLET_TYPE,
        device,
    });
};<|MERGE_RESOLUTION|>--- conflicted
+++ resolved
@@ -79,10 +79,7 @@
     type: typeof CONNECT.RECEIVE_WALLET_TYPE,
     device: TrezorDevice,
     hidden: boolean,
-<<<<<<< HEAD
-=======
     state: ?string,
->>>>>>> 379522a1
 };
 
 export const init = (): AsyncAction => async (dispatch: Dispatch, getState: GetState): Promise<void> => {
