/* @flow */

import * as LOG from 'actions/constants/log';
import copy from 'copy-to-clipboard';

import type { Action, ThunkAction, GetState, Dispatch } from 'flowtype';
import type { LogEntry } from 'reducers/LogReducer';

<<<<<<< HEAD
export type LogAction = {
    type: typeof LOG.OPEN,
} | {
    type: typeof LOG.CLOSE,
} | {
    type: typeof LOG.COPY_RESET,
} | {
    type: typeof LOG.COPY_SUCCESS,
} | {
    type: typeof LOG.ADD,
    payload: LogEntry
};
=======
export type LogAction =
    | {
          type: typeof LOG.OPEN,
      }
    | {
          type: typeof LOG.CLOSE,
      }
    | {
          type: typeof LOG.COPY_SUCCESS,
      }
    | {
          type: typeof LOG.ADD,
          payload: LogEntry,
      };
>>>>>>> 05e6ff49

export const toggle = (): ThunkAction => (dispatch: Dispatch, getState: GetState): void => {
    if (!getState().log.opened) {
        window.scrollTo(0, 0);

        dispatch({
            type: LOG.OPEN,
        });
    } else {
        dispatch({
            type: LOG.CLOSE,
        });
    }
};

export const add = (type: string, message: any): Action => ({
    type: LOG.ADD,
    payload: {
        time: new Date().getTime(),
        type,
        message,
    },
});

export const copyToClipboard = (): ThunkAction => (
    dispatch: Dispatch,
    getState: GetState
): void => {
    const { entries } = getState().log;
    try {
        const res = copy(JSON.stringify(entries));
        if (res) {
            dispatch({
                type: LOG.COPY_SUCCESS,
            });
        }
    } catch (err) {
        console.error(err);
    }
};

export const resetCopyState = (): Action => ({
    type: LOG.COPY_RESET,
});<|MERGE_RESOLUTION|>--- conflicted
+++ resolved
@@ -6,20 +6,6 @@
 import type { Action, ThunkAction, GetState, Dispatch } from 'flowtype';
 import type { LogEntry } from 'reducers/LogReducer';
 
-<<<<<<< HEAD
-export type LogAction = {
-    type: typeof LOG.OPEN,
-} | {
-    type: typeof LOG.CLOSE,
-} | {
-    type: typeof LOG.COPY_RESET,
-} | {
-    type: typeof LOG.COPY_SUCCESS,
-} | {
-    type: typeof LOG.ADD,
-    payload: LogEntry
-};
-=======
 export type LogAction =
     | {
           type: typeof LOG.OPEN,
@@ -28,13 +14,15 @@
           type: typeof LOG.CLOSE,
       }
     | {
+        type: typeof LOG.COPY_RESET,
+      }
+    | {
           type: typeof LOG.COPY_SUCCESS,
       }
     | {
           type: typeof LOG.ADD,
           payload: LogEntry,
       };
->>>>>>> 05e6ff49
 
 export const toggle = (): ThunkAction => (dispatch: Dispatch, getState: GetState): void => {
     if (!getState().log.opened) {
