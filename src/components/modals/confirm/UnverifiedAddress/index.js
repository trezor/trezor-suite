--- conflicted
+++ resolved
@@ -119,7 +119,6 @@
         let claim;
 
         if (!device.connected) {
-<<<<<<< HEAD
             deviceStatus = <FormattedMessage {...l10nMessages.TR_DEVICE_LABEL_IS_NOT_CONNECTED} values={{ deviceLabel: device.label }} />;
             claim = <FormattedMessage {...l10nMessages.TR_PLEASE_CONNECT_YOUR_DEVICE} />;
         } else {
@@ -129,48 +128,28 @@
             claim = enable
                 ? <FormattedMessage {...l10nMessages.TR_PLEASE_ENABLE_PASSPHRASE} />
                 : <FormattedMessage {...l10nMessages.TR_PLEASE_DISABLE_PASSPHRASE} />;
-=======
-            deviceStatus = `Device ${device.label} is not connected`;
-            claim = 'Please connect your device';
-        } else {
-            // corner-case where device is connected but it is unavailable because it was created with different "passphrase_protection" settings
-            const enable: string = device.features && device.features.passphrase_protection ? 'enable' : 'disable';
-            deviceStatus = `Device ${device.label} is unavailable`;
-            claim = `Please ${enable} passphrase settings`;
->>>>>>> 77e4f349
         }
 
         const needsBackup = device.features && device.features.needs_backup;
 
         return (
             <Wrapper>
-<<<<<<< HEAD
-                <StyledLink onClick={onCancel}>
-                    <Icon size={24} color={colors.TEXT_SECONDARY} icon={icons.CLOSE} />
-                </StyledLink>
-                <H2>{ deviceStatus }</H2>
-                <StyledP isSmaller>
-                    <FormattedMessage
-                        {...l10nMessages.TR_TO_PREVENT_PHISHING_ATTACKS_COMMA}
-                        values={{ claim }}
-                    />
-                </StyledP>
-                <Row>
-                    <Button onClick={() => (!account ? this.verifyAddress() : 'false')}><FormattedMessage {...l10nMessages.TR_TRY_AGAIN} /></Button>
-                    <Button isWhite onClick={() => this.showUnverifiedAddress()}><FormattedMessage {...l10nMessages.TR_SHOW_UNVERIFIED_ADDRESS} /></Button>
-                </Row>
-=======
                 <Content>
                     <StyledLink onClick={onCancel}>
                         <Icon size={24} color={colors.TEXT_SECONDARY} icon={icons.CLOSE} />
                     </StyledLink>
                     <H2>{ deviceStatus }</H2>
-                    <StyledP isSmaller>To prevent phishing attacks, you should verify the address on your Trezor first. { claim } to continue with the verification process.</StyledP>
+                    <StyledP isSmaller>
+                        <FormattedMessage
+                            {...l10nMessages.TR_TO_PREVENT_PHISHING_ATTACKS_COMMA}
+                            values={{ claim }}
+                        />
+                    </StyledP>
                 </Content>
                 <Content>
                     <Row>
-                        <Button onClick={() => (!account ? this.verifyAddress() : 'false')}>Try again</Button>
-                        <WarnButton isWhite onClick={() => this.showUnverifiedAddress()}>Show unverified address</WarnButton>
+                        <Button onClick={() => (!account ? this.verifyAddress() : 'false')}><FormattedMessage {...l10nMessages.TR_TRY_AGAIN} /></Button>
+                        <WarnButton isWhite onClick={() => this.showUnverifiedAddress()}><FormattedMessage {...l10nMessages.TR_SHOW_UNVERIFIED_ADDRESS} /></WarnButton>
                     </Row>
                 </Content>
                 {needsBackup && <Divider />}
@@ -189,7 +168,6 @@
                         </Content>
                     </>
                 )}
->>>>>>> 77e4f349
             </Wrapper>
         );
     }
