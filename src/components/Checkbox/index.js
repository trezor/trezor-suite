--- conflicted
+++ resolved
@@ -34,14 +34,9 @@
 
     &:hover,
     &:focus {
-<<<<<<< HEAD
-        border: 1px solid ${colors.GREEN_PRIMARY};
-        color: ${colors.WHITE};
-=======
         ${props => !props.checked && css`
             border: 1px solid ${colors.GREEN_PRIMARY};
         `}
->>>>>>> 34e29155
         background: ${props => (props.checked ? colors.GREEN_PRIMARY : colors.WHITE)};
     }
 `;
