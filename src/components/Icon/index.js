import React from 'react';
import PropTypes from 'prop-types';
import styled, { keyframes } from 'styled-components';

// TODO: make animation of icons better
const rotate180up = keyframes`
    from {
        transform: rotate(0deg);
    }
    to {
        transform: rotate(180deg);
    }
`;

const rotate180down = keyframes`
    from {
        transform: rotate(180deg);
    }
    to {
        transform: rotate(0deg);
    }
`;

const SvgWrapper = styled.svg`
    animation: ${props => (props.canAnimate ? (props.isActive ? rotate180up : rotate180down) : null)} 0.2s linear 1 forwards;
`;

const Path = styled.path``;

const Icon = ({
<<<<<<< HEAD
    className, icon, size = 32, color = 'black', isActive, canAnimate, onMouseEnter, onMouseLeave, onFocus, onClick,
=======
    icon, size = 32, color = 'black', isActive, canAnimate, className,
>>>>>>> 84dc5597
}) => (
    <SvgWrapper
        className={className}
        canAnimate={canAnimate}
        isActive={isActive}
        style={{
            display: 'inline-block',
            verticalAlign: 'middle',
        }}
        width={`${size}`}
        height={`${size}`}
        viewBox="0 0 1024 1024"
        onMouseEnter={onMouseEnter}
        onMouseLeave={onMouseLeave}
        onFocus={onFocus}
        onClick={onClick}
    >
        {icon.map(path => (
            <Path
                key={path}
                isActive={isActive}
                style={{ fill: color }}
                d={path}
            />
        ))}
    </SvgWrapper>
);

Icon.propTypes = {
    className: PropTypes.string,
    canAnimate: PropTypes.bool,
    icon: PropTypes.arrayOf(PropTypes.string).isRequired,
    size: PropTypes.number,
    isActive: PropTypes.bool,
    color: PropTypes.string,
    onMouseEnter: PropTypes.func,
    onMouseLeave: PropTypes.func,
    onFocus: PropTypes.func,
    onClick: PropTypes.func,
};


export default Icon;<|MERGE_RESOLUTION|>--- conflicted
+++ resolved
@@ -28,11 +28,7 @@
 const Path = styled.path``;
 
 const Icon = ({
-<<<<<<< HEAD
-    className, icon, size = 32, color = 'black', isActive, canAnimate, onMouseEnter, onMouseLeave, onFocus, onClick,
-=======
-    icon, size = 32, color = 'black', isActive, canAnimate, className,
->>>>>>> 84dc5597
+    icon, size = 32, color = 'black', isActive, canAnimate, className, , onMouseEnter, onMouseLeave, onFocus, onClick,
 }) => (
     <SvgWrapper
         className={className}
