import React, { PureComponent } from 'react';
import styled from 'styled-components';
import PropTypes from 'prop-types';
import Icon from 'components/Icon';
import DeviceIcon from 'components/images/DeviceIcon';

import icons from 'config/icons';
import colors from 'config/colors';
import { FONT_SIZE } from 'config/variables';

const Wrapper = styled.div`
    background: ${colors.WHITE};
`;

const Item = styled.div`
    padding: 6px 24px;
    display: flex;
    align-items: center;
    font-size: ${FONT_SIZE.BASE};
    cursor: pointer;
    color: ${colors.TEXT_SECONDARY};

    &:hover {
        background: ${colors.GRAY_LIGHT};
    }
`;

const Label = styled.div`
    padding-left: 15px;
`;

class MenuItems extends PureComponent {
    showDeviceMenu() {
        const { device } = this.props;
        return device && device.mode === 'normal';
    }

    showClone() {
        return this.props.device && this.props.device.features.passphrase_protection && this.props.device.connected && this.props.device.available;
    }

    showRenewSession() {
        return this.props.device && this.props.device.status !== 'available';
    }

    render() {
        if (!this.showDeviceMenu()) return null;
        const { device } = this.props;
        return (
            <Wrapper>
                {/* <Item onClick={() => {
                    this.props.toggleDeviceDropdown(false);
                    this.props.gotoDeviceSettings(device);
                }}
                >
                    <Icon
                        icon={icons.COG}
                        size={25}
                        color={colors.TEXT_SECONDARY}
                    />
                    <Label>Device settings</Label>
                </Item> */}
                {this.showClone() && (
<<<<<<< HEAD
                    <Item onClick={() => this.props.duplicateDevice(device)}>
                        <Icon
                            icon={icons.WALLET_STANDARD}
                            size={25}
                            color={colors.TEXT_SECONDARY}
                        />
=======
                    <Item onClick={() => this.onDeviceMenuClick('clone', this.props.device)}>
                        <DeviceIcon device={this.props.device} size={25} color={colors.TEXT_SECONDARY} />
>>>>>>> a10c9b08
                        <Label>Change wallet type</Label>
                    </Item>
                )}
                {this.showRenewSession() && (
                    <Item
                        onClick={() => this.props.acquireDevice()}
                    >
                        <DeviceIcon device={this.props.device} size={25} color={colors.TEXT_SECONDARY} />
                        <Label>Renew session</Label>
                    </Item>
                )}
                <Item onClick={() => this.props.forgetDevice(device)}>
                    <Icon
                        icon={icons.EJECT}
                        size={25}
                        color={colors.TEXT_SECONDARY}
                    />
                    <Label>Forget device</Label>
                </Item>
            </Wrapper>
        );
    }
}

MenuItems.propTypes = {
    device: PropTypes.object.isRequired,
    acquireDevice: PropTypes.func.isRequired,
    forgetDevice: PropTypes.func.isRequired,
    duplicateDevice: PropTypes.func.isRequired,
    // toggleDeviceDropdown: PropTypes.func.isRequired,
    // gotoDeviceSettings: PropTypes.func.isRequired,
};

export default MenuItems;<|MERGE_RESOLUTION|>--- conflicted
+++ resolved
@@ -61,17 +61,12 @@
                     <Label>Device settings</Label>
                 </Item> */}
                 {this.showClone() && (
-<<<<<<< HEAD
                     <Item onClick={() => this.props.duplicateDevice(device)}>
                         <Icon
                             icon={icons.WALLET_STANDARD}
                             size={25}
                             color={colors.TEXT_SECONDARY}
                         />
-=======
-                    <Item onClick={() => this.onDeviceMenuClick('clone', this.props.device)}>
-                        <DeviceIcon device={this.props.device} size={25} color={colors.TEXT_SECONDARY} />
->>>>>>> a10c9b08
                         <Label>Change wallet type</Label>
                     </Item>
                 )}
