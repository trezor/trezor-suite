--- conflicted
+++ resolved
@@ -30,25 +30,7 @@
     min-width: 320px;
     overflow: hidden;
     background: ${colors.MAIN};
-<<<<<<< HEAD
-    border-right: 1px solid ${colors.BACKGROUND};
-
-    .fixed {
-        border-right: 1px solid ${colors.BACKGROUND};
-        position: fixed;
-    }
-
-    .fixed-bottom {
-        padding-bottom: 60px;
-        .sticky-bottom {
-            position: fixed;
-            bottom: 0;
-            background: ${colors.MAIN};
-        }
-    }
-=======
     border-right: 1px solid ${colors.DIVIDER};
->>>>>>> 8e33c248
 `;
 
 const StickyContainerWrapper = styled.div.attrs({
