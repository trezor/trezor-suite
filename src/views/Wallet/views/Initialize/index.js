--- conflicted
+++ resolved
@@ -40,17 +40,10 @@
 const Initialize = (props: Props) => (
     <Wrapper data-test="Page__device__not__initialized">
         <Row>
-<<<<<<< HEAD
-            <H1>Your device is not initialized</H1>
-            <StyledParagraph>Please use Bitcoin wallet interface to start initialization process</StyledParagraph>
-            <A href={getOldWalletUrl(props.device)} target="_self">
-                <Button>Take me to the Bitcoin wallet</Button>
-=======
             <H1><FormattedMessage {...l10nMessages.TR_YOUR_DEVICE_IS_NOT_INITIALIZED} /></H1>
             <StyledParagraph><FormattedMessage {...l10nMessages.TR_PLEASE_USE_TO_START_INITIALIZATION} /></StyledParagraph>
-            <A href={getOldWalletUrl(props.device)}>
+            <A href={getOldWalletUrl(props.device)} target="_self">
                 <Button><FormattedMessage {...l10nCommonMessages.TR_TAKE_ME_TO_BITCOIN_WALLET} /></Button>
->>>>>>> b68e894f
             </A>
         </Row>
     </Wrapper>
