/* @flow */


import TrezorConnect, {
    UI, DEVICE, DEVICE_EVENT, UI_EVENT, TRANSPORT_EVENT,
} from 'trezor-connect';
<<<<<<< HEAD
import * as TOKEN from 'actions/constants/token';
import * as CONNECT from 'actions/constants/TrezorConnect';
import * as NOTIFICATION from 'actions/constants/notification';
import * as WALLET from 'actions/constants/wallet';
=======
import * as TOKEN from './constants/token';
import * as CONNECT from './constants/TrezorConnect';
import * as NOTIFICATION from './constants/notification';
import * as WALLET from './constants/wallet';
import { getDuplicateInstanceNumber } from '../reducers/utils';
>>>>>>> e7c76ab9

import { push } from 'react-router-redux';
import { resolveAfter } from 'utils/promiseUtils';


import type {
    DeviceMessage,
    UiMessage,
    TransportMessage,
    DeviceMessageType,
    TransportMessageType,
    UiMessageType,
} from 'trezor-connect';

import type {
    Dispatch,
    GetState,
    Action,
    ThunkAction,
    AsyncAction,
    Device,
    TrezorDevice,
    RouterLocationState,
} from 'flowtype';
import * as DiscoveryActions from './DiscoveryActions';


export type TrezorConnectAction = {
    type: typeof CONNECT.INITIALIZATION_ERROR,
    error: string
} | {
    type: typeof CONNECT.COIN_CHANGED,
    payload: {
        network: string
    }
} | {
    type: typeof CONNECT.AUTH_DEVICE,
    device: TrezorDevice,
    state: string
} | {
    type: typeof CONNECT.DUPLICATE,
    device: TrezorDevice
} | {
    type: typeof CONNECT.REMEMBER_REQUEST,
    device: TrezorDevice,
    instances: Array<TrezorDevice>
} | {
    type: typeof CONNECT.DISCONNECT_REQUEST,
    device: TrezorDevice
} | {
    type: typeof CONNECT.FORGET_REQUEST,
    device: TrezorDevice
} | {
    type: typeof CONNECT.FORGET,
    device: TrezorDevice
} | {
    type: typeof CONNECT.FORGET_SINGLE,
    device: TrezorDevice
} | {
    type: typeof CONNECT.REMEMBER,
    device: TrezorDevice
} | {
    type: typeof CONNECT.TRY_TO_DUPLICATE,
    device: TrezorDevice
} | {
    type: typeof CONNECT.DEVICE_FROM_STORAGE,
    payload: Array<TrezorDevice>
} | {
    type: typeof CONNECT.START_ACQUIRING,
} | {
    type: typeof CONNECT.STOP_ACQUIRING,
};


export const init = (): AsyncAction => async (dispatch: Dispatch, getState: GetState): Promise<void> => {
    // set listeners
    TrezorConnect.on(DEVICE_EVENT, (event: DeviceMessage): void => {
        // post event to reducers
        const type: DeviceMessageType = event.type; // assert flow type
        dispatch({
            type,
            device: event.payload,
        });
    });

    TrezorConnect.on(UI_EVENT, (event: UiMessage): void => {
        // post event to reducers
        const type: UiMessageType = event.type; // assert flow type
        dispatch({
            type,
            payload: event.payload,
        });
    });

    TrezorConnect.on(TRANSPORT_EVENT, (event: TransportMessage): void => {
        // post event to reducers
        const type: TransportMessageType = event.type; // assert flow type
        dispatch({
            type,
            payload: event.payload,
        });
    });

    // $FlowIssue LOCAL not declared
    window.__TREZOR_CONNECT_SRC = typeof LOCAL === 'string' ? LOCAL : 'https://sisyfos.trezor.io/connect/';
    // window.__TREZOR_CONNECT_SRC = typeof LOCAL === 'string' ? LOCAL : 'https://connect.trezor.io/5/';
    //window.__TREZOR_CONNECT_SRC = 'https://sisyfos.trezor.io/connect/';
    // window.__TREZOR_CONNECT_SRC = 'https://localhost:8088/';

    try {
        await TrezorConnect.init({
            transportReconnect: true,
            debug: true,
            popup: false,
            webusb: true,
            pendingTransportEvent: (getState().devices.length < 1),
        });
    } catch (error) {
        // dispatch({
        //     type: CONNECT.INITIALIZATION_ERROR,
        //     error
        // })
    }
};

// called after backend was initialized
// set listeners for connect/disconnect
export const postInit = (): ThunkAction => (dispatch: Dispatch, getState: GetState): void => {
    const handleDeviceConnect = (device: Device) => {
        dispatch(initConnectedDevice(device));
    };

    TrezorConnect.off(DEVICE.CONNECT, handleDeviceConnect);
    TrezorConnect.off(DEVICE.CONNECT_UNACQUIRED, handleDeviceConnect);

    TrezorConnect.on(DEVICE.CONNECT, handleDeviceConnect);
    TrezorConnect.on(DEVICE.CONNECT_UNACQUIRED, handleDeviceConnect);

    const { devices } = getState();

    const { initialPathname, initialParams } = getState().wallet;

    if (initialPathname) {
        dispatch({
            type: WALLET.SET_INITIAL_URL,
            // pathname: null,
            // params: null
        });
    }

    if (devices.length > 0) {
        const unacquired: ?TrezorDevice = devices.find(d => d.features);
        if (unacquired) {
            dispatch(onSelectDevice(unacquired));
        } else {
            const latest: Array<TrezorDevice> = sortDevices(devices);
            const firstConnected: ?TrezorDevice = latest.find(d => d.connected);
            dispatch(onSelectDevice(firstConnected || latest[0]));

            // TODO
            if (initialParams) {
                if (!initialParams.hasOwnProperty('network') && initialPathname !== getState().router.location.pathname) {
                    // dispatch( push(initialPathname) );
                } else {

                }
            }
        }
    }
};

const sortDevices = (devices: Array<TrezorDevice>): Array<TrezorDevice> => devices.sort((a, b) => {
    if (!a.ts || !b.ts) {
        return -1;
    }
    return a.ts > b.ts ? -1 : 1;
});

export const initConnectedDevice = (device: TrezorDevice | Device): ThunkAction => (dispatch: Dispatch, getState: GetState): void => {
    const selected = getState().wallet.selectedDevice;
    // if (!selected || (selected && selected.state)) {
    dispatch(onSelectDevice(device));
    // }
    // if (device.unacquired && selected && selected.path !== device.path && !selected.connected) {
    //     dispatch( onSelectDevice(device) );
    // } else if (!selected) {
    //     dispatch( onSelectDevice(device) );
    // }
};

// selection from Aside dropdown button
// after device_connect event
// or after acquiring device
// device type could be local TrezorDevice or Device (from trezor-connect device_connect event)
export const onSelectDevice = (device: TrezorDevice | Device): ThunkAction => (dispatch: Dispatch, getState: GetState): void => {
    // || device.isUsedElsewhere

    // switch to initial url and reset this value

    if (!device.features) {
        dispatch(push(`/device/${device.path}/${device.type === 'unreadable' ? 'unreadable' : 'acquire'}`));
    } else if (device.features.bootloader_mode) {
        dispatch(push(`/device/${device.path}/bootloader`));
    } else if (!device.features.initialized) {
        dispatch(push(`/device/${device.features.device_id}/initialize`));
    } else if (typeof device.instance === 'number') {
        dispatch(push(`/device/${device.features.device_id}:${device.instance}`));
    } else {
        const deviceId: string = device.features.device_id;
        const urlParams: RouterLocationState = getState().router.location.state;
        // let url: string = `/device/${ device.features.device_id }/network/ethereum/account/0`;
        let url: string = `/device/${deviceId}`;
        let instance: ?number;
        // check if device is not TrezorDevice type
        if (!device.hasOwnProperty('ts')) {
            // its device from trezor-connect (called in initConnectedDevice triggered by device_connect event)
            // need to lookup if there are unavailable instances
            const available: Array<TrezorDevice> = getState().devices.filter(d => d.path === device.path);
            const latest: Array<TrezorDevice> = sortDevices(available);

            if (latest.length > 0 && latest[0].instance) {
                url += `:${latest[0].instance}`;
                instance = latest[0].instance;
            }
        }
        // check if current location is not set to this device
        //dispatch( push(`/device/${ device.features.device_id }/network/etc/account/0`) );

        if (urlParams.deviceInstance !== instance || urlParams.device !== deviceId) {
            dispatch(push(url));
        }
    }
};

export const switchToFirstAvailableDevice = (): AsyncAction => async (dispatch: Dispatch, getState: GetState): Promise<void> => {
    const { devices } = getState();
    if (devices.length > 0) {
        // TODO: Priority:
        // 1. First Unacquired
        // 2. First connected
        // 3. Saved with latest timestamp
        const unacquired = devices.find(d => !d.features);
        if (unacquired) {
            dispatch(initConnectedDevice(unacquired));
        } else {
            const latest: Array<TrezorDevice> = sortDevices(devices);
            const firstConnected: ?TrezorDevice = latest.find(d => d.connected);
            dispatch(onSelectDevice(firstConnected || latest[0]));
        }
    } else {
        dispatch(push('/'));
    }
};


export const getSelectedDeviceState = (): AsyncAction => async (dispatch: Dispatch, getState: GetState): Promise<void> => {
    const selected = getState().wallet.selectedDevice;
    if (selected
            && selected.connected
            && (selected.features && !selected.features.bootloader_mode && selected.features.initialized)
            && !selected.state) {
        const response = await TrezorConnect.getDeviceState({
            device: {
                path: selected.path,
                instance: selected.instance,
                state: selected.state,
            },
            useEmptyPassphrase: !selected.instance,
        });

        if (response && response.success) {
            dispatch({
                type: CONNECT.AUTH_DEVICE,
                device: selected,
                state: response.payload.state,
            });
        } else {
            dispatch({
                type: NOTIFICATION.ADD,
                payload: {
                    devicePath: selected.path,
                    type: 'error',
                    title: 'Authentication error',
                    message: response.payload.error,
                    cancelable: false,
                    actions: [
                        {
                            label: 'Try again',
                            callback: () => {
                                dispatch({
                                    type: NOTIFICATION.CLOSE,
                                    payload: { devicePath: selected.path },
                                });
                                dispatch(getSelectedDeviceState());
                            },
                        },
                    ],
                },
            });
        }
    }
};

export const deviceDisconnect = (device: Device): AsyncAction => async (dispatch: Dispatch, getState: GetState): Promise<void> => {
    const selected: ?TrezorDevice = getState().wallet.selectedDevice;

    if (device && device.features) {
        if (selected && selected.features && selected.features.device_id === device.features.device_id) {
            dispatch(DiscoveryActions.stop(selected));
        }

        const instances = getState().devices.filter(d => d.features && device.features && d.state && !d.remember && d.features.device_id === device.features.device_id);
        if (instances.length > 0) {
            dispatch({
                type: CONNECT.REMEMBER_REQUEST,
                device: instances[0],
                instances,
            });
        }
    }
};

export const coinChanged = (network: ?string): ThunkAction => (dispatch: Dispatch, getState: GetState): void => {
    const selected: ?TrezorDevice = getState().wallet.selectedDevice;
    if (!selected) return;

    dispatch(DiscoveryActions.stop(selected));

    if (network) {
        dispatch(DiscoveryActions.start(selected, network));
    }
};

export function reload(): AsyncAction {
    return async (dispatch: Dispatch, getState: GetState): Promise<void> => {
    };
}

export function acquire(): AsyncAction {
    return async (dispatch: Dispatch, getState: GetState): Promise<void> => {
        const selected: ?TrezorDevice = getState().wallet.selectedDevice;
        if (!selected) return;

        dispatch({
            type: CONNECT.START_ACQUIRING,
        });

        const response = await TrezorConnect.getFeatures({
            device: {
                path: selected.path,
            },
            useEmptyPassphrase: !selected.instance,
        });

        if (!response.success) {
            dispatch({
                type: NOTIFICATION.ADD,
                payload: {
                    type: 'error',
                    title: 'Acquire device error',
                    message: response.payload.error,
                    cancelable: true,
                    // actions: [
                    //     {
                    //         label: 'Try again',
                    //         callback: () => {
                    //             dispatch(acquire())
                    //         }
                    //     }
                    // ]
                },
            });
        }

        dispatch({
            type: CONNECT.STOP_ACQUIRING,
        });
    };
}

export const gotoDeviceSettings = (device: TrezorDevice): ThunkAction => (dispatch: Dispatch, getState: GetState): void => {
    if (device.features) {
        const devUrl: string = `${device.features.device_id}${device.instance ? `:${device.instance}` : ''}`;
        dispatch(push(`/device/${devUrl}/settings`));
    }
};

// called from Aside - device menu (forget single instance)
export const forget = (device: TrezorDevice): Action => ({
    type: CONNECT.FORGET_REQUEST,
    device,
});

export const duplicateDevice = (device: TrezorDevice): AsyncAction => async (dispatch: Dispatch, getState: GetState): Promise<void> => {
    // dispatch({
    //     type: CONNECT.TRY_TO_DUPLICATE,
    //     device,
    // });

    const instance: number = getDuplicateInstanceNumber(getState().devices, device);
    const extended: Object = { instance };
    dispatch({
        type: CONNECT.DUPLICATE,
        device: { ...device, ...extended }
    })
};


export function addAccount(): ThunkAction {
    return (dispatch: Dispatch, getState: GetState): void => {
        const selected = getState().wallet.selectedDevice;
        if (!selected) return;
        dispatch(DiscoveryActions.start(selected, getState().router.location.state.network, true)); // TODO: network nicer
    };
}<|MERGE_RESOLUTION|>--- conflicted
+++ resolved
@@ -4,21 +4,13 @@
 import TrezorConnect, {
     UI, DEVICE, DEVICE_EVENT, UI_EVENT, TRANSPORT_EVENT,
 } from 'trezor-connect';
-<<<<<<< HEAD
 import * as TOKEN from 'actions/constants/token';
 import * as CONNECT from 'actions/constants/TrezorConnect';
 import * as NOTIFICATION from 'actions/constants/notification';
 import * as WALLET from 'actions/constants/wallet';
-=======
-import * as TOKEN from './constants/token';
-import * as CONNECT from './constants/TrezorConnect';
-import * as NOTIFICATION from './constants/notification';
-import * as WALLET from './constants/wallet';
-import { getDuplicateInstanceNumber } from '../reducers/utils';
->>>>>>> e7c76ab9
+import { getDuplicateInstanceNumber } from 'reducers/utils';
 
 import { push } from 'react-router-redux';
-import { resolveAfter } from 'utils/promiseUtils';
 
 
 import type {
@@ -419,8 +411,8 @@
     const extended: Object = { instance };
     dispatch({
         type: CONNECT.DUPLICATE,
-        device: { ...device, ...extended }
-    })
+        device: { ...device, ...extended },
+    });
 };
 
 
