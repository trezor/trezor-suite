/* @flow */
import coins from 'constants/coins';
import colors from 'config/colors';
import ICONS from 'config/icons';
import { NavLink } from 'react-router-dom';
import PropTypes from 'prop-types';
import React, { Component } from 'react';

import type { TrezorDevice } from 'flowtype';
import AsideDivider from './AsideDivider';
import AsideRowCoin from './row/coin/AsideRowCoin';

<<<<<<< HEAD
=======
import type { Props } from './index';
>>>>>>> fbbceedd

import type { Props } from './index';


class CoinSelection extends Component {
    getBaseUrl() {
        const { selectedDevice } = this.props.wallet;
        let baseUrl = '';
        if (selectedDevice && selectedDevice.features) {
            baseUrl = `/device/${selectedDevice.features.device_id}`;
            if (selectedDevice.instance) {
                baseUrl += `:${selectedDevice.instance}`;
            }
        }

<<<<<<< HEAD
        return baseUrl;
    }
=======
        let coinImg = item.network;
        if (item.network === 'ethereum') {
            coinImg = 'eth';
        } else if (item.network === 'ethereum-classic') {
            coinImg = 'etc';
        }
>>>>>>> fbbceedd

    render() {
        const { config } = this.props.localStorage;
        return (
            <React.Fragment>
                {config.coins.map((item) => {
                    let imgName = item.network;
                    if (item.network === 'ethereum') {
                        imgName = 'eth';
                    } else if (item.network === 'ethereum-classic') {
                        imgName = 'etc';
                    }
                    const imgUrl = `../images/${imgName}-logo.png`;

<<<<<<< HEAD
                    return (
                        <NavLink
                            key={item.network}
                            to={`${this.getBaseUrl()}/network/${item.network}/account/0`}
                        >
                            <AsideRowCoin
                                coin={{
                                    img: imgUrl,
                                    name: item.name,
                                }}
                            />
                        </NavLink>
                    );
                })}
                <AsideDivider
                    textLeft="Other coins"
                    textRight="(You will be redirected)"
                />
                {coins.map(coin => (
                    <a href={coin.url}>
                        <AsideRowCoin
                            coin={{
                                img: coin.image,
                                name: coin.coinName,
                            }}
                            icon={{
                                type: ICONS.REDIRECT,
                                color: colors.TEXT_SECONDARY,
                            }}
                        />
                    </a>
                ))}
            </React.Fragment>
        );
    }
}

CoinSelection.propTypes = {
    config: PropTypes.object,
    wallet: PropTypes.object,
    selectedDevice: PropTypes.object,
    localStorage: PropTypes.object,
=======
    return (
        <AsideSection>
            { walletCoins }
            <AsideDivider
                textLeft="Other coins"
                textRight="(You will be redirected)"
            />

            <AsideRowCoinExternal
                coin={{
                    img: 'btc',
                    name: 'Bitcoin',
                }}
                url="https://wallet.trezor.io/#/coin/ltc"
            />
            <AsideRowCoinExternal
                coin={{
                    img: 'ltc',
                    name: 'Litecoin',
                }}
                url="https://wallet.trezor.io/#/coin/ltc"
            />
            <AsideRowCoinExternal
                coin={{
                    img: 'bch',
                    name: 'Bitcoin Cash',
                }}
                url="https://wallet.trezor.io/#/coin/bch"
            />
            <AsideRowCoinExternal
                coin={{
                    img: 'btg',
                    name: 'Bitcoin Gold',
                }}
                url="https://wallet.trezor.io/#/coin/btg"
            />
            <AsideRowCoinExternal
                coin={{
                    img: 'Dash',
                    name: 'Dash',
                }}
                url="https://wallet.trezor.io/#/coin/dash"
            />
            <AsideRowCoinExternal
                coin={{
                    img: 'zec',
                    name: 'Zcash',
                }}
                url="https://wallet.trezor.io/#/coin/zec"
            />
        </AsideSection>
    );
>>>>>>> fbbceedd
};

export default CoinSelection;<|MERGE_RESOLUTION|>--- conflicted
+++ resolved
@@ -10,13 +10,7 @@
 import AsideDivider from './AsideDivider';
 import AsideRowCoin from './row/coin/AsideRowCoin';
 
-<<<<<<< HEAD
-=======
 import type { Props } from './index';
->>>>>>> fbbceedd
-
-import type { Props } from './index';
-
 
 class CoinSelection extends Component {
     getBaseUrl() {
@@ -29,17 +23,8 @@
             }
         }
 
-<<<<<<< HEAD
         return baseUrl;
     }
-=======
-        let coinImg = item.network;
-        if (item.network === 'ethereum') {
-            coinImg = 'eth';
-        } else if (item.network === 'ethereum-classic') {
-            coinImg = 'etc';
-        }
->>>>>>> fbbceedd
 
     render() {
         const { config } = this.props.localStorage;
@@ -54,7 +39,6 @@
                     }
                     const imgUrl = `../images/${imgName}-logo.png`;
 
-<<<<<<< HEAD
                     return (
                         <NavLink
                             key={item.network}
@@ -97,60 +81,6 @@
     wallet: PropTypes.object,
     selectedDevice: PropTypes.object,
     localStorage: PropTypes.object,
-=======
-    return (
-        <AsideSection>
-            { walletCoins }
-            <AsideDivider
-                textLeft="Other coins"
-                textRight="(You will be redirected)"
-            />
-
-            <AsideRowCoinExternal
-                coin={{
-                    img: 'btc',
-                    name: 'Bitcoin',
-                }}
-                url="https://wallet.trezor.io/#/coin/ltc"
-            />
-            <AsideRowCoinExternal
-                coin={{
-                    img: 'ltc',
-                    name: 'Litecoin',
-                }}
-                url="https://wallet.trezor.io/#/coin/ltc"
-            />
-            <AsideRowCoinExternal
-                coin={{
-                    img: 'bch',
-                    name: 'Bitcoin Cash',
-                }}
-                url="https://wallet.trezor.io/#/coin/bch"
-            />
-            <AsideRowCoinExternal
-                coin={{
-                    img: 'btg',
-                    name: 'Bitcoin Gold',
-                }}
-                url="https://wallet.trezor.io/#/coin/btg"
-            />
-            <AsideRowCoinExternal
-                coin={{
-                    img: 'Dash',
-                    name: 'Dash',
-                }}
-                url="https://wallet.trezor.io/#/coin/dash"
-            />
-            <AsideRowCoinExternal
-                coin={{
-                    img: 'zec',
-                    name: 'Zcash',
-                }}
-                url="https://wallet.trezor.io/#/coin/zec"
-            />
-        </AsideSection>
-    );
->>>>>>> fbbceedd
 };
 
 export default CoinSelection;