import React from 'react';
import styled, { css } from 'styled-components';
import PropTypes from 'prop-types';
import Icon from 'components/Icon';
import colors from 'config/colors';
import { TRANSITION } from 'config/variables';

const Wrapper = styled.button`
    padding: ${props => (props.icon ? '4px 24px 4px 15px' : '11px 24px')};
    border-radius: 3px;
    font-size: 14px;
    font-weight: 300;
    cursor: pointer;
    background: ${colors.GREEN_PRIMARY};
    color: ${colors.WHITE};
    border: 0;

    &:hover {
        background: ${colors.GREEN_SECONDARY};
    }

    &:active {
        background: ${colors.GREEN_TERTIARY};
    }

    ${props => props.disabled && css`
        pointer-events: none;
        color: ${colors.TEXT_SECONDARY};
        background: ${colors.GRAY_LIGHT};
    `}

<<<<<<< HEAD
    ${props => props.isWebUsb && css`
        position: relative;
        padding: 12px 24px 12px 40px;
        background: transparent;
        color: ${colors.GREEN_PRIMARY};
        border: 1px solid ${colors.GREEN_PRIMARY};
        transition: ${TRANSITION.HOVER};

        &:before,
        &:after {
            content: '';
            position: absolute;
            background: ${colors.GREEN_PRIMARY};
            top: 0;
            bottom: 0;
            margin: auto;
            transition: ${TRANSITION.HOVER};
        }

        &:before {
            width: 12px;
            height: 2px;
            left: 18px;
        }

        &:after {
            width: 2px;
            height: 12px;
            left: 23px;
        }

        &:hover {
            background: ${colors.GREEN_PRIMARY};
            color: ${colors.WHITE};

            &:before,
            &:after {
                background: ${colors.WHITE};
            }
        }

        iframe {
            position: absolute;
            top: 0;
            left: 0;
            z-index: 1;
        }
    `}
`;

const IconWrapper = styled.span`
    margin-right: 8px;
`;

const Button = ({
    className, text, icon, onClick = () => { }, disabled, isBlue = false, isWhite = false, isWebUsb = false,
=======
    ${props => props.blue && css`
        background: transparent;
        border: 1px solid ${colors.INFO_PRIMARY};
        color: ${colors.INFO_PRIMARY};
        padding: 12px 58px;

        &:hover {
            color: ${colors.WHITE};
            background: ${colors.INFO_PRIMARY};
        }
    `}

    ${props => props.white && css`
        background: @color_white;
        color: ${colors.TEXT_SECONDARY};
        border: 1px solid ${colors.DIVIDER};
        
        &:hover {
            color: ${colors.TEXT_PRIMARY};
            border-color: ${colors.TEXT_PRIMARY};
            background: ${colors.DIVIDER};
        }
        
        &:active {
            color: ${colors.TEXT_PRIMARY};
            background: ${colors.DIVIDER};
        }
    `}

    ${props => props.transparent && css`
        background: transparent;
        border: 0px;
        color: ${colors.TEXT_SECONDARY};

        &:hover,
        &:active {
            color: ${colors.TEXT_PRIMARY};
            background: transparent;
        }
    `}
`;

const Button = ({
    text, onClick, disabled, blue, white, transparent,
>>>>>>> 8ad63117
}) => (
    <Wrapper
        className={className}
        icon={icon}
        onClick={onClick}
        disabled={disabled}
<<<<<<< HEAD
        isBlue={isBlue}
        isWhite={isWhite}
        isWebUsb={isWebUsb}
    >
        {icon && (
            <IconWrapper>
                <Icon
                    icon={icon.type}
                    color={icon.color}
                    size={icon.size}
                />
            </IconWrapper>
        )}
        {text}
=======
        blue={blue}
        transparent={transparent}
        white={white}
    >{text}
>>>>>>> 8ad63117
    </Wrapper>
);

Button.propTypes = {
    className: PropTypes.string,
    onClick: PropTypes.func,
    disabled: PropTypes.bool,
<<<<<<< HEAD
    isBlue: PropTypes.bool,
    isWhite: PropTypes.bool,
    isWebUsb: PropTypes.bool,
    icon: PropTypes.shape({
        type: PropTypes.arrayOf(PropTypes.string).isRequired,
        color: PropTypes.string,
        size: PropTypes.number,
    }),
=======
    blue: PropTypes.bool,
    transparent: PropTypes.bool,
    white: PropTypes.bool,
>>>>>>> 8ad63117
    text: PropTypes.string.isRequired,
};

export default Button;<|MERGE_RESOLUTION|>--- conflicted
+++ resolved
@@ -29,7 +29,47 @@
         background: ${colors.GRAY_LIGHT};
     `}
 
-<<<<<<< HEAD
+    ${props => props.isBlue && css`
+        background: transparent;
+        border: 1px solid ${colors.INFO_PRIMARY};
+        color: ${colors.INFO_PRIMARY};
+        padding: 12px 58px;
+
+        &:hover {
+            color: ${colors.WHITE};
+            background: ${colors.INFO_PRIMARY};
+        }
+    `}
+
+    ${props => props.isWhite && css`
+        background: @color_white;
+        color: ${colors.TEXT_SECONDARY};
+        border: 1px solid ${colors.DIVIDER};
+
+        &:hover {
+            color: ${colors.TEXT_PRIMARY};
+            border-color: ${colors.TEXT_PRIMARY};
+            background: ${colors.DIVIDER};
+        }
+
+        &:active {
+            color: ${colors.TEXT_PRIMARY};
+            background: ${colors.DIVIDER};
+        }
+    `}
+
+    ${props => props.isTransparent && css`
+        background: transparent;
+        border: 0px;
+        color: ${colors.TEXT_SECONDARY};
+
+        &:hover,
+        &:active {
+            color: ${colors.TEXT_PRIMARY};
+            background: transparent;
+        }
+    `}
+
     ${props => props.isWebUsb && css`
         position: relative;
         padding: 12px 24px 12px 40px;
@@ -85,63 +125,17 @@
 `;
 
 const Button = ({
-    className, text, icon, onClick = () => { }, disabled, isBlue = false, isWhite = false, isWebUsb = false,
-=======
-    ${props => props.blue && css`
-        background: transparent;
-        border: 1px solid ${colors.INFO_PRIMARY};
-        color: ${colors.INFO_PRIMARY};
-        padding: 12px 58px;
-
-        &:hover {
-            color: ${colors.WHITE};
-            background: ${colors.INFO_PRIMARY};
-        }
-    `}
-
-    ${props => props.white && css`
-        background: @color_white;
-        color: ${colors.TEXT_SECONDARY};
-        border: 1px solid ${colors.DIVIDER};
-        
-        &:hover {
-            color: ${colors.TEXT_PRIMARY};
-            border-color: ${colors.TEXT_PRIMARY};
-            background: ${colors.DIVIDER};
-        }
-        
-        &:active {
-            color: ${colors.TEXT_PRIMARY};
-            background: ${colors.DIVIDER};
-        }
-    `}
-
-    ${props => props.transparent && css`
-        background: transparent;
-        border: 0px;
-        color: ${colors.TEXT_SECONDARY};
-
-        &:hover,
-        &:active {
-            color: ${colors.TEXT_PRIMARY};
-            background: transparent;
-        }
-    `}
-`;
-
-const Button = ({
-    text, onClick, disabled, blue, white, transparent,
->>>>>>> 8ad63117
+    className, text, icon, onClick = () => { }, disabled, isBlue = false, isWhite = false, isWebUsb = false, isTransparent = false,
 }) => (
     <Wrapper
         className={className}
         icon={icon}
         onClick={onClick}
         disabled={disabled}
-<<<<<<< HEAD
         isBlue={isBlue}
         isWhite={isWhite}
         isWebUsb={isWebUsb}
+        isTransparent={isTransparent}
     >
         {icon && (
             <IconWrapper>
@@ -153,12 +147,6 @@
             </IconWrapper>
         )}
         {text}
-=======
-        blue={blue}
-        transparent={transparent}
-        white={white}
-    >{text}
->>>>>>> 8ad63117
     </Wrapper>
 );
 
@@ -166,20 +154,15 @@
     className: PropTypes.string,
     onClick: PropTypes.func,
     disabled: PropTypes.bool,
-<<<<<<< HEAD
     isBlue: PropTypes.bool,
     isWhite: PropTypes.bool,
     isWebUsb: PropTypes.bool,
+    isTransparent: PropTypes.bool,
     icon: PropTypes.shape({
         type: PropTypes.arrayOf(PropTypes.string).isRequired,
         color: PropTypes.string,
         size: PropTypes.number,
     }),
-=======
-    blue: PropTypes.bool,
-    transparent: PropTypes.bool,
-    white: PropTypes.bool,
->>>>>>> 8ad63117
     text: PropTypes.string.isRequired,
 };
 
