# Trezor javascript SDK

There are couple of options how to integrate Trezor devices with your project. This page walks you through
installation and lets you explore SDK API.

## Chose your SDK

Depending on your environment you need to chose the right package.

| package                                                                                                           | environment                       |
| :---------------------------------------------------------------------------------------------------------------- | :-------------------------------- |
| [@trezor/connect](https://github.com/trezor/trezor-suite/tree/develop/packages/connect)                           | node.js                           |
| [@trezor/connect-web](https://github.com/trezor/trezor-suite/tree/develop/packages/connect-web)                   | web based (DOM required)          |
| [@trezor/connect-webextension](https://github.com/trezor/trezor-suite/tree/develop/packages/connect-webextension) | webextension using service worker |

If you are still unsure which package is the right one you may refer to the following table with a collection of examples.

| env example                                                                                                                                         | package                      |
| :-------------------------------------------------------------------------------------------------------------------------------------------------- | :--------------------------- |
| [node](https://github.com/trezor/trezor-suite/tree/develop/packages/connect-examples/node)                                                          | @trezor/connect              |
| [web app](https://github.com/trezor/trezor-suite/tree/develop/packages/connect-examples/browser-inline-script)                                      | @trezor/connect-web          |
| [web extension mv2 (foreground or background)](https://github.com/trezor/trezor-suite/tree/develop/packages/connect-examples/webextension-mv2)      | @trezor/connect-web          |
| [web extension mv3 (foreground)](https://github.com/trezor/trezor-suite/tree/develop/packages/connect-examples/webextension-mv3)                    | @trezor/connect-web          |
| [web extension mv3 (background)](https://github.com/trezor/trezor-suite/tree/develop/packages/connect-examples/webextension-mv3-sw)                 | @trezor/connect-webextension |
| [electron in main layer](https://github.com/trezor/trezor-suite/tree/develop/packages/connect-examples/electron-main-process)                       | @trezor/connect              |
| [electron in renderer layer with popup](https://github.com/trezor/trezor-suite/tree/develop/packages/connect-examples/electron-renderer-with-popup) | @trezor/connect-web          |
| [Trezor Suite (desktop) electron app](https://github.com/trezor/trezor-suite/blob/develop/packages/suite-desktop/README.md)                         | @trezor/connect              |

## Quick start

Import from your selected package

```javascript
// in node
import TrezorConnect from '@trezor/connect';
// or in web based
import TrezorConnect from '@trezor/connect-web';
// or in webextension service worker
import TrezorConnect from '@trezor/connect-webextension';
```

Initialize in project

```javascript
TrezorConnect.init({
    lazyLoad: true, // this param will prevent iframe injection until TrezorConnect.method will be called
    manifest: {
        email: 'developer@xyz.com',
        appUrl: 'http://your.application.com',
    },
});
```

Trezor Connect Manifest requires that you, as a Trezor Connect integrator, share your e-mail and application url with us.
This provides us with the **ability to reach you in case of any required maintenance.**
This subscription is mandatory. Trezor Connect raises an error that reads "Manifest not set" if manifest is not provided. It can be either set via `manifest` method or passed as a param in `init` method.

```javascript
TrezorConnect.manifest({
    email: 'developer@xyz.com',
    appUrl: 'http://your.application.com',
});
```

If you need more customization, refer to [init method documentation](./methods/init.md)

## API methods

-   [List of methods](methods.md)

## Handling events

-   [Events](events.md)

## How it works under the hood

There is a major difference between node.js based package (`@trezor/connect`) and web based packages (`@trezor/connect-web` and `@trezor/connect-webextension`).
In the former the entire SDK logic is a module of the 3rd party application whereas in the latter, there is strict isolation between 3rd party application code and SDK core logic.

### Node.js

In node.js core SDK is loaded as a javascript module without any specificities.

![connect schema when used in node](./schema-connect.jpg =500x338)

### Web

`@trezor/connect-web` imports only a thin layer with API description into your 3rd party application. When initiated, it injects iframe containing core SDK logic from trezor.io

<<<<<<< HEAD
### Webextension

In case of `@trezor/connect-webextension`, TrezorConnect object is created in a service worker. In this env we can't inject iframe so in order to uphold the same security model as with
`@trezor/connect-wb` we open popup.html and load core SDK logic into it. This however does not build persistent connection between SDK and 3rd party application meaning that events cannot be used.
=======
![connect schema when used on web](./schema-connect-web.jpg =950x379)

### Webextension

In case of `@trezor/connect-webextension`, TrezorConnect object is created in a service worker. In this env we can't inject iframe so in order to uphold the same security model as with
`@trezor/connect-wb` we open popup.html and load core SDK logic into it. This however does not build persistent connection between SDK and 3rd party application meaning that events cannot be used.

![connect schema when used in webextension](./schema-connect-webextension.jpg =950x432)
>>>>>>> 389bd39d
<|MERGE_RESOLUTION|>--- conflicted
+++ resolved
@@ -87,12 +87,6 @@
 
 `@trezor/connect-web` imports only a thin layer with API description into your 3rd party application. When initiated, it injects iframe containing core SDK logic from trezor.io
 
-<<<<<<< HEAD
-### Webextension
-
-In case of `@trezor/connect-webextension`, TrezorConnect object is created in a service worker. In this env we can't inject iframe so in order to uphold the same security model as with
-`@trezor/connect-wb` we open popup.html and load core SDK logic into it. This however does not build persistent connection between SDK and 3rd party application meaning that events cannot be used.
-=======
 ![connect schema when used on web](./schema-connect-web.jpg =950x379)
 
 ### Webextension
@@ -100,5 +94,4 @@
 In case of `@trezor/connect-webextension`, TrezorConnect object is created in a service worker. In this env we can't inject iframe so in order to uphold the same security model as with
 `@trezor/connect-wb` we open popup.html and load core SDK logic into it. This however does not build persistent connection between SDK and 3rd party application meaning that events cannot be used.
 
-![connect schema when used in webextension](./schema-connect-webextension.jpg =950x432)
->>>>>>> 389bd39d
+![connect schema when used in webextension](./schema-connect-webextension.jpg =950x432)