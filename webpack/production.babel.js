
import webpack from 'webpack';
import GitRevisionPlugin from 'git-revision-webpack-plugin';
import HtmlWebpackPlugin from 'html-webpack-plugin';
import CopyWebpackPlugin from 'copy-webpack-plugin';
import FlowWebpackPlugin from 'flow-webpack-plugin';
import { SRC, BUILD, PUBLIC } from './constants';

const gitRevisionPlugin = new GitRevisionPlugin();

module.exports = {
    mode: 'production',
    entry: {
        index: [`${SRC}index.js`],
    },
    output: {
        filename: '[name].[hash].js',
        path: BUILD,
        publicPath: './',
    },
    module: {
        rules: [
            {
                test: /\.jsx?$/,
                exclude: /node_modules/,
                use: ['babel-loader'],
            },
            {
                test: /\.(png|gif|jpg)$/,
                exclude: /(node_modules)/,
                loader: 'file-loader',
                query: {
                    outputPath: './images',
                    name: '[name].[hash].[ext]',
                },
            },
            {
                test: /\.(ttf|eot|svg|woff|woff2)$/,
                loader: 'file-loader',
                query: {
                    outputPath: './fonts',
                    name: '[name].[hash].[ext]',
                },
            },
            {
                type: 'javascript/auto',
                test: /\.json/,
                exclude: /(node_modules)/,
                loader: 'file-loader',
                query: {
                    outputPath: './data',
                    name: '[name].[hash].[ext]',
                },
            },
        ],
    },
    resolve: {
        alias: {
            public: PUBLIC,
        },
        modules: [SRC, 'node_modules'],
    },
    performance: {
        hints: false,
    },
    plugins: [
        new webpack.DefinePlugin({
<<<<<<< HEAD
            'process.env.BUILD': JSON.stringify(process.env.BUILD),
        }),
=======
            COMMITHASH: JSON.stringify(gitRevisionPlugin.commithash()),
        }),
        new FlowWebpackPlugin(),
>>>>>>> 1c2a4fb3
        new HtmlWebpackPlugin({
            chunks: ['index'],
            template: `${SRC}index.html`,
            filename: 'index.html',
            inject: true,
            favicon: `${SRC}images/favicon.ico`,
        }),
        new CopyWebpackPlugin([
            { from: `${PUBLIC}`, to: './' },
        ]),
        new webpack.optimize.OccurrenceOrderPlugin(),
        new webpack.NoEmitOnErrorsPlugin(),
        new webpack.NamedModulesPlugin(),
    ],
};<|MERGE_RESOLUTION|>--- conflicted
+++ resolved
@@ -65,14 +65,10 @@
     },
     plugins: [
         new webpack.DefinePlugin({
-<<<<<<< HEAD
             'process.env.BUILD': JSON.stringify(process.env.BUILD),
-        }),
-=======
-            COMMITHASH: JSON.stringify(gitRevisionPlugin.commithash()),
+            COMMITHASH: JSON.stringify(gitRevisionPlugin.commithash()
         }),
         new FlowWebpackPlugin(),
->>>>>>> 1c2a4fb3
         new HtmlWebpackPlugin({
             chunks: ['index'],
             template: `${SRC}index.html`,
