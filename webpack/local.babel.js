--- conflicted
+++ resolved
@@ -2,11 +2,7 @@
 import { BundleAnalyzerPlugin } from 'webpack-bundle-analyzer';
 import HtmlWebpackPlugin from 'html-webpack-plugin';
 import CopyWebpackPlugin from 'copy-webpack-plugin';
-<<<<<<< HEAD
-import FlowWebpackPlugin from 'flow-webpack-plugin';
-=======
 import MiniCssExtractPlugin from '../../trezor-connect/node_modules/mini-css-extract-plugin';
->>>>>>> c9b9359e
 
 import {
     TREZOR_CONNECT_ROOT,
@@ -58,22 +54,8 @@
                 test: /\.less$/,
                 use: [
                     {
-<<<<<<< HEAD
-                        loader: 'eslint-loader',
-                        options: {
-                            emitWarning: true,
-                        },
-                    },
-                    {
-                        loader: 'stylelint-custom-processor-loader',
-                        options: {
-                            emitWarning: true,
-                            configPath: '.stylelintrc',
-                        },
-=======
                         loader: MiniCssExtractPlugin.loader,
                         options: { publicPath: '../' },
->>>>>>> c9b9359e
                     },
                     `${TREZOR_CONNECT_ROOT}/node_modules/css-loader`,
                     `${TREZOR_CONNECT_ROOT}/node_modules/less-loader`,
@@ -129,15 +111,10 @@
         hints: false,
     },
     plugins: [
-<<<<<<< HEAD
-        new FlowWebpackPlugin(),
-=======
         new MiniCssExtractPlugin({
             filename: '[name].css',
             chunkFilename: '[id].css',
         }),
-        
->>>>>>> c9b9359e
         new HtmlWebpackPlugin({
             chunks: ['index'],
             template: `${SRC}index.html`,
