components-storybook-v2 lint:
  stage: lint and prettier
  script:
    - yarn workspace @trezor/components-storybook-v2 lint
  dependencies:
    - install and build

components-storybook-v2 type check:
  stage: typescript type check
  script:
    - yarn workspace @trezor/components-storybook-v2 type-check
  dependencies:
    - install and build

components-storybook-v2 build:
  stage: build
  script:
    - yarn workspace @trezor/components-storybook-v2 build
  artifacts:
    name: components-build-files
    expire_in: 10 hours
    paths:
      - packages/components-storybook-v2/.build
  dependencies:
    - install and build

components-storybook-v2 deploy dev:
  stage: deploy to dev servers
  variables:
    DEPLOY_DIRECTORY: ${DEPLOY_BASE_DIR}/components-storybook-v2/${CI_BUILD_REF_NAME}
  dependencies:
    - install and build
    - components-storybook-v2 build
  environment:
    name: ${CI_BUILD_REF_NAME}
    url: $BASE_REVIEW_URL/${CI_BUILD_REF_NAME}
    on_stop: components-storybook-v2 delete review
  before_script: []
  script:
    - cd packages/components-storybook-v2
    - echo "Deploy to dev servers"
    - mkdir -p ${DEPLOY_BASE_DIR}/components-storybook-v2
    - mkdir -p ${DEPLOY_DIRECTORY} # create build folder
    - rsync --delete -va .build/ "${DEPLOY_DIRECTORY}/"
  tags:
    - deploy

components-storybook-v2 delete review:
  before_script: []
  stage: deploy to dev servers
  variables:
    GIT_STRATEGY: none
    DEPLOY_DIRECTORY: ${DEPLOY_BASE_DIR}/components-storybook-v2/${CI_BUILD_REF_NAME}
  when: manual
  environment:
    name: ${CI_BUILD_REF_NAME}
    action: stop
  before_script: []
  script:
    - cd packages/components-storybook-v2
    - 'rm -r "${DEPLOY_DIRECTORY}"'
  tags:
    - deploy
  dependencies:
    - install and build

components-storybook-v2 test snapshots:
  image: cypress/base:10
  stage: integration testing
  script:
    - npx cypress install
    - CYPRESS_baseUrl=${DEV_SERVER_URL}/components-storybook-v2/${CI_BUILD_REF_NAME} yarn workspace @trezor/components-storybook-v2 ci:test:snapshots
  artifacts:
    expire_in: 2 days
    when: always
    paths:
      - /builds/satoshilabs/trezor/trezor-suite/packages/components-storybook-v2/test/snapshots
      - /builds/satoshilabs/trezor/trezor-suite/packages/components-storybook-v2/test/screenshots

components-storybook-v2 make snapshot references:
  image: cypress/base:10
  stage: integration testing
  when: manual
  script:
    - npx cypress install
    - CYPRESS_baseUrl=${DEV_SERVER_URL}/components-storybook-v2/${CI_BUILD_REF_NAME} yarn workspace @trezor/components-storybook-v2 ci:test:snapshots:references
  artifacts:
    expire_in: 5 days
    when: always
    paths:
<<<<<<< HEAD
      - /builds/satoshilabs/trezor/trezor-suite/packages/components-storybook/test/snapshots/
=======
      - /builds/satoshilabs/trezor/trezor-suite/packages/components-storybook-v2/test/snapshots/
>>>>>>> 247461ed
  dependencies:
    - install and build<|MERGE_RESOLUTION|>--- conflicted
+++ resolved
@@ -88,10 +88,6 @@
     expire_in: 5 days
     when: always
     paths:
-<<<<<<< HEAD
-      - /builds/satoshilabs/trezor/trezor-suite/packages/components-storybook/test/snapshots/
-=======
       - /builds/satoshilabs/trezor/trezor-suite/packages/components-storybook-v2/test/snapshots/
->>>>>>> 247461ed
   dependencies:
     - install and build