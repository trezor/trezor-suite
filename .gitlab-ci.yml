--- conflicted
+++ resolved
@@ -31,10 +31,5 @@
     - ci/packages/suite-desktop.yml
     - ci/packages/suite-native.yml
     - ci/packages/blockchain-link.yml
-<<<<<<< HEAD
     - ci/packages/rollout.yml
-=======
-    - ci/packages/rollout.yml
-    - ci/packages/translations-manager.yml
-    # - ci/packages/connect-explorer.yml
->>>>>>> 0240e3f3
+    - ci/packages/translations-manager.yml